--- conflicted
+++ resolved
@@ -25,7 +25,6 @@
     @GetMapping
     public PageResponse<UserDto> list(@RequestParam(name = "search", required = false) String search,
                                       @RequestParam(name = "page", defaultValue = "0") int page,
-<<<<<<< HEAD
                                       @RequestParam(name = "size", defaultValue = "20") int size,
                                       @RequestParam(name = "sort", defaultValue = "name") String sort,
                                       @RequestParam(name = "direction", defaultValue = "asc") String direction) {
@@ -35,10 +34,6 @@
     @GetMapping("/summary")
     public UserSummaryResponse summary() {
         return userService.summary();
-=======
-                                      @RequestParam(name = "size", defaultValue = "20") int size) {
-        return userService.list(search, page, size);
->>>>>>> 03e70280
     }
 
     @GetMapping("/summary")
