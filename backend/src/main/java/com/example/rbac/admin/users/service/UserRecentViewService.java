package com.example.rbac.admin.users.service;

import com.example.rbac.common.exception.ApiException;
import com.example.rbac.admin.products.model.DiscountType;
import com.example.rbac.admin.products.model.MediaAsset;
import com.example.rbac.admin.products.model.Product;
import com.example.rbac.admin.products.model.ProductGalleryImage;
import com.example.rbac.admin.products.model.ProductVariant;
import com.example.rbac.admin.products.repository.ProductRepository;
import com.example.rbac.admin.users.dto.UserRecentViewDto;
import com.example.rbac.admin.users.model.User;
import com.example.rbac.admin.users.model.UserRecentView;
import com.example.rbac.admin.users.repository.UserRecentViewRepository;
import com.example.rbac.admin.users.repository.projection.UserRecentViewSummary;
import jakarta.persistence.EntityNotFoundException;
import org.hibernate.proxy.HibernateProxy;
import org.springframework.http.HttpStatus;
<<<<<<< HEAD
=======
import org.springframework.security.access.prepost.PreAuthorize;
>>>>>>> 935b1ef3
import org.springframework.stereotype.Service;
import org.springframework.transaction.annotation.Transactional;
import org.springframework.util.CollectionUtils;

import java.math.BigDecimal;
import java.math.RoundingMode;
import java.time.Instant;
import java.util.ArrayList;
import java.util.Collection;
import java.util.HashMap;
import java.util.LinkedHashMap;
import java.util.LinkedHashSet;
import java.util.List;
import java.util.Map;
import java.util.Objects;
import java.util.Optional;
import java.util.stream.Collectors;

@Service
public class UserRecentViewService {

    private static final int MAX_RECENTS = 20;
    private static final int RESPONSE_LIMIT = 10;

    private final UserRecentViewRepository recentViewRepository;
    private final ProductRepository productRepository;

    public UserRecentViewService(UserRecentViewRepository recentViewRepository,
                                 ProductRepository productRepository) {
        this.recentViewRepository = recentViewRepository;
        this.productRepository = productRepository;
    }

    @Transactional
    public void recordView(User user, Product product) {
        if (user == null || user.getId() == null || product == null || product.getId() == null) {
            return;
        }
        Optional<UserRecentView> existing = recentViewRepository.findByUserIdAndProductId(user.getId(), product.getId());
        UserRecentView entry = existing.orElseGet(UserRecentView::new);
        entry.setUser(user);
        entry.setProduct(product);
        entry.setViewedAt(Instant.now());
        recentViewRepository.save(entry);
        pruneExcessEntries(user.getId());
    }

    @Transactional
    public List<Product> findRecentProductsForUser(Long userId, Long excludeProductId) {
        if (userId == null) {
            return List.of();
        }
        List<UserRecentViewSummary> summaries = recentViewRepository.findRecentSummariesByUserId(userId);
        LinkedHashSet<Long> orderedProductIds = new LinkedHashSet<>();
        List<Long> staleIds = new ArrayList<>();
        for (UserRecentViewSummary summary : summaries) {
            Long productId = summary.getProductId();
            if (productId == null) {
                staleIds.add(summary.getId());
                continue;
            }
            if (Objects.equals(productId, excludeProductId)) {
                continue;
            }
            orderedProductIds.add(productId);
        }
        if (!staleIds.isEmpty()) {
            recentViewRepository.deleteAllByIdInBatch(staleIds);
        }
        if (orderedProductIds.isEmpty()) {
            return List.of();
        }
        List<Product> orderedProducts = fetchProductsInOrder(new ArrayList<>(orderedProductIds));
        if (orderedProducts.size() <= RESPONSE_LIMIT) {
            return orderedProducts;
        }
        return new ArrayList<>(orderedProducts.subList(0, RESPONSE_LIMIT));
    }

    @Transactional(readOnly = true)
    public List<Product> findRecentProductsForGuest(List<Long> productIds, Long excludeProductId) {
        List<Long> sanitized = sanitizeRecentProductIds(productIds, excludeProductId);
        if (sanitized.isEmpty()) {
            return List.of();
        }
        List<Long> limited = sanitized.stream().limit(RESPONSE_LIMIT).collect(Collectors.toList());
        List<Product> products = productRepository.findByIdIn(limited);
        Map<Long, Product> byId = products.stream()
                .filter(Objects::nonNull)
                .collect(Collectors.toMap(Product::getId, product -> product));
        List<Product> ordered = new ArrayList<>();
        for (Long id : limited) {
            Product product = byId.get(id);
            if (product != null) {
                ordered.add(product);
            }
        }
        return ordered;
    }

    @Transactional
    public void synchronizeGuestRecentViews(User user, List<Long> productIds, Long excludeProductId) {
        if (user == null || user.getId() == null) {
            return;
        }
        List<Long> sanitized = sanitizeRecentProductIds(productIds, excludeProductId);
        if (sanitized.isEmpty()) {
            return;
        }
        List<UserRecentView> existingEntries = recentViewRepository.findByUserIdAndProductIdIn(user.getId(), sanitized);
        Map<Long, UserRecentView> existingByProductId = new HashMap<>();
        for (UserRecentView entry : existingEntries) {
            Long productId = resolveProductId(entry);
            if (productId != null && !existingByProductId.containsKey(productId)) {
                existingByProductId.put(productId, entry);
            }
        }
        List<Product> products = productRepository.findByIdIn(sanitized);
        Map<Long, Product> productsById = products.stream()
                .filter(Objects::nonNull)
                .collect(Collectors.toMap(Product::getId, product -> product));
        Instant baseTime = Instant.now();
        for (int index = 0; index < sanitized.size(); index++) {
            Long productId = sanitized.get(index);
            Product product = productsById.get(productId);
            if (product == null) {
                continue;
            }
            UserRecentView entry = existingByProductId.get(productId);
            if (entry == null) {
                entry = new UserRecentView();
            }
            entry.setUser(user);
            entry.setProduct(product);
            entry.setViewedAt(baseTime.minusSeconds(index + 1L));
            recentViewRepository.save(entry);
        }
        pruneExcessEntries(user.getId());
    }

    @Transactional
<<<<<<< HEAD
=======
    @PreAuthorize("hasAnyAuthority('USER_VIEW','USER_VIEW_GLOBAL')")
>>>>>>> 935b1ef3
    public List<UserRecentViewDto> getRecentViewsForUser(Long userId) {
        if (userId == null) {
            throw new ApiException(HttpStatus.BAD_REQUEST, "User id is required");
        }
        List<UserRecentViewSummary> summaries = Optional.ofNullable(
                        recentViewRepository.findRecentSummariesByUserId(userId))
                .orElseGet(List::of);
        Map<Long, UserRecentViewSummary> dedupedByProduct = new LinkedHashMap<>();
        List<Long> staleIds = new ArrayList<>();
        for (UserRecentViewSummary summary : summaries) {
            Long productId = summary.getProductId();
            if (productId == null) {
                staleIds.add(summary.getId());
                continue;
            }
            dedupedByProduct.putIfAbsent(productId, summary);
        }
        if (dedupedByProduct.isEmpty()) {
            if (!staleIds.isEmpty()) {
                recentViewRepository.deleteAllByIdInBatch(staleIds);
            }
            return List.of();
        }

        List<Long> recentProductIds = new ArrayList<>(dedupedByProduct.keySet());
        List<Product> products = fetchProductsInOrder(recentProductIds);
        if (products.isEmpty()) {
            if (!staleIds.isEmpty()) {
                recentViewRepository.deleteAllByIdInBatch(staleIds);
            }
            return List.of();
        }

        LinkedHashSet<Long> availableProductIds = products.stream()
                .map(Product::getId)
                .filter(Objects::nonNull)
                .collect(Collectors.toCollection(LinkedHashSet::new));
        for (Map.Entry<Long, UserRecentViewSummary> entry : dedupedByProduct.entrySet()) {
            Long productId = entry.getKey();
            if (productId == null || availableProductIds.contains(productId)) {
                continue;
            }
            staleIds.add(entry.getValue().getId());
        }

        List<UserRecentViewDto> result = new ArrayList<>();
        for (Product product : products) {
            if (product == null) {
                continue;
            }
            UserRecentViewSummary summary = dedupedByProduct.get(product.getId());
            if (summary == null) {
                continue;
            }
            UserRecentViewDto dto = new UserRecentViewDto();
            dto.setProductId(product.getId());
            dto.setProductName(product.getName());
            dto.setProductSlug(product.getSlug());
            dto.setThumbnailUrl(resolveThumbnailUrl(product, null));
            dto.setSku(product.getSku());
            dto.setLastViewedAt(summary.getViewedAt());
            dto.setUnitPrice(product.getUnitPrice());
            dto.setFinalPrice(computeFinalPrice(product));
            result.add(dto);
        }
        if (!staleIds.isEmpty()) {
            recentViewRepository.deleteAllByIdInBatch(staleIds);
        }
        return result;
    }

    private void pruneExcessEntries(Long userId) {
        List<UserRecentView> entries = recentViewRepository.findByUserIdOrderByViewedAtDesc(userId);
        if (entries.size() <= MAX_RECENTS) {
            return;
        }
        for (int index = MAX_RECENTS; index < entries.size(); index++) {
            recentViewRepository.delete(entries.get(index));
        }
    }

    private List<Long> sanitizeRecentProductIds(Collection<Long> productIds, Long excludeProductId) {
        if (CollectionUtils.isEmpty(productIds)) {
            return List.of();
        }
        return productIds.stream()
                .filter(Objects::nonNull)
                .map(Math::abs)
                .filter(id -> !Objects.equals(id, excludeProductId))
                .distinct()
                .limit(MAX_RECENTS)
                .collect(Collectors.toList());
    }

    private Long resolveProductId(UserRecentView entry) {
        if (entry == null) {
            return null;
        }
        Long productId = entry.getProductId();
        if (productId != null) {
            return productId;
        }
        return resolveProductIdFromProduct(tryGetProduct(entry));
    }

    private Long resolveProductIdFromProduct(Product productRef) {
        if (productRef == null) {
            return null;
        }
        if (productRef instanceof HibernateProxy proxy) {
            Object identifier = proxy.getHibernateLazyInitializer().getIdentifier();
            if (identifier instanceof Long id) {
                return id;
            }
        }
        return productRef.getId();
    }

    private List<Product> fetchProductsInOrder(List<Long> productIds) {
        if (CollectionUtils.isEmpty(productIds)) {
            return List.of();
        }
        Map<Long, Product> productsById = productRepository.findByIdIn(productIds).stream()
                .filter(Objects::nonNull)
                .collect(Collectors.toMap(Product::getId, product -> product));
        List<Product> orderedProducts = new ArrayList<>();
        for (Long productId : productIds) {
            Product product = productsById.get(productId);
            if (product != null) {
                orderedProducts.add(product);
            }
        }
        return orderedProducts;
    }

    private Product tryGetProduct(UserRecentView entry) {
        if (entry == null) {
            return null;
        }
        try {
            return entry.getProduct();
        } catch (EntityNotFoundException ex) {
            return null;
        } catch (RuntimeException ex) {
<<<<<<< HEAD
            if (!isHibernateException(ex)) {
                throw ex;
            }
            return null;
=======
            if (isHibernateException(ex)) {
                return null;
            }
            throw ex;
>>>>>>> 935b1ef3
        }
        return false;
    }

    private boolean isHibernateException(RuntimeException ex) {
        Throwable current = ex;
        while (current != null) {
            Package exceptionPackage = current.getClass().getPackage();
            if (exceptionPackage != null && exceptionPackage.getName().startsWith("org.hibernate")) {
                return true;
            }
            current = current.getCause();
        }
        return false;
    }

    private boolean isHibernateException(RuntimeException ex) {
        Throwable current = ex;
        while (current != null) {
            Package exceptionPackage = current.getClass().getPackage();
            if (exceptionPackage != null && exceptionPackage.getName().startsWith("org.hibernate")) {
                return true;
            }
            current = current.getCause();
        }
        return false;
    }

    private String resolveThumbnailUrl(Product product, ProductVariant variant) {
        if (variant != null && variant.getMedia() != null) {
            return variant.getMedia().stream()
                    .map(media -> media.getMedia())
                    .filter(Objects::nonNull)
                    .map(MediaAsset::getUrl)
                    .filter(url -> url != null && !url.isBlank())
                    .findFirst()
                    .orElse(null);
        }
        if (product.getThumbnail() != null && product.getThumbnail().getUrl() != null
                && !product.getThumbnail().getUrl().isBlank()) {
            return product.getThumbnail().getUrl();
        }
        if (product.getGalleryImages() != null) {
            return product.getGalleryImages().stream()
                    .map(ProductGalleryImage::getMedia)
                    .filter(Objects::nonNull)
                    .map(MediaAsset::getUrl)
                    .filter(url -> url != null && !url.isBlank())
                    .findFirst()
                    .orElse(null);
        }
        return null;
    }

    private BigDecimal computeFinalPrice(Product product) {
        BigDecimal unitPrice = Optional.ofNullable(product.getUnitPrice()).orElse(BigDecimal.ZERO);
        BigDecimal finalPrice = unitPrice;
        if (product.getDiscountType() != null && product.getDiscountValue() != null) {
            if (product.getDiscountType() == DiscountType.FLAT) {
                finalPrice = unitPrice.subtract(product.getDiscountValue());
            } else if (product.getDiscountType() == DiscountType.PERCENTAGE) {
                BigDecimal percentage = product.getDiscountValue().divide(BigDecimal.valueOf(100), 4, RoundingMode.HALF_UP);
                finalPrice = unitPrice.subtract(unitPrice.multiply(percentage));
            }
        }
        if (finalPrice.compareTo(BigDecimal.ZERO) < 0) {
            finalPrice = BigDecimal.ZERO;
        }
        return finalPrice.setScale(2, RoundingMode.HALF_UP);
    }
}<|MERGE_RESOLUTION|>--- conflicted
+++ resolved
@@ -15,10 +15,6 @@
 import jakarta.persistence.EntityNotFoundException;
 import org.hibernate.proxy.HibernateProxy;
 import org.springframework.http.HttpStatus;
-<<<<<<< HEAD
-=======
-import org.springframework.security.access.prepost.PreAuthorize;
->>>>>>> 935b1ef3
 import org.springframework.stereotype.Service;
 import org.springframework.transaction.annotation.Transactional;
 import org.springframework.util.CollectionUtils;
@@ -160,10 +156,6 @@
     }
 
     @Transactional
-<<<<<<< HEAD
-=======
-    @PreAuthorize("hasAnyAuthority('USER_VIEW','USER_VIEW_GLOBAL')")
->>>>>>> 935b1ef3
     public List<UserRecentViewDto> getRecentViewsForUser(Long userId) {
         if (userId == null) {
             throw new ApiException(HttpStatus.BAD_REQUEST, "User id is required");
@@ -308,17 +300,10 @@
         } catch (EntityNotFoundException ex) {
             return null;
         } catch (RuntimeException ex) {
-<<<<<<< HEAD
             if (!isHibernateException(ex)) {
                 throw ex;
             }
             return null;
-=======
-            if (isHibernateException(ex)) {
-                return null;
-            }
-            throw ex;
->>>>>>> 935b1ef3
         }
         return false;
     }
