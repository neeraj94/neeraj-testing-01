--- conflicted
+++ resolved
@@ -254,7 +254,6 @@
     private Long resolveProductId(UserRecentView entry) {
         if (entry == null) {
             return null;
-<<<<<<< HEAD
         }
         Long productId = entry.getProductId();
         if (productId != null) {
@@ -295,18 +294,6 @@
 
     private Product tryGetProduct(UserRecentView entry) {
         if (entry == null) {
-=======
-        }
-        Long productId = entry.getProductId();
-        if (productId != null) {
-            return productId;
-        }
-        return resolveProductIdFromProduct(tryGetProduct(entry));
-    }
-
-    private Long resolveProductIdFromProduct(Product productRef) {
-        if (productRef == null) {
->>>>>>> 8e817f9d
             return null;
         }
         try {
@@ -321,7 +308,6 @@
         }
     }
 
-<<<<<<< HEAD
     private static Long normalizeProductId(Long productId) {
         if (productId == null) {
             return null;
@@ -341,75 +327,6 @@
             }
             current = current.getCause();
         }
-=======
-    private List<Product> fetchProductsInOrder(List<Long> productIds) {
-        if (CollectionUtils.isEmpty(productIds)) {
-            return List.of();
-        }
-        Map<Long, Product> productsById = productRepository.findByIdIn(productIds).stream()
-                .filter(Objects::nonNull)
-                .collect(Collectors.toMap(Product::getId, product -> product));
-        List<Product> orderedProducts = new ArrayList<>();
-        for (Long productId : productIds) {
-            Product product = productsById.get(productId);
-            if (product != null) {
-                orderedProducts.add(product);
-            }
-        }
-        return orderedProducts;
-    }
-
-    private Product tryGetProduct(UserRecentView entry) {
-        if (entry == null) {
-            return null;
-        }
-        try {
-            return entry.getProduct();
-        } catch (EntityNotFoundException ex) {
-            return null;
-        } catch (RuntimeException ex) {
-            if (!isHibernateException(ex)) {
-                throw ex;
-            }
-            return null;
-        }
-        return false;
-    }
-
-    private boolean isHibernateException(RuntimeException ex) {
-        Throwable current = ex;
-        while (current != null) {
-            Package exceptionPackage = current.getClass().getPackage();
-            if (exceptionPackage != null && exceptionPackage.getName().startsWith("org.hibernate")) {
-                return true;
-            }
-            current = current.getCause();
-        }
-        return false;
-    }
-
-    private boolean isHibernateException(RuntimeException ex) {
-        Throwable current = ex;
-        while (current != null) {
-            Package exceptionPackage = current.getClass().getPackage();
-            if (exceptionPackage != null && exceptionPackage.getName().startsWith("org.hibernate")) {
-                return true;
-            }
-            current = current.getCause();
-        }
-        return false;
-    }
-
-    private boolean isHibernateException(RuntimeException ex) {
-        Throwable current = ex;
-        while (current != null) {
-            Package exceptionPackage = current.getClass().getPackage();
-            if (exceptionPackage != null && exceptionPackage.getName().startsWith("org.hibernate")) {
-                return true;
-            }
-            current = current.getCause();
-        }
->>>>>>> 8e817f9d
         return false;
     }
 
