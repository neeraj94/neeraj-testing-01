package com.example.rbac.products.dto;

import jakarta.validation.Valid;
import jakarta.validation.constraints.NotBlank;
import jakarta.validation.constraints.NotEmpty;
import jakarta.validation.constraints.Size;

import java.math.BigDecimal;
import java.util.ArrayList;
import java.util.List;

public class CreateProductRequest {

    @NotBlank(message = "Product name is required")
    @Size(max = 200, message = "Product name must be at most 200 characters")
    private String name;

    private Long brandId;

    @NotBlank(message = "Unit is required")
    @Size(max = 100, message = "Unit must be at most 100 characters")
    private String unit;

    private BigDecimal weightKg;

    private Integer minPurchaseQuantity;

    private boolean featured;

    private boolean todaysDeal;

    @Size(max = 500, message = "Short description must be at most 500 characters")
    private String shortDescription;

    private String description;

    private String shortDescription;

    @Size(max = 50, message = "Video provider must be at most 50 characters")
    private String videoProvider;

    @Size(max = 500, message = "Video URL must be at most 500 characters")
    private String videoUrl;

    @Valid
    private List<MediaSelectionRequest> gallery = new ArrayList<>();

    @Valid
    private MediaSelectionRequest thumbnail;

    @Valid
    private MediaSelectionRequest pdfSpecification;

    @Valid
    private ProductSeoRequest seo;

    @Valid
    private ProductPricingRequest pricing;

    @NotEmpty(message = "Select at least one category")
    private List<Long> categoryIds = new ArrayList<>();

    private List<Long> taxRateIds = new ArrayList<>();

    @Valid
    private List<SelectedAttributeRequest> attributes = new ArrayList<>();

    @Valid
    private List<ProductVariantRequest> variants = new ArrayList<>();

    @Valid
<<<<<<< HEAD
    private List<ProductInfoSectionRequest> infoSections = new ArrayList<>();
=======
    private List<ProductExpandableSectionRequest> expandableSections = new ArrayList<>();
>>>>>>> 052e05cd

    public String getName() {
        return name;
    }

    public void setName(String name) {
        this.name = name;
    }

    public Long getBrandId() {
        return brandId;
    }

    public void setBrandId(Long brandId) {
        this.brandId = brandId;
    }

    public String getUnit() {
        return unit;
    }

    public void setUnit(String unit) {
        this.unit = unit;
    }

    public BigDecimal getWeightKg() {
        return weightKg;
    }

    public void setWeightKg(BigDecimal weightKg) {
        this.weightKg = weightKg;
    }

    public Integer getMinPurchaseQuantity() {
        return minPurchaseQuantity;
    }

    public void setMinPurchaseQuantity(Integer minPurchaseQuantity) {
        this.minPurchaseQuantity = minPurchaseQuantity;
    }

    public boolean isFeatured() {
        return featured;
    }

    public void setFeatured(boolean featured) {
        this.featured = featured;
    }

    public boolean isTodaysDeal() {
        return todaysDeal;
    }

    public void setTodaysDeal(boolean todaysDeal) {
        this.todaysDeal = todaysDeal;
    }

    public String getShortDescription() {
        return shortDescription;
    }

    public void setShortDescription(String shortDescription) {
        this.shortDescription = shortDescription;
    }

    public String getDescription() {
        return description;
    }

    public void setDescription(String description) {
        this.description = description;
    }

    public String getShortDescription() {
        return shortDescription;
    }

    public void setShortDescription(String shortDescription) {
        this.shortDescription = shortDescription;
    }

    public String getVideoProvider() {
        return videoProvider;
    }

    public void setVideoProvider(String videoProvider) {
        this.videoProvider = videoProvider;
    }

    public String getVideoUrl() {
        return videoUrl;
    }

    public void setVideoUrl(String videoUrl) {
        this.videoUrl = videoUrl;
    }

    public List<MediaSelectionRequest> getGallery() {
        return gallery;
    }

    public void setGallery(List<MediaSelectionRequest> gallery) {
        this.gallery = gallery;
    }

    public MediaSelectionRequest getThumbnail() {
        return thumbnail;
    }

    public void setThumbnail(MediaSelectionRequest thumbnail) {
        this.thumbnail = thumbnail;
    }

    public MediaSelectionRequest getPdfSpecification() {
        return pdfSpecification;
    }

    public void setPdfSpecification(MediaSelectionRequest pdfSpecification) {
        this.pdfSpecification = pdfSpecification;
    }

    public ProductSeoRequest getSeo() {
        return seo;
    }

    public void setSeo(ProductSeoRequest seo) {
        this.seo = seo;
    }

    public ProductPricingRequest getPricing() {
        return pricing;
    }

    public void setPricing(ProductPricingRequest pricing) {
        this.pricing = pricing;
    }

    public List<Long> getCategoryIds() {
        return categoryIds;
    }

    public void setCategoryIds(List<Long> categoryIds) {
        this.categoryIds = categoryIds;
    }

    public List<Long> getTaxRateIds() {
        return taxRateIds;
    }

    public void setTaxRateIds(List<Long> taxRateIds) {
        this.taxRateIds = taxRateIds;
    }

    public List<SelectedAttributeRequest> getAttributes() {
        return attributes;
    }

    public void setAttributes(List<SelectedAttributeRequest> attributes) {
        this.attributes = attributes;
    }

    public List<ProductVariantRequest> getVariants() {
        return variants;
    }

    public void setVariants(List<ProductVariantRequest> variants) {
        this.variants = variants;
    }

<<<<<<< HEAD
    public List<ProductInfoSectionRequest> getInfoSections() {
        return infoSections;
    }

    public void setInfoSections(List<ProductInfoSectionRequest> infoSections) {
        this.infoSections = infoSections;
=======
    public List<ProductExpandableSectionRequest> getExpandableSections() {
        return expandableSections;
    }

    public void setExpandableSections(List<ProductExpandableSectionRequest> expandableSections) {
        this.expandableSections = expandableSections;
>>>>>>> 052e05cd
    }
}<|MERGE_RESOLUTION|>--- conflicted
+++ resolved
@@ -69,11 +69,7 @@
     private List<ProductVariantRequest> variants = new ArrayList<>();
 
     @Valid
-<<<<<<< HEAD
     private List<ProductInfoSectionRequest> infoSections = new ArrayList<>();
-=======
-    private List<ProductExpandableSectionRequest> expandableSections = new ArrayList<>();
->>>>>>> 052e05cd
 
     public String getName() {
         return name;
@@ -243,20 +239,11 @@
         this.variants = variants;
     }
 
-<<<<<<< HEAD
     public List<ProductInfoSectionRequest> getInfoSections() {
         return infoSections;
     }
 
     public void setInfoSections(List<ProductInfoSectionRequest> infoSections) {
         this.infoSections = infoSections;
-=======
-    public List<ProductExpandableSectionRequest> getExpandableSections() {
-        return expandableSections;
-    }
-
-    public void setExpandableSections(List<ProductExpandableSectionRequest> expandableSections) {
-        this.expandableSections = expandableSections;
->>>>>>> 052e05cd
     }
 }