--- conflicted
+++ resolved
@@ -332,7 +332,6 @@
         }
     }
 
-<<<<<<< HEAD
     private void rebuildInfoSections(Product product, List<ProductInfoSectionRequest> sections) {
         product.getInfoSections().clear();
         if (CollectionUtils.isEmpty(sections)) {
@@ -359,26 +358,6 @@
             }
             section.setBulletPoints(bulletPoints);
             product.getInfoSections().add(section);
-=======
-    private void rebuildExpandableSections(Product product, List<ProductExpandableSectionRequest> sections) {
-        product.getExpandableSections().clear();
-        if (CollectionUtils.isEmpty(sections)) {
-            return;
-        }
-        for (ProductExpandableSectionRequest section : sections) {
-            if (section == null) {
-                continue;
-            }
-            String title = trimToNull(section.getTitle());
-            String content = trimToNull(section.getContent());
-            if (title == null && content == null) {
-                continue;
-            }
-            ProductExpandableSection entity = new ProductExpandableSection();
-            entity.setTitle(title);
-            entity.setContent(content);
-            product.getExpandableSections().add(entity);
->>>>>>> 052e05cd
         }
     }
 
