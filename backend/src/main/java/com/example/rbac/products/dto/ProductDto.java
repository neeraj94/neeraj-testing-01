package com.example.rbac.products.dto;

import java.math.BigDecimal;
import java.time.Instant;
import java.util.List;

public class ProductDto {

    private Long id;
    private String name;
    private ProductBrandDto brand;
    private String unit;
    private BigDecimal weightKg;
    private Integer minPurchaseQuantity;
    private boolean featured;
    private boolean todaysDeal;
    private String shortDescription;
    private String description;
    private String shortDescription;
    private String videoProvider;
    private String videoUrl;
    private List<MediaAssetDto> gallery;
    private MediaAssetDto thumbnail;
    private MediaAssetDto pdfSpecification;
    private ProductSeoDto seo;
    private List<ProductCategoryDto> categories;
    private List<ProductTaxRateDto> taxRates;
    private List<ProductAttributeDto> attributes;
    private ProductPricingDto pricing;
    private List<ProductVariantDto> variants;
<<<<<<< HEAD
    private List<ProductInfoSectionDto> infoSections;
=======
    private List<ProductExpandableSectionDto> expandableSections;
    private List<ProductReviewDto> reviews;
>>>>>>> 052e05cd
    private Instant createdAt;
    private Instant updatedAt;

    public Long getId() {
        return id;
    }

    public void setId(Long id) {
        this.id = id;
    }

    public String getName() {
        return name;
    }

    public void setName(String name) {
        this.name = name;
    }

    public ProductBrandDto getBrand() {
        return brand;
    }

    public void setBrand(ProductBrandDto brand) {
        this.brand = brand;
    }

    public String getUnit() {
        return unit;
    }

    public void setUnit(String unit) {
        this.unit = unit;
    }

    public BigDecimal getWeightKg() {
        return weightKg;
    }

    public void setWeightKg(BigDecimal weightKg) {
        this.weightKg = weightKg;
    }

    public Integer getMinPurchaseQuantity() {
        return minPurchaseQuantity;
    }

    public void setMinPurchaseQuantity(Integer minPurchaseQuantity) {
        this.minPurchaseQuantity = minPurchaseQuantity;
    }

    public boolean isFeatured() {
        return featured;
    }

    public void setFeatured(boolean featured) {
        this.featured = featured;
    }

    public boolean isTodaysDeal() {
        return todaysDeal;
    }

    public void setTodaysDeal(boolean todaysDeal) {
        this.todaysDeal = todaysDeal;
    }

    public String getShortDescription() {
        return shortDescription;
    }

    public void setShortDescription(String shortDescription) {
        this.shortDescription = shortDescription;
    }

    public String getDescription() {
        return description;
    }

    public void setDescription(String description) {
        this.description = description;
    }

    public String getShortDescription() {
        return shortDescription;
    }

    public void setShortDescription(String shortDescription) {
        this.shortDescription = shortDescription;
    }

    public String getVideoProvider() {
        return videoProvider;
    }

    public void setVideoProvider(String videoProvider) {
        this.videoProvider = videoProvider;
    }

    public String getVideoUrl() {
        return videoUrl;
    }

    public void setVideoUrl(String videoUrl) {
        this.videoUrl = videoUrl;
    }

    public List<MediaAssetDto> getGallery() {
        return gallery;
    }

    public void setGallery(List<MediaAssetDto> gallery) {
        this.gallery = gallery;
    }

    public MediaAssetDto getThumbnail() {
        return thumbnail;
    }

    public void setThumbnail(MediaAssetDto thumbnail) {
        this.thumbnail = thumbnail;
    }

    public MediaAssetDto getPdfSpecification() {
        return pdfSpecification;
    }

    public void setPdfSpecification(MediaAssetDto pdfSpecification) {
        this.pdfSpecification = pdfSpecification;
    }

    public ProductSeoDto getSeo() {
        return seo;
    }

    public void setSeo(ProductSeoDto seo) {
        this.seo = seo;
    }

    public List<ProductCategoryDto> getCategories() {
        return categories;
    }

    public void setCategories(List<ProductCategoryDto> categories) {
        this.categories = categories;
    }

    public List<ProductTaxRateDto> getTaxRates() {
        return taxRates;
    }

    public void setTaxRates(List<ProductTaxRateDto> taxRates) {
        this.taxRates = taxRates;
    }

    public List<ProductAttributeDto> getAttributes() {
        return attributes;
    }

    public void setAttributes(List<ProductAttributeDto> attributes) {
        this.attributes = attributes;
    }

    public ProductPricingDto getPricing() {
        return pricing;
    }

    public void setPricing(ProductPricingDto pricing) {
        this.pricing = pricing;
    }

    public List<ProductVariantDto> getVariants() {
        return variants;
    }

    public void setVariants(List<ProductVariantDto> variants) {
        this.variants = variants;
    }

<<<<<<< HEAD
    public List<ProductInfoSectionDto> getInfoSections() {
        return infoSections;
    }

    public void setInfoSections(List<ProductInfoSectionDto> infoSections) {
        this.infoSections = infoSections;
=======
    public List<ProductExpandableSectionDto> getExpandableSections() {
        return expandableSections;
    }

    public void setExpandableSections(List<ProductExpandableSectionDto> expandableSections) {
        this.expandableSections = expandableSections;
    }

    public List<ProductReviewDto> getReviews() {
        return reviews;
    }

    public void setReviews(List<ProductReviewDto> reviews) {
        this.reviews = reviews;
>>>>>>> 052e05cd
    }

    public Instant getCreatedAt() {
        return createdAt;
    }

    public void setCreatedAt(Instant createdAt) {
        this.createdAt = createdAt;
    }

    public Instant getUpdatedAt() {
        return updatedAt;
    }

    public void setUpdatedAt(Instant updatedAt) {
        this.updatedAt = updatedAt;
    }
}<|MERGE_RESOLUTION|>--- conflicted
+++ resolved
@@ -28,12 +28,7 @@
     private List<ProductAttributeDto> attributes;
     private ProductPricingDto pricing;
     private List<ProductVariantDto> variants;
-<<<<<<< HEAD
     private List<ProductInfoSectionDto> infoSections;
-=======
-    private List<ProductExpandableSectionDto> expandableSections;
-    private List<ProductReviewDto> reviews;
->>>>>>> 052e05cd
     private Instant createdAt;
     private Instant updatedAt;
 
@@ -213,29 +208,12 @@
         this.variants = variants;
     }
 
-<<<<<<< HEAD
     public List<ProductInfoSectionDto> getInfoSections() {
         return infoSections;
     }
 
     public void setInfoSections(List<ProductInfoSectionDto> infoSections) {
         this.infoSections = infoSections;
-=======
-    public List<ProductExpandableSectionDto> getExpandableSections() {
-        return expandableSections;
-    }
-
-    public void setExpandableSections(List<ProductExpandableSectionDto> expandableSections) {
-        this.expandableSections = expandableSections;
-    }
-
-    public List<ProductReviewDto> getReviews() {
-        return reviews;
-    }
-
-    public void setReviews(List<ProductReviewDto> reviews) {
-        this.reviews = reviews;
->>>>>>> 052e05cd
     }
 
     public Instant getCreatedAt() {
