--- conflicted
+++ resolved
@@ -60,15 +60,11 @@
   };
   attributes: SelectedAttributePayload[];
   variants: CreateProductVariantPayload[];
-<<<<<<< HEAD
   infoSections: {
     title: string;
     content: string;
     bulletPoints: string[];
   }[];
-=======
-  expandableSections: { title: string; content: string }[];
->>>>>>> 052e05cd
 }
 
 export interface ProductMediaAsset {
@@ -208,12 +204,7 @@
   attributes: ProductDetailAttribute[];
   pricing: ProductDetailPricing;
   variants: ProductDetailVariant[];
-<<<<<<< HEAD
   infoSections: ProductDetailInfoSection[];
-=======
-  expandableSections: { title: string; content: string }[];
-  reviews: ProductReview[];
->>>>>>> 052e05cd
   createdAt: string;
   updatedAt: string;
 }
