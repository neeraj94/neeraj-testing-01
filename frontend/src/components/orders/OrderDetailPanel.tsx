<<<<<<< HEAD
import { useCallback, useEffect, useMemo, useRef, useState, type ReactNode } from 'react';
import { useQuery } from '@tanstack/react-query';
import type { CheckoutAddress } from '../../types/checkout';
import type {
  AdminOrderProductOption,
  AdminOrderProductVariantOption,
  OrderDetail
} from '../../types/orders';
import type { CouponSummary } from '../../types/coupon';
import type { Pagination } from '../../types/models';
import type { DiscountType } from '../../types/product';
=======
import { useEffect, useMemo, useState, type ReactNode } from 'react';
import type { CheckoutAddress } from '../../types/checkout';
import type { OrderDetail } from '../../types/orders';
>>>>>>> 3c6ec958
import { formatCurrency } from '../../utils/currency';
import { computeLineTotals, computeSummaryFromOrder, roundCurrency } from '../../utils/orderCalculations';
import OrderProductSearchSelect, {
  formatOptionLabel
} from '../../pages/admin/components/OrderProductSearchSelect';
import { adminApi } from '../../services/http';

const formatDateTime = (value: string | null | undefined) => {
  if (!value) {
    return 'Unknown date';
  }
  const date = new Date(value);
  if (Number.isNaN(date.getTime())) {
    return 'Unknown date';
  }
  return date.toLocaleString(undefined, { dateStyle: 'medium', timeStyle: 'short' });
};

const formatDate = (value: string | null | undefined) => {
  if (!value) {
    return 'No due date';
  }
  const date = new Date(value);
  if (Number.isNaN(date.getTime())) {
    return 'No due date';
  }
  return date.toLocaleDateString();
};

const formatPaymentStatusLabel = (value: string | null | undefined): string => {
  if (!value) {
    return '—';
  }
  return value
    .toLowerCase()
    .split(/[\s_]+/)
    .filter(Boolean)
    .map((part) => part.charAt(0).toUpperCase() + part.slice(1))
    .join(' ');
};

const formatDateTime = (value: string | null | undefined) => {
  if (!value) {
    return 'Unknown date';
  }
  const date = new Date(value);
  if (Number.isNaN(date.getTime())) {
    return 'Unknown date';
  }
  return date.toLocaleString(undefined, { dateStyle: 'medium', timeStyle: 'short' });
};

const formatDate = (value: string | null | undefined) => {
  if (!value) {
    return 'No due date';
  }
  const date = new Date(value);
  if (Number.isNaN(date.getTime())) {
    return 'No due date';
  }
  return date.toLocaleDateString();
};

const formatPaymentStatusLabel = (value: string | null | undefined): string => {
  if (!value) {
    return '—';
  }
  return value
    .toLowerCase()
    .split(/[\s_]+/)
    .filter(Boolean)
    .map((part) => part.charAt(0).toUpperCase() + part.slice(1))
    .join(' ');
};

type OrderDetailPanelProps = {
  order: OrderDetail;
  baseCurrency: string | null;
  onClose?: () => void;
  actions?: ReactNode;
  mode?: 'view' | 'payment';
  editingEnabled?: boolean;
  canEdit?: boolean;
  isUpdating?: boolean;
<<<<<<< HEAD
  onApplyChanges?: (updater: (current: OrderDetail) => OrderDetail) => Promise<void>;
=======
  onUpdateField?: (updates: Record<string, unknown>) => Promise<void>;
>>>>>>> 3c6ec958
};

const SectionHeading = ({ children }: { children: ReactNode }) => (
  <h4 className="text-base font-semibold text-slate-900">{children}</h4>
);

const PencilIcon = () => (
  <svg viewBox="0 0 20 20" fill="currentColor" aria-hidden="true" className="h-4 w-4">
    <path d="M4.5 12.793V15.5h2.707l7.9-7.9-2.707-2.707-7.9 7.9Zm9.9-9.186 2.707 2.707a1 1 0 0 1 0 1.414l-9.08 9.08a1 1 0 0 1-.707.293H4a1 1 0 0 1-1-1v-3.32a1 1 0 0 1 .293-.707l9.08-9.08a1 1 0 0 1 1.414 0Z" />
  </svg>
);

const CheckIcon = () => (
  <svg viewBox="0 0 20 20" fill="currentColor" aria-hidden="true" className="h-4 w-4">
    <path d="M16.707 6.293a1 1 0 0 1 0 1.414l-7.25 7.25a1 1 0 0 1-1.414 0l-4-4a1 1 0 1 1 1.414-1.414L8.5 12.086l6.543-6.543a1 1 0 0 1 1.664.75Z" />
  </svg>
);

const CloseIcon = () => (
  <svg viewBox="0 0 20 20" fill="currentColor" aria-hidden="true" className="h-4 w-4">
    <path d="M6.293 6.293a1 1 0 0 1 1.414 0L10 8.586l2.293-2.293a1 1 0 1 1 1.414 1.414L11.414 10l2.293 2.293a1 1 0 0 1-1.414 1.414L10 11.414l-2.293 2.293a1 1 0 0 1-1.414-1.414L8.586 10 6.293 7.707a1 1 0 0 1 0-1.414Z" />
  </svg>
);

<<<<<<< HEAD
const PlusIcon = () => (
  <svg viewBox="0 0 20 20" fill="currentColor" aria-hidden="true" className="h-4 w-4">
    <path d="M10 4a1 1 0 0 1 1 1v4h4a1 1 0 1 1 0 2h-4v4a1 1 0 1 1-2 0v-4H5a1 1 0 1 1 0-2h4V5a1 1 0 0 1 1-1Z" />
  </svg>
);

const TrashIcon = () => (
  <svg viewBox="0 0 20 20" fill="currentColor" aria-hidden="true" className="h-4 w-4">
    <path d="M7.5 3a1 1 0 0 0-.964.736L6.277 4.5H4a1 1 0 1 0 0 2h.25l.64 8.448A2 2 0 0 0 6.884 16.5h6.232a2 2 0 0 0 1.994-1.552L15.75 6.5H16a1 1 0 1 0 0-2h-2.277l-.259-.764A1 1 0 0 0 12.5 3h-5Zm1.5 5a1 1 0 0 1 2 0v4a1 1 0 1 1-2 0V8Z" />
  </svg>
);

=======
>>>>>>> 3c6ec958
type InlineEditableFieldProps = {
  id: string;
  label: string;
  value: string | null | undefined;
  displayValue?: ReactNode;
  placeholder?: string;
  inputType?: 'text' | 'email' | 'date' | 'textarea';
  editingEnabled: boolean;
  canEdit: boolean;
  isUpdating: boolean;
  onSave?: (nextValue: string) => Promise<void>;
};

const InlineEditableField = ({
  id,
  label,
  value,
  displayValue,
  placeholder,
  inputType = 'text',
  editingEnabled,
  canEdit,
  isUpdating,
  onSave
}: InlineEditableFieldProps) => {
  const [isEditing, setIsEditing] = useState(false);
  const [draft, setDraft] = useState<string>(value ?? '');
  const [isSaving, setIsSaving] = useState(false);

  useEffect(() => {
    if (!isEditing) {
      setDraft(value ?? '');
    }
  }, [value, isEditing]);

  useEffect(() => {
    if (!editingEnabled) {
      setIsEditing(false);
    }
  }, [editingEnabled]);

  const defaultDisplay = useMemo(() => {
    const trimmed = typeof value === 'string' ? value.trim() : '';
    return trimmed.length ? trimmed : '—';
  }, [value]);

  const handleBeginEdit = () => {
    if (!editingEnabled || !canEdit || isUpdating) {
      return;
    }
    setDraft(value ?? '');
    setIsEditing(true);
  };

  const handleCancel = () => {
    setDraft(value ?? '');
    setIsEditing(false);
  };

  const handleSave = async () => {
    if (!onSave || isSaving || isUpdating) {
      return;
    }
    setIsSaving(true);
    try {
      await onSave(draft);
      setIsEditing(false);
    } finally {
      setIsSaving(false);
    }
  };

  const renderInput = () => {
    if (inputType === 'textarea') {
      return (
        <textarea
          id={id}
          value={draft}
          onChange={(event) => setDraft(event.target.value)}
          rows={4}
          className="min-h-[3rem] w-full rounded-lg border border-slate-200 px-3 py-2 text-sm text-slate-900 shadow-sm focus:border-primary focus:outline-none focus:ring-2 focus:ring-primary/30"
          placeholder={placeholder}
        />
      );
    }

    const inputProps: { type: string; value: string } = {
      type: inputType,
      value:
        inputType === 'date' && draft
          ? (() => {
              const date = new Date(draft);
              if (Number.isNaN(date.getTime())) {
                return draft;
              }
              return date.toISOString().slice(0, 10);
            })()
          : draft
    };

    return (
      <input
        id={id}
        {...inputProps}
        onChange={(event) => setDraft(event.target.value)}
        className="w-full rounded-lg border border-slate-200 px-3 py-2 text-sm text-slate-900 shadow-sm focus:border-primary focus:outline-none focus:ring-2 focus:ring-primary/30"
        placeholder={placeholder}
      />
    );
  };

  return (
    <div className="space-y-2">
      <div className="flex items-start justify-between gap-2">
        <label htmlFor={id} className="text-sm font-medium text-slate-500">
          {label}
        </label>
        {canEdit && editingEnabled ? (
          <button
            type="button"
            onClick={handleBeginEdit}
            className="rounded-full p-1 text-slate-400 transition hover:bg-primary/10 hover:text-primary"
            aria-label={`Edit ${label}`}
            disabled={isUpdating}
          >
            <PencilIcon />
          </button>
        ) : null}
      </div>
      {isEditing ? (
        <div className="flex flex-col gap-2">
          {renderInput()}
          <div className="flex items-center gap-2">
            <button
              type="button"
              onClick={handleSave}
              className="inline-flex items-center rounded-full bg-primary px-3 py-1 text-xs font-semibold uppercase tracking-wide text-white transition hover:bg-primary/90 disabled:cursor-not-allowed disabled:opacity-60"
              disabled={isSaving || isUpdating}
            >
              <CheckIcon />
            </button>
            <button
              type="button"
              onClick={handleCancel}
              className="inline-flex items-center rounded-full bg-slate-200 px-3 py-1 text-xs font-semibold uppercase tracking-wide text-slate-600 transition hover:bg-slate-300"
            >
              <CloseIcon />
            </button>
          </div>
        </div>
      ) : displayValue != null ? (
        <div className="space-y-1 text-sm text-slate-600">{displayValue}</div>
      ) : (
        <div className="text-base font-medium text-slate-900">{defaultDisplay}</div>
      )}
    </div>
  );
};

type EditableAddressBlockProps = {
  title: string;
  addressType: 'SHIPPING' | 'BILLING';
  address: CheckoutAddress | null;
  editingEnabled: boolean;
  canEdit: boolean;
  isUpdating: boolean;
  onSave?: (nextValue: Partial<CheckoutAddress>) => Promise<void>;
};

const EditableAddressBlock = ({
  title,
  addressType,
  address,
  editingEnabled,
  canEdit,
  isUpdating,
  onSave
}: EditableAddressBlockProps) => {
  const [isEditing, setIsEditing] = useState(false);
  const [isSaving, setIsSaving] = useState(false);
  const [draft, setDraft] = useState(() => ({
    fullName: address?.fullName ?? '',
    mobileNumber: address?.mobileNumber ?? '',
    addressLine1: address?.addressLine1 ?? '',
    addressLine2: address?.addressLine2 ?? '',
    landmark: address?.landmark ?? '',
    cityName: address?.cityName ?? '',
    stateName: address?.stateName ?? '',
    countryName: address?.countryName ?? '',
    pinCode: address?.pinCode ?? ''
  }));

  useEffect(() => {
    if (!isEditing) {
      setDraft({
        fullName: address?.fullName ?? '',
        mobileNumber: address?.mobileNumber ?? '',
        addressLine1: address?.addressLine1 ?? '',
        addressLine2: address?.addressLine2 ?? '',
        landmark: address?.landmark ?? '',
        cityName: address?.cityName ?? '',
        stateName: address?.stateName ?? '',
        countryName: address?.countryName ?? '',
        pinCode: address?.pinCode ?? ''
      });
    }
  }, [address, isEditing]);

  useEffect(() => {
    if (!editingEnabled) {
      setIsEditing(false);
    }
  }, [editingEnabled]);

  const handleBeginEdit = () => {
    if (!editingEnabled || !canEdit || isUpdating) {
      return;
    }
    setIsEditing(true);
  };

  const handleCancel = () => {
    setDraft({
      fullName: address?.fullName ?? '',
      mobileNumber: address?.mobileNumber ?? '',
      addressLine1: address?.addressLine1 ?? '',
      addressLine2: address?.addressLine2 ?? '',
      landmark: address?.landmark ?? '',
      cityName: address?.cityName ?? '',
      stateName: address?.stateName ?? '',
      countryName: address?.countryName ?? '',
      pinCode: address?.pinCode ?? ''
    });
    setIsEditing(false);
  };

  const handleSave = async () => {
    if (!onSave || isSaving || isUpdating) {
      return;
    }
    setIsSaving(true);
    try {
      await onSave({
        id: address?.id ?? null,
        type: address?.type ?? addressType,
        ...draft
      });
      setIsEditing(false);
    } finally {
      setIsSaving(false);
    }
  };

  return (
    <div className="space-y-3">
      <div className="flex items-start justify-between gap-2">
        <p className="text-sm font-medium text-slate-500">{title}</p>
        {canEdit && editingEnabled ? (
          <button
            type="button"
            onClick={handleBeginEdit}
            className="rounded-full p-1 text-slate-400 transition hover:bg-primary/10 hover:text-primary"
            aria-label={`Edit ${title}`}
            disabled={isUpdating}
          >
            <PencilIcon />
          </button>
        ) : null}
      </div>
      {isEditing ? (
        <div className="space-y-3">
          <div className="grid gap-3 md:grid-cols-2">
            <input
              type="text"
              className="w-full rounded-lg border border-slate-200 px-3 py-2 text-sm text-slate-900 shadow-sm focus:border-primary focus:outline-none focus:ring-2 focus:ring-primary/30"
              placeholder="Full name"
              value={draft.fullName}
              onChange={(event) => setDraft((prev) => ({ ...prev, fullName: event.target.value }))}
            />
            <input
              type="text"
              className="w-full rounded-lg border border-slate-200 px-3 py-2 text-sm text-slate-900 shadow-sm focus:border-primary focus:outline-none focus:ring-2 focus:ring-primary/30"
              placeholder="Phone"
              value={draft.mobileNumber}
              onChange={(event) => setDraft((prev) => ({ ...prev, mobileNumber: event.target.value }))}
            />
            <input
              type="text"
              className="w-full rounded-lg border border-slate-200 px-3 py-2 text-sm text-slate-900 shadow-sm focus:border-primary focus:outline-none focus:ring-2 focus:ring-primary/30"
              placeholder="Address line 1"
              value={draft.addressLine1}
              onChange={(event) => setDraft((prev) => ({ ...prev, addressLine1: event.target.value }))}
            />
            <input
              type="text"
              className="w-full rounded-lg border border-slate-200 px-3 py-2 text-sm text-slate-900 shadow-sm focus:border-primary focus:outline-none focus:ring-2 focus:ring-primary/30"
              placeholder="Address line 2"
              value={draft.addressLine2}
              onChange={(event) => setDraft((prev) => ({ ...prev, addressLine2: event.target.value }))}
            />
            <input
              type="text"
              className="w-full rounded-lg border border-slate-200 px-3 py-2 text-sm text-slate-900 shadow-sm focus:border-primary focus:outline-none focus:ring-2 focus:ring-primary/30"
              placeholder="Landmark"
              value={draft.landmark}
              onChange={(event) => setDraft((prev) => ({ ...prev, landmark: event.target.value }))}
            />
            <input
              type="text"
              className="w-full rounded-lg border border-slate-200 px-3 py-2 text-sm text-slate-900 shadow-sm focus:border-primary focus:outline-none focus:ring-2 focus:ring-primary/30"
              placeholder="City"
              value={draft.cityName}
              onChange={(event) => setDraft((prev) => ({ ...prev, cityName: event.target.value }))}
            />
            <input
              type="text"
              className="w-full rounded-lg border border-slate-200 px-3 py-2 text-sm text-slate-900 shadow-sm focus:border-primary focus:outline-none focus:ring-2 focus:ring-primary/30"
              placeholder="State"
              value={draft.stateName}
              onChange={(event) => setDraft((prev) => ({ ...prev, stateName: event.target.value }))}
            />
            <input
              type="text"
              className="w-full rounded-lg border border-slate-200 px-3 py-2 text-sm text-slate-900 shadow-sm focus:border-primary focus:outline-none focus:ring-2 focus:ring-primary/30"
              placeholder="Country"
              value={draft.countryName}
              onChange={(event) => setDraft((prev) => ({ ...prev, countryName: event.target.value }))}
            />
            <input
              type="text"
              className="w-full rounded-lg border border-slate-200 px-3 py-2 text-sm text-slate-900 shadow-sm focus:border-primary focus:outline-none focus:ring-2 focus:ring-primary/30"
              placeholder="PIN / ZIP"
              value={draft.pinCode}
              onChange={(event) => setDraft((prev) => ({ ...prev, pinCode: event.target.value }))}
            />
          </div>
          <div className="flex items-center gap-2">
            <button
              type="button"
              onClick={handleSave}
              className="inline-flex items-center rounded-full bg-primary px-3 py-1 text-xs font-semibold uppercase tracking-wide text-white transition hover:bg-primary/90 disabled:cursor-not-allowed disabled:opacity-60"
              disabled={isSaving || isUpdating}
            >
              <CheckIcon />
            </button>
            <button
              type="button"
              onClick={handleCancel}
              className="inline-flex items-center rounded-full bg-slate-200 px-3 py-1 text-xs font-semibold uppercase tracking-wide text-slate-600 transition hover:bg-slate-300"
            >
              <CloseIcon />
            </button>
          </div>
        </div>
      ) : address ? (
        <div className="space-y-1 text-sm text-slate-600">
          <p className="font-medium text-slate-900">{address.fullName}</p>
          <p>{address.addressLine1}</p>
          {address.addressLine2 ? <p>{address.addressLine2}</p> : null}
          {address.landmark ? <p>Landmark: {address.landmark}</p> : null}
          <p>{[address.cityName, address.stateName, address.countryName].filter(Boolean).join(', ')}</p>
          {address.pinCode ? <p>PIN: {address.pinCode}</p> : null}
          {address.mobileNumber ? <p>Phone: {address.mobileNumber}</p> : null}
        </div>
      ) : (
        <p className="text-sm text-slate-500">No address provided.</p>
      )}
    </div>
  );
};

const STATUS_OPTIONS = ['PROCESSING', 'PAID', 'PARTIALLY_PAID', 'UNPAID', 'CANCELLED'];
<<<<<<< HEAD
const SHIPPING_METHOD_OPTIONS = ['Standard Shipping', 'Express Shipping', 'Free Shipping'];

const sanitizeVariants = (
  variants?: AdminOrderProductVariantOption[]
): AdminOrderProductVariantOption[] => {
  if (!Array.isArray(variants)) {
    return [];
  }
  return variants
    .filter((variant): variant is AdminOrderProductVariantOption => variant != null)
    .map((variant) => ({
      id: variant.id ?? null,
      sku: variant.sku ?? null,
      label: variant.label ?? null,
      key: variant.key ?? variant.label ?? (variant.sku ? `sku:${variant.sku}` : null),
      unitPrice: variant.unitPrice ?? null
    }));
};

const resolveVariantValue = (variantId?: number | null, variantKey?: string | null): string => {
  if (variantId != null) {
    return String(variantId);
  }
  return variantKey?.trim() ?? '';
};

const roundRate = (value: number): number => {
  if (!Number.isFinite(value)) {
    return 0;
  }
  return Math.round(value * 10_000) / 10_000;
};

const buildFallbackOptionFromLine = (
  line: OrderDetail['lines'][number]
): AdminOrderProductOption | null => {
  if (!line) {
    return null;
  }
  const unitPrice = line.unitPrice ??
    (line.lineTotal != null && line.quantity
      ? Number(line.lineTotal) / line.quantity
      : 0);
  return {
    productId: line.productId ?? undefined,
    productName: line.name ?? 'Product',
    productSlug: line.productSlug ?? null,
    productSku: line.variantSku ?? null,
    productVariety: null,
    productSlot: null,
    brandName: null,
    thumbnailUrl: null,
    taxRate: line.taxRate ?? 0,
    taxRateId: null,
    taxRateName: null,
    variantId: line.variantId ?? null,
    variantSku: line.variantSku ?? null,
    variantLabel: line.variantLabel ?? null,
    variantKey: resolveVariantValue(line.variantId ?? null, line.variantLabel ?? line.variantSku ?? null),
    unitPrice: unitPrice ?? 0,
    hasVariants: Boolean(line.variantId ?? line.variantSku ?? line.variantLabel),
    variants: []
  };
};

const getVariantDisplayName = (variant: AdminOrderProductVariantOption): string => {
  const parts: string[] = [];
  if (variant.label?.trim()) {
    parts.push(variant.label.trim());
  }
  if (variant.sku?.trim()) {
    parts.push(variant.sku.trim());
  }
  return parts.join(' · ') || 'Variant';
};

const composeLine = (
  previous: OrderDetail['lines'][number] | null,
  option: AdminOrderProductOption | null,
  quantity: number,
  unitPrice: number,
  taxRate: number,
  variant?: AdminOrderProductVariantOption | null
): OrderDetail['lines'][number] => {
  const resolvedQuantity = quantity > 0 ? quantity : 1;
  const resolvedUnitPrice = roundCurrency(unitPrice);
  const resolvedTaxRate = roundRate(taxRate);
  const fallbackOption = option ?? (previous ? buildFallbackOptionFromLine(previous) : null);

  const variantCandidate = variant ?? (fallbackOption?.hasVariants
    ? sanitizeVariants(fallbackOption.variants).find(
        (candidate) =>
          resolveVariantValue(candidate.id ?? null, candidate.key ?? null) ===
          resolveVariantValue(fallbackOption?.variantId ?? null, fallbackOption?.variantKey ?? null)
      )
    : null);

  const variantId = variantCandidate?.id ?? fallbackOption?.variantId ?? previous?.variantId ?? null;
  const variantSku = variantCandidate?.sku ?? fallbackOption?.variantSku ?? previous?.variantSku ?? null;
  const variantLabel = variantCandidate?.label ?? fallbackOption?.variantLabel ?? previous?.variantLabel ?? null;

  return {
    productId: fallbackOption?.productId ?? previous?.productId ?? null,
    name: fallbackOption?.productName ?? previous?.name ?? 'Product',
    quantity: resolvedQuantity,
    unitPrice: resolvedUnitPrice,
    lineTotal: roundCurrency(resolvedQuantity * resolvedUnitPrice),
    taxRate: resolvedTaxRate,
    productSlug: fallbackOption?.productSlug ?? previous?.productSlug ?? null,
    variantId,
    variantSku,
    variantLabel
  };
};

type LineDraftState = {
  key: string;
  index: number;
  quantity: string;
  unitPrice: string;
  taxRate: string;
  productOption: AdminOrderProductOption | null;
  variantOptions: AdminOrderProductVariantOption[];
  selectedVariant: string;
  isNew: boolean;
  loadingVariants: boolean;
  error: string | null;
};

type CouponOption = {
  id: number;
  name: string;
  code?: string | null;
  discountType: DiscountType;
  discountValue: number;
};
=======
>>>>>>> 3c6ec958

const OrderDetailPanel = ({
  order,
  baseCurrency,
  onClose,
  actions,
  mode = 'view',
  editingEnabled = false,
  canEdit = false,
  isUpdating = false,
<<<<<<< HEAD
  onApplyChanges
=======
  onUpdateField
>>>>>>> 3c6ec958
}: OrderDetailPanelProps) => {
  const currency = baseCurrency ?? 'USD';
  const lines = order.lines ?? [];
  const summary = order.summary;
  const paymentMethod = order.paymentMethod;
  const appliedCoupon = summary?.appliedCoupon ?? null;
  const dueDate = order.dueDate ?? summary?.dueDate ?? null;
  const balanceDue = summary?.balanceDue ?? summary?.amountDue ?? null;
  const notes = order.notes ?? summary?.notes ?? null;
  const paymentStatusLabel = formatPaymentStatusLabel(order.paymentStatus ?? summary?.paymentStatus ?? null);
  const paymentMethodLabel =
    order.paymentMethodLabel ?? paymentMethod?.displayName ?? paymentMethod?.name ?? '—';

  const couponDescription = appliedCoupon
    ? appliedCoupon.description?.trim()?.length
      ? appliedCoupon.description
      : appliedCoupon.discountType === 'PERCENTAGE'
        ? `${appliedCoupon.discountValue ?? 0}% off`
        : `Save ${formatCurrency(appliedCoupon.discountValue ?? 0, currency)}`
    : null;

  const statusTone = useMemo(() => {
    switch (order.status) {
      case 'CANCELLED':
        return 'bg-rose-100 text-rose-700';
      case 'PROCESSING':
        return 'bg-amber-100 text-amber-700';
      case 'PAID':
        return 'bg-emerald-100 text-emerald-700';
      case 'PARTIALLY_PAID':
        return 'bg-amber-100 text-amber-700';
      case 'UNPAID':
        return 'bg-slate-100 text-slate-700';
      default:
        return 'bg-slate-100 text-slate-700';
    }
  }, [order.status]);

  const modeLabel = editingEnabled ? 'Inline editing' : mode === 'payment' ? 'Payment view' : null;

<<<<<<< HEAD
  const [productOptionCache, setProductOptionCache] = useState<Record<number, AdminOrderProductOption[]>>({});
  const productOptionCacheRef = useRef(productOptionCache);
  const loadingProductIdsRef = useRef<Set<number>>(new Set());
  const [lineDraft, setLineDraft] = useState<LineDraftState | null>(null);
  const [editingLineKey, setEditingLineKey] = useState<string | null>(null);
  const [isEditingShipping, setIsEditingShipping] = useState(false);
  const [shippingDraft, setShippingDraft] = useState(() => ({
    amount: (summary?.shippingTotal ?? 0).toString(),
    method: summary?.shippingMethod ?? ''
  }));
  const shippingMethodOptions = useMemo(() => {
    const base = [...SHIPPING_METHOD_OPTIONS];
    const currentMethod = summary?.shippingMethod;
    if (currentMethod && !base.includes(currentMethod)) {
      base.push(currentMethod);
    }
    return base;
  }, [summary?.shippingMethod]);

  useEffect(() => {
    productOptionCacheRef.current = productOptionCache;
  }, [productOptionCache]);

  useEffect(() => {
    if (isEditingShipping) {
      return;
    }
    setShippingDraft({
      amount: (summary?.shippingTotal ?? 0).toString(),
      method: summary?.shippingMethod ?? ''
    });
  }, [summary?.shippingTotal, summary?.shippingMethod, isEditingShipping]);

  const ensureProductOptions = useCallback(
    async (productId: number, fallback?: AdminOrderProductOption | null) => {
      if (!Number.isFinite(productId)) {
        return [] as AdminOrderProductOption[];
      }

      const cached = productOptionCacheRef.current[productId];
      if (cached && cached.length) {
        return cached;
      }

      if (fallback) {
        setProductOptionCache((current) => {
          if (current[productId]?.length) {
            return current;
          }
          return {
            ...current,
            [productId]: [
              {
                ...fallback,
                variants: sanitizeVariants(fallback.variants)
              }
            ]
          };
        });
      }

      if (loadingProductIdsRef.current.has(productId)) {
        return productOptionCacheRef.current[productId] ?? [];
      }

      loadingProductIdsRef.current.add(productId);
      try {
        const { data } = await adminApi.get<AdminOrderProductOption[]>(`/orders/products/${productId}`);
        const options = Array.isArray(data)
          ? data.map((option) => ({
              ...option,
              variants: sanitizeVariants(option.variants)
            }))
          : [];
        if (options.length) {
          setProductOptionCache((current) => ({ ...current, [productId]: options }));
          return options;
        }
        return productOptionCacheRef.current[productId] ?? [];
      } catch (error) {
        console.error('Unable to load product variants for admin order', error);
        return productOptionCacheRef.current[productId] ?? [];
      } finally {
        loadingProductIdsRef.current.delete(productId);
      }
    },
    []
  );

  const couponsQuery = useQuery<Pagination<CouponSummary>>({
    queryKey: ['orders', 'admin', 'coupons', 'active'],
    enabled: editingEnabled,
    queryFn: async () => {
      const { data } = await adminApi.get<Pagination<CouponSummary>>('/coupons', {
        params: { state: 'ENABLED', page: 0, size: 100 }
      });
      return data;
    },
    staleTime: 60_000
  });

  const couponOptions = useMemo<CouponOption[]>(() => {
    const options = couponsQuery.data?.content ?? [];
    const mapped = options.map((coupon) => ({
      id: coupon.id,
      name: coupon.name,
      code: coupon.code,
      discountType: coupon.discountType as DiscountType,
      discountValue: coupon.discountValue ?? 0
    }));
    const applied = summary?.appliedCoupon;
    if (applied && applied.id != null && !mapped.some((option) => option.id === applied.id)) {
      mapped.unshift({
        id: applied.id,
        name: applied.name ?? applied.code ?? 'Applied coupon',
        code: applied.code ?? null,
        discountType: applied.discountType as DiscountType,
        discountValue: applied.discountValue ?? applied.discountAmount ?? 0
      });
    }
    return mapped;
  }, [couponsQuery.data, summary?.appliedCoupon]);

  const handleStatusSave = async (nextStatus: string) => {
    if (!onApplyChanges || nextStatus === order.status) {
      return;
    }
    await onApplyChanges((current) => ({ ...current, status: nextStatus }));
  };

  const handlePaymentStatusSave = async (nextStatus: string) => {
    if (!onApplyChanges) {
      return;
    }
    const trimmed = nextStatus.trim();
    const nextPaymentStatus = trimmed.length ? trimmed : null;
    await onApplyChanges((current) => ({
      ...current,
      paymentStatus: nextPaymentStatus,
      summary: current.summary
        ? { ...current.summary, paymentStatus: nextPaymentStatus }
        : current.summary
    }));
  };

  const handlePaymentMethodSave = async (nextMethod: string) => {
    if (!onApplyChanges) {
      return;
    }
    const trimmed = nextMethod.trim();
    await onApplyChanges((current) => {
      if (!trimmed.length) {
        return { ...current, paymentMethod: null };
      }
      const existing = current.paymentMethod ?? null;
      const fallbackKey = trimmed.toLowerCase().replace(/\s+/g, '-');
      const nextPaymentMethod = existing
        ? { ...existing, displayName: trimmed }
        : { key: fallbackKey || trimmed, displayName: trimmed, enabled: true };
      return { ...current, paymentMethod: nextPaymentMethod };
    });
  };

  const handleCustomerSave = async (field: 'customerName' | 'customerEmail', value: string) => {
    if (!onApplyChanges) {
      return;
    }
    const trimmed = value.trim();
    await onApplyChanges((current) => ({
      ...current,
      [field]: trimmed.length ? trimmed : null
    }));
  };

  const handleDueDateSave = async (nextDate: string) => {
    if (!onApplyChanges) {
=======
  const handleStatusSave = async (nextStatus: string) => {
    if (!onUpdateField || nextStatus === order.status) {
      return;
    }
    await onUpdateField({ status: nextStatus });
  };

  const handlePaymentStatusSave = async (nextStatus: string) => {
    if (!onUpdateField) {
      return;
    }
    const trimmed = nextStatus.trim();
    await onUpdateField({ paymentStatus: trimmed.length ? trimmed : null });
  };

  const handlePaymentMethodSave = async (nextMethod: string) => {
    if (!onUpdateField) {
      return;
    }
    const trimmed = nextMethod.trim();
    if (!trimmed.length) {
      await onUpdateField({ paymentMethod: null });
      return;
    }
    await onUpdateField({ paymentMethod: { ...(paymentMethod ?? {}), displayName: trimmed } });
  };

  const handleCustomerSave = async (field: 'customerName' | 'customerEmail', value: string) => {
    if (!onUpdateField) {
      return;
    }
    const trimmed = value.trim();
    await onUpdateField({ [field]: trimmed.length ? trimmed : null });
  };

  const handleDueDateSave = async (nextDate: string) => {
    if (!onUpdateField) {
>>>>>>> 3c6ec958
      return;
    }
    const trimmed = nextDate.trim();
    const normalized = trimmed
      ? (() => {
          const maybeDate = new Date(trimmed);
          if (Number.isNaN(maybeDate.getTime())) {
            return trimmed;
          }
          return maybeDate.toISOString();
        })()
      : null;
<<<<<<< HEAD
    await onApplyChanges((current) => ({
      ...current,
      dueDate: normalized,
      summary: current.summary ? { ...current.summary, dueDate: normalized } : current.summary
    }));
  };

  const handleNotesSave = async (nextNotes: string) => {
    if (!onApplyChanges) {
      return;
    }
    const trimmed = nextNotes.trim();
    const nextNotesValue = trimmed.length ? trimmed : null;
    await onApplyChanges((current) => ({
      ...current,
      notes: nextNotesValue,
      summary: current.summary ? { ...current.summary, notes: nextNotesValue } : current.summary
    }));
=======
    await onUpdateField({ dueDate: normalized });
  };

  const handleNotesSave = async (nextNotes: string) => {
    if (!onUpdateField) {
      return;
    }
    const trimmed = nextNotes.trim();
    await onUpdateField({ notes: trimmed.length ? trimmed : null });
>>>>>>> 3c6ec958
  };

  const handleAddressSave = async (
    field: 'shippingAddress' | 'billingAddress',
    payload: Partial<CheckoutAddress>
  ) => {
<<<<<<< HEAD
    if (!onApplyChanges) {
      return;
    }
    await onApplyChanges((current) => ({
      ...current,
      [field]: payload as CheckoutAddress | null
    }));
  };

  const handleApplyCouponOption = async (option: CouponOption) => {
    if (!onApplyChanges) {
      return;
    }
    const coupon = {
      id: option.id,
      name: option.name,
      code: option.code ?? null,
      discountType: option.discountType,
      discountValue: option.discountValue,
      discountAmount: null,
      description: null
    } as const;
    const nextSummary = computeSummaryFromOrder(lines, summary, { coupon });
    await onApplyChanges((current) => ({
      ...current,
      summary: nextSummary
    }));
  };

  const handleRemoveCoupon = async () => {
    if (!onApplyChanges) {
      return;
    }
    const nextSummary = computeSummaryFromOrder(lines, summary, {
      coupon: null,
      discountTotal: 0
    });
    await onApplyChanges((current) => ({
      ...current,
      summary: nextSummary
    }));
  };

  const handleShippingSave = async () => {
    if (!onApplyChanges) {
      return;
    }
    const amountValue = Number.parseFloat(shippingDraft.amount);
    const normalizedAmount = Number.isFinite(amountValue) ? amountValue : 0;
    const methodValue = shippingDraft.method.trim();
    const nextSummary = computeSummaryFromOrder(lines, summary, {
      shippingTotal: normalizedAmount,
      shippingMethod: methodValue.length ? methodValue : null,
      coupon: summary?.appliedCoupon ?? null
    });
    await onApplyChanges((current) => ({
      ...current,
      summary: nextSummary
    }));
    setIsEditingShipping(false);
  };

  const handleShippingCancel = () => {
    setShippingDraft({
      amount: (summary?.shippingTotal ?? 0).toString(),
      method: summary?.shippingMethod ?? ''
    });
    setIsEditingShipping(false);
  };

  const beginAddLine = useCallback(() => {
    if (!editingEnabled || !canEdit || isUpdating) {
      return;
    }
    setLineDraft({
      key: 'new',
      index: lines.length,
      quantity: '1',
      unitPrice: '0.00',
      taxRate: '0.00',
      productOption: null,
      variantOptions: [],
      selectedVariant: '',
      isNew: true,
      loadingVariants: false,
      error: null
    });
    setEditingLineKey('new');
  }, [canEdit, editingEnabled, isUpdating, lines.length]);

  const beginEditLine = useCallback(
    async (index: number) => {
      if (!editingEnabled || !canEdit || isUpdating) {
        return;
      }
      const line = lines[index];
      const key = `existing-${index}`;
      const fallback = buildFallbackOptionFromLine(line);
      const quantityValue = line.quantity ?? 1;
      const unitPriceValue = line.unitPrice ??
        (line.lineTotal != null && line.quantity
          ? Number(line.lineTotal) / line.quantity
          : 0);
      const taxRatePercent = (line.taxRate ?? 0) * 100;
      setLineDraft({
        key,
        index,
        quantity: String(quantityValue),
        unitPrice: roundCurrency(unitPriceValue).toFixed(2),
        taxRate: taxRatePercent.toFixed(2),
        productOption: fallback,
        variantOptions: fallback ? sanitizeVariants(fallback.variants) : [],
        selectedVariant: fallback
          ? resolveVariantValue(fallback.variantId ?? null, fallback.variantKey ?? null)
          : '',
        isNew: false,
        loadingVariants: Boolean(fallback?.productId),
        error: null
      });
      setEditingLineKey(key);
      if (fallback?.productId != null) {
        const options = await ensureProductOptions(fallback.productId, fallback);
        setLineDraft((current) => {
          if (!current || current.key !== key) {
            return current;
          }
          const preferred =
            options.find(
              (candidate) =>
                resolveVariantValue(candidate.variantId ?? null, candidate.variantKey ?? null) ===
                resolveVariantValue(line.variantId ?? null, line.variantLabel ?? line.variantSku ?? null)
            ) ?? options[0] ?? fallback;
          return {
            ...current,
            productOption: preferred ?? current.productOption,
            variantOptions: preferred?.variants ?? [],
            selectedVariant: preferred
              ? resolveVariantValue(preferred.variantId ?? null, preferred.variantKey ?? null)
              : current.selectedVariant,
            loadingVariants: false
          };
        });
      } else {
        setLineDraft((current) =>
          current && current.key === key ? { ...current, loadingVariants: false } : current
        );
      }
    },
    [canEdit, editingEnabled, ensureProductOptions, isUpdating, lines]
  );

  const cancelLineEdit = useCallback(() => {
    setLineDraft(null);
    setEditingLineKey(null);
  }, []);

  const handleLineQuantityChange = (value: string) => {
    setLineDraft((current) => (current ? { ...current, quantity: value, error: null } : current));
  };

  const handleLineUnitPriceChange = (value: string) => {
    setLineDraft((current) => (current ? { ...current, unitPrice: value, error: null } : current));
  };

  const handleLineTaxRateChange = (value: string) => {
    setLineDraft((current) => (current ? { ...current, taxRate: value, error: null } : current));
  };

  const handleLineVariantChange = (value: string) => {
    setLineDraft((current) => (current ? { ...current, selectedVariant: value, error: null } : current));
  };

  const handleLineProductSelect = async (option: AdminOrderProductOption) => {
    const sanitizedOption: AdminOrderProductOption = {
      ...option,
      variants: sanitizeVariants(option.variants)
    };
    setLineDraft((current) => {
      if (!current) {
        return current;
      }
      const taxPercent = (sanitizedOption.taxRate ?? 0) * 100;
      return {
        ...current,
        productOption: sanitizedOption,
        unitPrice: roundCurrency(sanitizedOption.unitPrice ?? Number(current.unitPrice) ?? 0).toFixed(2),
        taxRate: taxPercent.toFixed(2),
        variantOptions: sanitizedOption.variants ?? [],
        selectedVariant: resolveVariantValue(
          sanitizedOption.variantId ?? null,
          sanitizedOption.variantKey ?? null
        ),
        loadingVariants: Boolean(sanitizedOption.productId),
        error: null
      };
    });
    const productId = option.productId != null ? Number(option.productId) : Number.NaN;
    if (Number.isFinite(productId)) {
      const options = await ensureProductOptions(productId, option);
      setLineDraft((current) => {
        if (!current) {
          return current;
        }
        const preferred =
          options.find(
            (candidate) =>
              resolveVariantValue(candidate.variantId ?? null, candidate.variantKey ?? null) ===
              resolveVariantValue(option.variantId ?? null, option.variantKey ?? null)
          ) ?? options[0] ?? sanitizedOption;
        return {
          ...current,
          productOption: preferred ?? current.productOption,
          variantOptions: preferred?.variants ?? [],
          selectedVariant: preferred
            ? resolveVariantValue(preferred.variantId ?? null, preferred.variantKey ?? null)
            : current.selectedVariant,
          loadingVariants: false
        };
      });
    } else {
      setLineDraft((current) => (current ? { ...current, loadingVariants: false } : current));
    }
  };

  const handleLineDraftSave = async () => {
    if (!lineDraft || !onApplyChanges || isUpdating) {
      return;
    }
    const quantityValue = Number.parseInt(lineDraft.quantity, 10);
    if (!Number.isFinite(quantityValue) || quantityValue <= 0) {
      setLineDraft((current) => (current ? { ...current, error: 'Quantity must be at least 1.' } : current));
      return;
    }
    const unitPriceValue = Number.parseFloat(lineDraft.unitPrice);
    if (!Number.isFinite(unitPriceValue) || unitPriceValue < 0) {
      setLineDraft((current) => (current ? { ...current, error: 'Enter a valid price.' } : current));
      return;
    }
    const taxRatePercent = Number.parseFloat(lineDraft.taxRate);
    if (!Number.isFinite(taxRatePercent) || taxRatePercent < 0) {
      setLineDraft((current) => (current ? { ...current, error: 'Enter a valid tax rate.' } : current));
      return;
    }
    const selectedVariant = lineDraft.variantOptions.find(
      (variant) =>
        resolveVariantValue(variant.id ?? null, variant.key ?? null) === lineDraft.selectedVariant
    );
    if (lineDraft.isNew && (!lineDraft.productOption || lineDraft.productOption.productId == null)) {
      setLineDraft((current) => (current ? { ...current, error: 'Select a product to add.' } : current));
      return;
    }
    const baseLine = lineDraft.isNew ? null : lines[lineDraft.index];
    const nextLine = composeLine(
      baseLine,
      lineDraft.productOption,
      quantityValue,
      unitPriceValue,
      taxRatePercent / 100,
      selectedVariant ?? null
    );
    if (nextLine.productId == null) {
      setLineDraft((current) => (current ? { ...current, error: 'A product reference is required.' } : current));
      return;
    }
    const nextLines = lineDraft.isNew
      ? [...lines, nextLine]
      : lines.map((line, idx) => (idx === lineDraft.index ? nextLine : line));
    const nextSummary = computeSummaryFromOrder(nextLines, summary);
    await onApplyChanges((current) => ({
      ...current,
      lines: nextLines,
      summary: nextSummary
    }));
    setLineDraft(null);
    setEditingLineKey(null);
  };

  const handleRemoveLine = async (index: number) => {
    if (!onApplyChanges || isUpdating) {
      return;
    }
    const nextLines = lines.filter((_, idx) => idx !== index);
    const nextSummary = computeSummaryFromOrder(nextLines, summary);
    await onApplyChanges((current) => ({
      ...current,
      lines: nextLines,
      summary: nextSummary
    }));
    setLineDraft((current) => (current && current.index === index ? null : current));
    setEditingLineKey((current) => (current === `existing-${index}` ? null : current));
  };

  const renderDisplayRow = (
    line: OrderDetail['lines'][number],
    index: number,
    key: string
  ) => {
    const totals = computeLineTotals({
      quantity: line.quantity ?? 0,
      unitPrice: line.unitPrice ?? 0,
      taxRate: line.taxRate ?? 0
    });
    const taxPercent = ((line.taxRate ?? 0) * 100).toFixed(2);
    const amount = totals.total;
    return (
      <tr key={key}>
        <td className="px-4 py-3">
          <div className="space-y-1">
            <p className="font-medium text-slate-900">{line.name ?? 'Product'}</p>
            <div className="text-xs text-slate-500">
              {line.variantLabel ? <span className="mr-2">{line.variantLabel}</span> : null}
              {line.variantSku ? (
                <span className="font-mono text-[11px] uppercase tracking-wide text-slate-400">
                  SKU: {line.variantSku}
                </span>
              ) : null}
            </div>
          </div>
        </td>
        <td className="px-4 py-3 text-right font-medium text-slate-900">{line.quantity}</td>
        <td className="px-4 py-3 text-right">{formatCurrency(line.unitPrice ?? 0, currency)}</td>
        <td className="px-4 py-3 text-right">{taxPercent}%</td>
        <td className="px-4 py-3 text-right font-medium text-slate-900">
          {formatCurrency(amount, currency)}
        </td>
        {editingEnabled && canEdit ? (
          <td className="px-4 py-3">
            <div className="flex justify-end gap-2">
              <button
                type="button"
                onClick={() => {
                  void beginEditLine(index);
                }}
                disabled={isUpdating}
                className="rounded-full border border-slate-200 p-1 text-slate-500 transition hover:border-primary hover:text-primary disabled:cursor-not-allowed disabled:opacity-60"
                aria-label="Edit line"
              >
                <PencilIcon />
              </button>
              <button
                type="button"
                onClick={() => {
                  void handleRemoveLine(index);
                }}
                disabled={isUpdating}
                className="rounded-full border border-rose-200 p-1 text-rose-500 transition hover:border-rose-300 hover:text-rose-600 disabled:cursor-not-allowed disabled:opacity-60"
                aria-label="Remove line"
              >
                <TrashIcon />
              </button>
            </div>
          </td>
        ) : null}
      </tr>
    );
  };

  const renderEditingRow = (
    line: OrderDetail['lines'][number] | null,
    index: number,
    key: string
  ) => {
    if (!lineDraft || lineDraft.key !== key) {
      return null;
    }
    const quantityValue = Number.parseInt(lineDraft.quantity, 10) || 0;
    const unitPriceValue = Number.parseFloat(lineDraft.unitPrice) || 0;
    const taxRatePercent = Number.parseFloat(lineDraft.taxRate) || 0;
    const totals = computeLineTotals({
      quantity: quantityValue,
      unitPrice: unitPriceValue,
      taxRate: taxRatePercent / 100
    });
    const initialLabel = lineDraft.productOption
      ? formatOptionLabel(lineDraft.productOption)
      : line
        ? [line.name, line.variantLabel ?? line.variantSku ?? null].filter(Boolean).join(' · ')
        : undefined;
    return (
      <tr key={key} className="bg-slate-50">
        <td
          colSpan={editingEnabled && canEdit ? 6 : 5}
          className="px-4 py-4"
        >
          <div className="space-y-4">
            <div className="grid gap-4 lg:grid-cols-2">
              <div className="space-y-2">
                <label className="text-xs font-semibold uppercase tracking-wide text-slate-500">
                  Product
                </label>
                <OrderProductSearchSelect
                  selected={lineDraft.productOption ?? undefined}
                  initialLabel={initialLabel}
                  currencyCode={currency}
                  disabled={isUpdating}
                  onSelect={(option) => {
                    void handleLineProductSelect(option);
                  }}
                />
              </div>
              {lineDraft.variantOptions.length ? (
                <div className="space-y-2">
                  <label className="text-xs font-semibold uppercase tracking-wide text-slate-500">
                    Variant
                  </label>
                  <select
                    value={lineDraft.selectedVariant}
                    onChange={(event) => handleLineVariantChange(event.target.value)}
                    disabled={isUpdating || lineDraft.loadingVariants}
                    className="w-full rounded-lg border border-slate-300 px-3 py-2 text-sm focus:border-primary focus:outline-none focus:ring-1 focus:ring-primary"
                  >
                    {lineDraft.variantOptions.map((variant, variantIndex) => {
                      const value =
                        resolveVariantValue(variant.id ?? null, variant.key ?? null) ||
                        `variant-${variantIndex}`;
                      return (
                        <option key={value} value={value}>
                          {getVariantDisplayName(variant)}
                        </option>
                      );
                    })}
                  </select>
                  {lineDraft.loadingVariants ? (
                    <p className="text-xs text-slate-500">Loading variants…</p>
                  ) : null}
                </div>
              ) : null}
            </div>
            <div className="grid gap-3 md:grid-cols-4">
              <div className="space-y-2">
                <label className="text-xs font-semibold uppercase tracking-wide text-slate-500">
                  Quantity
                </label>
                <input
                  type="number"
                  min="1"
                  step="1"
                  value={lineDraft.quantity}
                  onChange={(event) => handleLineQuantityChange(event.target.value)}
                  disabled={isUpdating}
                  className="w-full rounded-lg border border-slate-300 px-3 py-2 text-sm focus:border-primary focus:outline-none focus:ring-1 focus:ring-primary"
                />
              </div>
              <div className="space-y-2">
                <label className="text-xs font-semibold uppercase tracking-wide text-slate-500">
                  Unit price
                </label>
                <input
                  type="number"
                  min="0"
                  step="0.01"
                  value={lineDraft.unitPrice}
                  onChange={(event) => handleLineUnitPriceChange(event.target.value)}
                  disabled={isUpdating}
                  className="w-full rounded-lg border border-slate-300 px-3 py-2 text-sm focus:border-primary focus:outline-none focus:ring-1 focus:ring-primary"
                />
              </div>
              <div className="space-y-2">
                <label className="text-xs font-semibold uppercase tracking-wide text-slate-500">
                  Tax %
                </label>
                <input
                  type="number"
                  min="0"
                  step="0.01"
                  value={lineDraft.taxRate}
                  onChange={(event) => handleLineTaxRateChange(event.target.value)}
                  disabled={isUpdating}
                  className="w-full rounded-lg border border-slate-300 px-3 py-2 text-sm focus:border-primary focus:outline-none focus:ring-1 focus:ring-primary"
                />
              </div>
              <div className="space-y-2 rounded-xl bg-white px-3 py-2 text-sm text-slate-600 shadow-sm">
                <p className="text-xs font-semibold uppercase tracking-wide text-slate-500">Totals</p>
                <p className="mt-1 font-medium text-slate-900">
                  {formatCurrency(totals.total, currency)}
                </p>
                <p className="text-xs text-slate-500">
                  Subtotal {formatCurrency(totals.subtotal, currency)} · Tax {formatCurrency(totals.taxAmount, currency)}
                </p>
              </div>
            </div>
            {lineDraft.error ? (
              <p className="text-sm text-rose-600">{lineDraft.error}</p>
            ) : null}
            <div className="flex justify-end gap-2">
              <button
                type="button"
                onClick={() => {
                  void handleLineDraftSave();
                }}
                disabled={isUpdating}
                className="inline-flex items-center rounded-full bg-primary px-4 py-2 text-sm font-semibold text-white transition hover:bg-primary/90 disabled:cursor-not-allowed disabled:opacity-60"
              >
                Save line
              </button>
              <button
                type="button"
                onClick={cancelLineEdit}
                className="inline-flex items-center rounded-full bg-slate-200 px-4 py-2 text-sm font-semibold text-slate-700 transition hover:bg-slate-300"
              >
                Cancel
              </button>
            </div>
          </div>
        </td>
      </tr>
    );
=======
    if (!onUpdateField) {
      return;
    }
    await onUpdateField({ [field]: payload });
>>>>>>> 3c6ec958
  };

  return (
    <section className="flex flex-col gap-10 rounded-2xl bg-white p-8 shadow-sm ring-1 ring-slate-100">
      <header className="flex flex-col gap-6 lg:flex-row lg:items-start lg:justify-between">
        <div className="space-y-3">
          <p className="text-xs font-semibold uppercase tracking-wide text-primary">Order #{order.id}</p>
          <div className="space-y-2">
            <h3 className="text-2xl font-semibold text-slate-900">{order.orderNumber}</h3>
            <div className="flex flex-wrap items-center gap-x-4 gap-y-2 text-sm text-slate-500">
              <span>Placed on {formatDateTime(order.createdAt)}</span>
              {dueDate ? <span className="font-medium text-slate-600">Due {formatDate(dueDate)}</span> : null}
            </div>
          </div>
        </div>
        <div className="flex flex-col items-stretch gap-3 lg:items-end">
          {modeLabel ? (
            <span className="inline-flex items-center self-end rounded-full bg-primary/10 px-3 py-1 text-xs font-semibold uppercase tracking-wide text-primary">
              {modeLabel}
            </span>
          ) : null}
          {actions}
          <div className="flex flex-wrap items-center justify-end gap-2">
            {editingEnabled && canEdit ? (
              <select
                value={order.status}
                onChange={(event) => {
                  void handleStatusSave(event.target.value);
                }}
                disabled={isUpdating}
                className="rounded-full border border-primary/40 bg-white px-3 py-1 text-xs font-semibold uppercase tracking-wide text-primary shadow-sm focus:border-primary focus:outline-none focus:ring-2 focus:ring-primary/30"
              >
                {STATUS_OPTIONS.map((option) => (
                  <option key={option} value={option}>
                    {option.replace(/_/g, ' ')}
                  </option>
                ))}
              </select>
            ) : (
              <span className={`inline-flex items-center rounded-full px-3 py-1 text-xs font-semibold uppercase tracking-wide ${statusTone}`}>
                {order.status?.replace(/_/g, ' ') ?? 'Processing'}
              </span>
            )}
            {onClose ? (
              <button
                type="button"
                onClick={onClose}
                className="text-xs font-semibold text-slate-500 transition hover:text-slate-800"
              >
                Close
              </button>
            ) : null}
          </div>
<<<<<<< HEAD
        </div>
      </header>

      <section className="space-y-6">
        <SectionHeading>Customer &amp; payment</SectionHeading>
        <div className="grid gap-6 md:grid-cols-2">
          <InlineEditableField
            id="order-customer-name"
            label="Customer"
            value={order.customerName ?? ''}
            editingEnabled={editingEnabled}
            canEdit={canEdit}
            isUpdating={isUpdating}
            onSave={(next) => handleCustomerSave('customerName', next)}
          />
          <InlineEditableField
            id="order-customer-email"
            label="Email"
            value={order.customerEmail ?? ''}
            inputType="email"
            editingEnabled={editingEnabled}
            canEdit={canEdit}
            isUpdating={isUpdating}
            onSave={(next) => handleCustomerSave('customerEmail', next)}
          />
          <InlineEditableField
            id="order-payment-method"
            label="Payment method"
            value={paymentMethodLabel}
            editingEnabled={editingEnabled}
            canEdit={canEdit}
            isUpdating={isUpdating}
            onSave={handlePaymentMethodSave}
          />
          <InlineEditableField
            id="order-payment-status"
            label="Payment status"
            value={paymentStatusLabel}
            editingEnabled={editingEnabled}
            canEdit={canEdit}
            isUpdating={isUpdating}
            onSave={handlePaymentStatusSave}
            placeholder="Paid, Partially Paid, Unpaid, Processing…"
          />
          <InlineEditableField
            id="order-placed-at"
            label="Order placed"
            value={order.createdAt}
            displayValue={formatDateTime(order.createdAt)}
            editingEnabled={false}
            canEdit={false}
            isUpdating={false}
          />
          <InlineEditableField
            id="order-due-date"
            label="Due date"
            value={dueDate}
            displayValue={formatDate(dueDate)}
            inputType="date"
            editingEnabled={editingEnabled}
            canEdit={canEdit}
            isUpdating={isUpdating}
            onSave={handleDueDateSave}
          />
        </div>
      </section>

      <section className="space-y-4">
        <div className="flex flex-wrap items-center justify-between gap-3">
          <SectionHeading>Order items</SectionHeading>
          {editingEnabled && canEdit ? (
            <button
              type="button"
              onClick={() => beginAddLine()}
              disabled={isUpdating || editingLineKey === 'new'}
              className="inline-flex items-center gap-2 rounded-full border border-primary px-3 py-1 text-xs font-semibold uppercase tracking-wide text-primary transition hover:bg-primary/10 disabled:cursor-not-allowed disabled:opacity-60"
            >
              <PlusIcon /> Add item
            </button>
          ) : null}
        </div>
        <div className="overflow-hidden rounded-xl border border-slate-200">
          <table className="min-w-full divide-y divide-slate-200 text-sm text-slate-700">
            <thead className="bg-slate-50 text-xs uppercase tracking-wide text-slate-500">
              <tr>
                <th scope="col" className="px-4 py-2 text-left">Item</th>
                <th scope="col" className="px-4 py-2 text-right">Qty</th>
                <th scope="col" className="px-4 py-2 text-right">Rate</th>
                <th scope="col" className="px-4 py-2 text-right">Tax</th>
                <th scope="col" className="px-4 py-2 text-right">Amount</th>
                {editingEnabled && canEdit ? <th scope="col" className="px-4 py-2 text-right">Actions</th> : null}
              </tr>
            </thead>
            <tbody className="divide-y divide-slate-100">
              {lines.map((line, index) => {
                const key = `existing-${index}`;
                if (editingLineKey === key && lineDraft?.key === key) {
                  return renderEditingRow(line, index, key);
                }
                return renderDisplayRow(line, index, key);
              })}
              {lineDraft?.key === 'new' ? renderEditingRow(null, lines.length, 'new') : null}
              {lines.length === 0 && lineDraft?.key !== 'new' ? (
                <tr>
                  <td
                    colSpan={editingEnabled && canEdit ? 6 : 5}
                    className="px-4 py-6 text-center text-sm text-slate-500"
                  >
                    No line items recorded for this order.
                  </td>
                </tr>
              ) : null}
            </tbody>
          </table>
=======
        </div>
      </header>

      <section className="space-y-6">
        <SectionHeading>Customer &amp; payment</SectionHeading>
        <div className="grid gap-6 md:grid-cols-2">
          <InlineEditableField
            id="order-customer-name"
            label="Customer"
            value={order.customerName ?? ''}
            editingEnabled={editingEnabled}
            canEdit={canEdit}
            isUpdating={isUpdating}
            onSave={(next) => handleCustomerSave('customerName', next)}
          />
          <InlineEditableField
            id="order-customer-email"
            label="Email"
            value={order.customerEmail ?? ''}
            inputType="email"
            editingEnabled={editingEnabled}
            canEdit={canEdit}
            isUpdating={isUpdating}
            onSave={(next) => handleCustomerSave('customerEmail', next)}
          />
          <InlineEditableField
            id="order-payment-method"
            label="Payment method"
            value={paymentMethodLabel}
            editingEnabled={editingEnabled}
            canEdit={canEdit}
            isUpdating={isUpdating}
            onSave={handlePaymentMethodSave}
          />
          <InlineEditableField
            id="order-payment-status"
            label="Payment status"
            value={paymentStatusLabel}
            editingEnabled={editingEnabled}
            canEdit={canEdit}
            isUpdating={isUpdating}
            onSave={handlePaymentStatusSave}
            placeholder="Paid, Partially Paid, Unpaid, Processing…"
          />
          <InlineEditableField
            id="order-placed-at"
            label="Order placed"
            value={order.createdAt}
            displayValue={formatDateTime(order.createdAt)}
            editingEnabled={false}
            canEdit={false}
            isUpdating={false}
          />
          <InlineEditableField
            id="order-due-date"
            label="Due date"
            value={dueDate}
            displayValue={formatDate(dueDate)}
            inputType="date"
            editingEnabled={editingEnabled}
            canEdit={canEdit}
            isUpdating={isUpdating}
            onSave={handleDueDateSave}
          />
        </div>
      </section>

      <section className="space-y-4">
        <SectionHeading>Order items</SectionHeading>
        <div className="overflow-hidden rounded-xl border border-slate-100">
          <div className="max-h-96 overflow-auto">
            <table className="min-w-full divide-y divide-slate-200 text-sm text-slate-700">
              <thead className="bg-slate-50 text-xs uppercase tracking-wide text-slate-500">
                <tr>
                  <th scope="col" className="px-4 py-2 text-left">Item</th>
                  <th scope="col" className="px-4 py-2 text-right">Qty</th>
                  <th scope="col" className="px-4 py-2 text-right">Rate</th>
                  <th scope="col" className="px-4 py-2 text-right">Tax</th>
                  <th scope="col" className="px-4 py-2 text-right">Amount</th>
                </tr>
              </thead>
              <tbody className="divide-y divide-slate-100">
                {lines.length ? (
                  lines.map((line, index) => (
                    <tr key={`${order.id}-${line.productId ?? index}`}>
                      <td className="px-4 py-3">
                        <div className="space-y-1">
                          <p className="font-medium text-slate-900">{line.name ?? 'Product'}</p>
                          {line.variantLabel ? (
                            <p className="text-xs text-slate-500">{line.variantLabel}</p>
                          ) : null}
                          {line.variantSku ? (
                            <p className="text-[11px] uppercase tracking-wide text-slate-400">SKU: {line.variantSku}</p>
                          ) : null}
                        </div>
                      </td>
                      <td className="px-4 py-3 text-right font-medium text-slate-900">{line.quantity}</td>
                      <td className="px-4 py-3 text-right">{formatCurrency(line.unitPrice ?? 0, currency)}</td>
                      <td className="px-4 py-3 text-right">
                        {line.taxRate != null ? `${(line.taxRate * 100).toFixed(1)}%` : '—'}
                      </td>
                      <td className="px-4 py-3 text-right font-medium text-slate-900">
                        {formatCurrency(line.lineTotal ?? (line.unitPrice ?? 0) * line.quantity, currency)}
                      </td>
                    </tr>
                  ))
                ) : (
                  <tr>
                    <td colSpan={5} className="px-4 py-6 text-center text-sm text-slate-500">
                      No line items recorded for this order.
                    </td>
                  </tr>
                )}
              </tbody>
            </table>
          </div>
>>>>>>> 3c6ec958
        </div>
      </section>

      <div className="grid gap-8 lg:grid-cols-[minmax(0,0.65fr)_minmax(0,0.35fr)]">
        <section className="space-y-6">
          <SectionHeading>Addresses</SectionHeading>
          <div className="grid gap-6 md:grid-cols-2">
            <EditableAddressBlock
              title="Shipping address"
              addressType="SHIPPING"
              address={order.shippingAddress}
              editingEnabled={editingEnabled}
              canEdit={canEdit}
              isUpdating={isUpdating}
              onSave={(payload) => handleAddressSave('shippingAddress', payload)}
            />
            <EditableAddressBlock
              title="Billing address"
              addressType="BILLING"
              address={order.billingAddress}
              editingEnabled={editingEnabled}
              canEdit={canEdit}
              isUpdating={isUpdating}
              onSave={(payload) => handleAddressSave('billingAddress', payload)}
            />
          </div>
        </section>
        <section className="space-y-4">
          <SectionHeading>Order summary</SectionHeading>
          {summary ? (
            <dl className="space-y-3">
              <div className="flex items-center justify-between">
                <dt className="text-sm text-slate-500">Products</dt>
                <dd className="text-sm font-medium text-slate-900">
                  {formatCurrency(summary.productTotal ?? 0, currency)}
                </dd>
              </div>
              <div className="flex items-center justify-between">
                <dt className="text-sm text-slate-500">Tax</dt>
                <dd className="text-sm font-medium text-slate-900">
                  {formatCurrency(summary.taxTotal ?? 0, currency)}
                </dd>
              </div>
              <div className="flex items-center justify-between">
                <dt className="text-sm text-slate-500">Shipping</dt>
<<<<<<< HEAD
                <dd className="flex items-center gap-2 text-sm font-medium text-slate-900">
                  {formatCurrency(summary.shippingTotal ?? 0, currency)}
                  {summary.shippingMethod ? (
                    <span className="text-xs font-semibold uppercase tracking-wide text-slate-400">
                      {summary.shippingMethod}
                    </span>
                  ) : null}
=======
                <dd className="text-sm font-medium text-slate-900">
                  {formatCurrency(summary.shippingTotal ?? 0, currency)}
>>>>>>> 3c6ec958
                </dd>
              </div>
              {summary.discountTotal ? (
                <div className="flex items-center justify-between text-sm text-emerald-600">
                  <dt>Discount</dt>
                  <dd>-{formatCurrency(summary.discountTotal, currency)}</dd>
                </div>
              ) : null}
              <div className="flex items-start justify-between border-t border-slate-200 pt-2 text-lg font-semibold text-slate-900">
                <dt>Total</dt>
                <dd>{formatCurrency(summary.grandTotal ?? 0, currency)}</dd>
              </div>
              {balanceDue != null ? (
                <div className="flex items-center justify-between text-sm text-slate-600">
                  <dt>Amount due</dt>
                  <dd>{formatCurrency(balanceDue, currency)}</dd>
                </div>
              ) : null}
            </dl>
          ) : (
            <p className="text-sm text-slate-500">No summary data available.</p>
          )}
<<<<<<< HEAD
          {editingEnabled && canEdit ? (
            <div className="rounded-xl border border-slate-200 bg-slate-50 px-4 py-3 text-sm text-slate-600">
              {isEditingShipping ? (
                <div className="space-y-3">
                  <div className="flex flex-col gap-2">
                    <label className="text-xs font-semibold uppercase tracking-wide text-slate-500">
                      Shipping charges
                    </label>
                    <input
                      type="number"
                      min="0"
                      step="0.01"
                      value={shippingDraft.amount}
                      onChange={(event) =>
                        setShippingDraft((current) => ({ ...current, amount: event.target.value }))
                      }
                      className="w-full rounded-lg border border-slate-300 px-3 py-2 text-sm focus:border-primary focus:outline-none focus:ring-1 focus:ring-primary"
                    />
                  </div>
                  <div className="flex flex-col gap-2">
                    <label className="text-xs font-semibold uppercase tracking-wide text-slate-500">
                      Shipping method
                    </label>
                    <select
                      value={shippingDraft.method}
                      onChange={(event) =>
                        setShippingDraft((current) => ({ ...current, method: event.target.value }))
                      }
                      className="w-full rounded-lg border border-slate-300 px-3 py-2 text-sm focus:border-primary focus:outline-none focus:ring-1 focus:ring-primary"
                    >
                      <option value="">No method</option>
                      {shippingMethodOptions.map((option) => (
                        <option key={option} value={option}>
                          {option}
                        </option>
                      ))}
                    </select>
                  </div>
                  <div className="flex justify-end gap-2">
                    <button
                      type="button"
                      onClick={() => {
                        void handleShippingSave();
                      }}
                      className="inline-flex items-center rounded-full bg-primary px-3 py-1 text-xs font-semibold uppercase tracking-wide text-white transition hover:bg-primary/90"
                    >
                      Save
                    </button>
                    <button
                      type="button"
                      onClick={handleShippingCancel}
                      className="inline-flex items-center rounded-full bg-slate-200 px-3 py-1 text-xs font-semibold uppercase tracking-wide text-slate-600 transition hover:bg-slate-300"
                    >
                      Cancel
                    </button>
                  </div>
                </div>
              ) : (
                <div className="flex items-center justify-between gap-3">
                  <div>
                    <p className="text-sm font-semibold text-slate-800">Shipping adjustments</p>
                    <p className="text-xs text-slate-500">
                      {formatCurrency(summary?.shippingTotal ?? 0, currency)}{' '}
                      {summary?.shippingMethod ? `· ${summary.shippingMethod}` : ''}
                    </p>
                  </div>
                  <button
                    type="button"
                    onClick={() => setIsEditingShipping(true)}
                    className="text-xs font-semibold text-primary transition hover:text-primary/80"
                  >
                    Edit
                  </button>
                </div>
              )}
            </div>
          ) : null}
          <div className="space-y-2">
            <p className="text-sm font-semibold text-slate-800">Coupon</p>
            {appliedCoupon ? (
              <div className="flex items-start justify-between gap-3 rounded-xl border border-emerald-200 bg-emerald-50/70 px-4 py-3 text-sm text-emerald-700">
                <div>
                  <p className="text-sm font-semibold text-emerald-800">
                    {appliedCoupon.name ?? appliedCoupon.code ?? 'Applied coupon'}
                  </p>
                  {couponDescription ? <p className="text-xs text-emerald-600">{couponDescription}</p> : null}
                  {appliedCoupon.discountAmount != null ? (
                    <p className="text-xs text-emerald-600">
                      Discount saved: {formatCurrency(appliedCoupon.discountAmount, currency)}
                    </p>
                  ) : null}
                </div>
                {editingEnabled && canEdit ? (
                  <button
                    type="button"
                    onClick={() => {
                      void handleRemoveCoupon();
                    }}
                    className="text-xs font-semibold text-rose-600 transition hover:text-rose-700"
                  >
                    Remove
                  </button>
                ) : null}
              </div>
            ) : editingEnabled && canEdit ? (
              couponsQuery.isLoading ? (
                <p className="text-xs text-slate-500">Loading coupons…</p>
              ) : couponsQuery.error ? (
                <p className="text-xs text-rose-600">Unable to load coupons right now.</p>
              ) : couponOptions.length ? (
                <div className="space-y-2">
                  <select
                    defaultValue=""
                    onChange={(event) => {
                      const value = Number(event.target.value);
                      if (Number.isFinite(value)) {
                        const option = couponOptions.find((coupon) => coupon.id === value);
                        if (option) {
                          void handleApplyCouponOption(option);
                        }
                      }
                    }}
                    className="w-full rounded-lg border border-slate-300 px-3 py-2 text-sm focus:border-primary focus:outline-none focus:ring-1 focus:ring-primary"
                  >
                    <option value="">Select coupon…</option>
                    {couponOptions.map((option) => (
                      <option key={option.id} value={option.id}>
                        {option.name}{' '}
                        {option.discountType === 'PERCENTAGE'
                          ? `· ${option.discountValue}%`
                          : `· -${formatCurrency(option.discountValue, currency)}`}
                      </option>
                    ))}
                  </select>
                  <p className="text-xs text-slate-500">Applying a coupon recalculates the order total automatically.</p>
                </div>
              ) : (
                <p className="text-xs text-slate-500">No coupons are currently available.</p>
              )
            ) : (
              <p className="text-xs text-slate-500">No coupon applied.</p>
            )}
          </div>
=======
          {appliedCoupon ? (
            <div className="rounded-xl bg-emerald-50/70 px-4 py-3 text-xs text-emerald-700">
              <p className="text-sm font-semibold text-emerald-800">Coupon applied: {appliedCoupon.code}</p>
              {couponDescription ? <p className="mt-1">{couponDescription}</p> : null}
              {appliedCoupon.discountAmount != null ? (
                <p className="mt-1">
                  Discount saved: {formatCurrency(appliedCoupon.discountAmount, currency)}
                </p>
              ) : null}
            </div>
          ) : null}
>>>>>>> 3c6ec958
        </section>
      </div>

      <section className="space-y-4">
        <SectionHeading>Terms &amp; notes</SectionHeading>
        <InlineEditableField
          id="order-notes"
          label="Notes"
          value={notes ?? ''}
          displayValue={
            notes ? (
              <p className="whitespace-pre-wrap text-sm text-slate-600">{notes}</p>
            ) : (
              <span className="text-sm text-slate-500">No additional terms were provided for this order.</span>
            )
          }
          inputType="textarea"
          editingEnabled={editingEnabled}
          canEdit={canEdit}
          isUpdating={isUpdating}
          onSave={handleNotesSave}
          placeholder="Add notes or terms for this order"
        />
      </section>
    </section>
  );
};

export default OrderDetailPanel;<|MERGE_RESOLUTION|>--- conflicted
+++ resolved
@@ -1,4 +1,3 @@
-<<<<<<< HEAD
 import { useCallback, useEffect, useMemo, useRef, useState, type ReactNode } from 'react';
 import { useQuery } from '@tanstack/react-query';
 import type { CheckoutAddress } from '../../types/checkout';
@@ -10,11 +9,6 @@
 import type { CouponSummary } from '../../types/coupon';
 import type { Pagination } from '../../types/models';
 import type { DiscountType } from '../../types/product';
-=======
-import { useEffect, useMemo, useState, type ReactNode } from 'react';
-import type { CheckoutAddress } from '../../types/checkout';
-import type { OrderDetail } from '../../types/orders';
->>>>>>> 3c6ec958
 import { formatCurrency } from '../../utils/currency';
 import { computeLineTotals, computeSummaryFromOrder, roundCurrency } from '../../utils/orderCalculations';
 import OrderProductSearchSelect, {
@@ -99,11 +93,7 @@
   editingEnabled?: boolean;
   canEdit?: boolean;
   isUpdating?: boolean;
-<<<<<<< HEAD
   onApplyChanges?: (updater: (current: OrderDetail) => OrderDetail) => Promise<void>;
-=======
-  onUpdateField?: (updates: Record<string, unknown>) => Promise<void>;
->>>>>>> 3c6ec958
 };
 
 const SectionHeading = ({ children }: { children: ReactNode }) => (
@@ -128,7 +118,6 @@
   </svg>
 );
 
-<<<<<<< HEAD
 const PlusIcon = () => (
   <svg viewBox="0 0 20 20" fill="currentColor" aria-hidden="true" className="h-4 w-4">
     <path d="M10 4a1 1 0 0 1 1 1v4h4a1 1 0 1 1 0 2h-4v4a1 1 0 1 1-2 0v-4H5a1 1 0 1 1 0-2h4V5a1 1 0 0 1 1-1Z" />
@@ -141,8 +130,6 @@
   </svg>
 );
 
-=======
->>>>>>> 3c6ec958
 type InlineEditableFieldProps = {
   id: string;
   label: string;
@@ -515,7 +502,6 @@
 };
 
 const STATUS_OPTIONS = ['PROCESSING', 'PAID', 'PARTIALLY_PAID', 'UNPAID', 'CANCELLED'];
-<<<<<<< HEAD
 const SHIPPING_METHOD_OPTIONS = ['Standard Shipping', 'Express Shipping', 'Free Shipping'];
 
 const sanitizeVariants = (
@@ -652,8 +638,6 @@
   discountType: DiscountType;
   discountValue: number;
 };
-=======
->>>>>>> 3c6ec958
 
 const OrderDetailPanel = ({
   order,
@@ -664,11 +648,7 @@
   editingEnabled = false,
   canEdit = false,
   isUpdating = false,
-<<<<<<< HEAD
   onApplyChanges
-=======
-  onUpdateField
->>>>>>> 3c6ec958
 }: OrderDetailPanelProps) => {
   const currency = baseCurrency ?? 'USD';
   const lines = order.lines ?? [];
@@ -709,7 +689,6 @@
 
   const modeLabel = editingEnabled ? 'Inline editing' : mode === 'payment' ? 'Payment view' : null;
 
-<<<<<<< HEAD
   const [productOptionCache, setProductOptionCache] = useState<Record<number, AdminOrderProductOption[]>>({});
   const productOptionCacheRef = useRef(productOptionCache);
   const loadingProductIdsRef = useRef<Set<number>>(new Set());
@@ -886,45 +865,6 @@
 
   const handleDueDateSave = async (nextDate: string) => {
     if (!onApplyChanges) {
-=======
-  const handleStatusSave = async (nextStatus: string) => {
-    if (!onUpdateField || nextStatus === order.status) {
-      return;
-    }
-    await onUpdateField({ status: nextStatus });
-  };
-
-  const handlePaymentStatusSave = async (nextStatus: string) => {
-    if (!onUpdateField) {
-      return;
-    }
-    const trimmed = nextStatus.trim();
-    await onUpdateField({ paymentStatus: trimmed.length ? trimmed : null });
-  };
-
-  const handlePaymentMethodSave = async (nextMethod: string) => {
-    if (!onUpdateField) {
-      return;
-    }
-    const trimmed = nextMethod.trim();
-    if (!trimmed.length) {
-      await onUpdateField({ paymentMethod: null });
-      return;
-    }
-    await onUpdateField({ paymentMethod: { ...(paymentMethod ?? {}), displayName: trimmed } });
-  };
-
-  const handleCustomerSave = async (field: 'customerName' | 'customerEmail', value: string) => {
-    if (!onUpdateField) {
-      return;
-    }
-    const trimmed = value.trim();
-    await onUpdateField({ [field]: trimmed.length ? trimmed : null });
-  };
-
-  const handleDueDateSave = async (nextDate: string) => {
-    if (!onUpdateField) {
->>>>>>> 3c6ec958
       return;
     }
     const trimmed = nextDate.trim();
@@ -937,7 +877,6 @@
           return maybeDate.toISOString();
         })()
       : null;
-<<<<<<< HEAD
     await onApplyChanges((current) => ({
       ...current,
       dueDate: normalized,
@@ -956,24 +895,12 @@
       notes: nextNotesValue,
       summary: current.summary ? { ...current.summary, notes: nextNotesValue } : current.summary
     }));
-=======
-    await onUpdateField({ dueDate: normalized });
-  };
-
-  const handleNotesSave = async (nextNotes: string) => {
-    if (!onUpdateField) {
-      return;
-    }
-    const trimmed = nextNotes.trim();
-    await onUpdateField({ notes: trimmed.length ? trimmed : null });
->>>>>>> 3c6ec958
   };
 
   const handleAddressSave = async (
     field: 'shippingAddress' | 'billingAddress',
     payload: Partial<CheckoutAddress>
   ) => {
-<<<<<<< HEAD
     if (!onApplyChanges) {
       return;
     }
@@ -1481,12 +1408,6 @@
         </td>
       </tr>
     );
-=======
-    if (!onUpdateField) {
-      return;
-    }
-    await onUpdateField({ [field]: payload });
->>>>>>> 3c6ec958
   };
 
   return (
@@ -1540,7 +1461,6 @@
               </button>
             ) : null}
           </div>
-<<<<<<< HEAD
         </div>
       </header>
 
@@ -1655,124 +1575,6 @@
               ) : null}
             </tbody>
           </table>
-=======
-        </div>
-      </header>
-
-      <section className="space-y-6">
-        <SectionHeading>Customer &amp; payment</SectionHeading>
-        <div className="grid gap-6 md:grid-cols-2">
-          <InlineEditableField
-            id="order-customer-name"
-            label="Customer"
-            value={order.customerName ?? ''}
-            editingEnabled={editingEnabled}
-            canEdit={canEdit}
-            isUpdating={isUpdating}
-            onSave={(next) => handleCustomerSave('customerName', next)}
-          />
-          <InlineEditableField
-            id="order-customer-email"
-            label="Email"
-            value={order.customerEmail ?? ''}
-            inputType="email"
-            editingEnabled={editingEnabled}
-            canEdit={canEdit}
-            isUpdating={isUpdating}
-            onSave={(next) => handleCustomerSave('customerEmail', next)}
-          />
-          <InlineEditableField
-            id="order-payment-method"
-            label="Payment method"
-            value={paymentMethodLabel}
-            editingEnabled={editingEnabled}
-            canEdit={canEdit}
-            isUpdating={isUpdating}
-            onSave={handlePaymentMethodSave}
-          />
-          <InlineEditableField
-            id="order-payment-status"
-            label="Payment status"
-            value={paymentStatusLabel}
-            editingEnabled={editingEnabled}
-            canEdit={canEdit}
-            isUpdating={isUpdating}
-            onSave={handlePaymentStatusSave}
-            placeholder="Paid, Partially Paid, Unpaid, Processing…"
-          />
-          <InlineEditableField
-            id="order-placed-at"
-            label="Order placed"
-            value={order.createdAt}
-            displayValue={formatDateTime(order.createdAt)}
-            editingEnabled={false}
-            canEdit={false}
-            isUpdating={false}
-          />
-          <InlineEditableField
-            id="order-due-date"
-            label="Due date"
-            value={dueDate}
-            displayValue={formatDate(dueDate)}
-            inputType="date"
-            editingEnabled={editingEnabled}
-            canEdit={canEdit}
-            isUpdating={isUpdating}
-            onSave={handleDueDateSave}
-          />
-        </div>
-      </section>
-
-      <section className="space-y-4">
-        <SectionHeading>Order items</SectionHeading>
-        <div className="overflow-hidden rounded-xl border border-slate-100">
-          <div className="max-h-96 overflow-auto">
-            <table className="min-w-full divide-y divide-slate-200 text-sm text-slate-700">
-              <thead className="bg-slate-50 text-xs uppercase tracking-wide text-slate-500">
-                <tr>
-                  <th scope="col" className="px-4 py-2 text-left">Item</th>
-                  <th scope="col" className="px-4 py-2 text-right">Qty</th>
-                  <th scope="col" className="px-4 py-2 text-right">Rate</th>
-                  <th scope="col" className="px-4 py-2 text-right">Tax</th>
-                  <th scope="col" className="px-4 py-2 text-right">Amount</th>
-                </tr>
-              </thead>
-              <tbody className="divide-y divide-slate-100">
-                {lines.length ? (
-                  lines.map((line, index) => (
-                    <tr key={`${order.id}-${line.productId ?? index}`}>
-                      <td className="px-4 py-3">
-                        <div className="space-y-1">
-                          <p className="font-medium text-slate-900">{line.name ?? 'Product'}</p>
-                          {line.variantLabel ? (
-                            <p className="text-xs text-slate-500">{line.variantLabel}</p>
-                          ) : null}
-                          {line.variantSku ? (
-                            <p className="text-[11px] uppercase tracking-wide text-slate-400">SKU: {line.variantSku}</p>
-                          ) : null}
-                        </div>
-                      </td>
-                      <td className="px-4 py-3 text-right font-medium text-slate-900">{line.quantity}</td>
-                      <td className="px-4 py-3 text-right">{formatCurrency(line.unitPrice ?? 0, currency)}</td>
-                      <td className="px-4 py-3 text-right">
-                        {line.taxRate != null ? `${(line.taxRate * 100).toFixed(1)}%` : '—'}
-                      </td>
-                      <td className="px-4 py-3 text-right font-medium text-slate-900">
-                        {formatCurrency(line.lineTotal ?? (line.unitPrice ?? 0) * line.quantity, currency)}
-                      </td>
-                    </tr>
-                  ))
-                ) : (
-                  <tr>
-                    <td colSpan={5} className="px-4 py-6 text-center text-sm text-slate-500">
-                      No line items recorded for this order.
-                    </td>
-                  </tr>
-                )}
-              </tbody>
-            </table>
-          </div>
->>>>>>> 3c6ec958
         </div>
       </section>
 
@@ -1818,7 +1620,6 @@
               </div>
               <div className="flex items-center justify-between">
                 <dt className="text-sm text-slate-500">Shipping</dt>
-<<<<<<< HEAD
                 <dd className="flex items-center gap-2 text-sm font-medium text-slate-900">
                   {formatCurrency(summary.shippingTotal ?? 0, currency)}
                   {summary.shippingMethod ? (
@@ -1826,10 +1627,6 @@
                       {summary.shippingMethod}
                     </span>
                   ) : null}
-=======
-                <dd className="text-sm font-medium text-slate-900">
-                  {formatCurrency(summary.shippingTotal ?? 0, currency)}
->>>>>>> 3c6ec958
                 </dd>
               </div>
               {summary.discountTotal ? (
@@ -1852,7 +1649,6 @@
           ) : (
             <p className="text-sm text-slate-500">No summary data available.</p>
           )}
-<<<<<<< HEAD
           {editingEnabled && canEdit ? (
             <div className="rounded-xl border border-slate-200 bg-slate-50 px-4 py-3 text-sm text-slate-600">
               {isEditingShipping ? (
@@ -1996,19 +1792,6 @@
               <p className="text-xs text-slate-500">No coupon applied.</p>
             )}
           </div>
-=======
-          {appliedCoupon ? (
-            <div className="rounded-xl bg-emerald-50/70 px-4 py-3 text-xs text-emerald-700">
-              <p className="text-sm font-semibold text-emerald-800">Coupon applied: {appliedCoupon.code}</p>
-              {couponDescription ? <p className="mt-1">{couponDescription}</p> : null}
-              {appliedCoupon.discountAmount != null ? (
-                <p className="mt-1">
-                  Discount saved: {formatCurrency(appliedCoupon.discountAmount, currency)}
-                </p>
-              ) : null}
-            </div>
-          ) : null}
->>>>>>> 3c6ec958
         </section>
       </div>
 
