--- conflicted
+++ resolved
@@ -61,10 +61,6 @@
   const [couponError, setCouponError] = useState<string | null>(null);
   const [isCouponModalOpen, setIsCouponModalOpen] = useState(false);
   const [availableCoupons, setAvailableCoupons] = useState<CheckoutCoupon[]>([]);
-<<<<<<< HEAD
-=======
-  const [lastOrderNumber, setLastOrderNumber] = useState<string | null>(null);
->>>>>>> d3221703
   const [showAddressForm, setShowAddressForm] = useState(false);
   const defaultAddressForm = {
     type: 'SHIPPING' as AddressType,
@@ -359,10 +355,6 @@
       setOrderSummary(data.summary);
       setSelectedCouponCode(data.summary.appliedCoupon?.code ?? null);
       setCouponError(null);
-<<<<<<< HEAD
-=======
-      setLastOrderNumber(data.orderNumber ?? null);
->>>>>>> d3221703
       setActiveStep('shipping');
       setAcceptPolicies(false);
       setSameAsShipping(true);
