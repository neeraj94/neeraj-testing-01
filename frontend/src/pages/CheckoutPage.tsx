import { FormEvent, useEffect, useMemo, useState } from 'react';
import { Link, useNavigate } from 'react-router-dom';
import { useMutation, useQuery, useQueryClient } from '@tanstack/react-query';
import api from '../services/http';
import type {
  AddressType,
  CheckoutAddress,
  CheckoutCoupon,
  CheckoutOrderLine,
  CheckoutOrderPayload,
  CheckoutOrderResponse,
  CheckoutRegionOption,
  CheckoutSummary,
  OrderSummary,
  OrderTaxLine,
  PaymentMethod
} from '../types/checkout';
import { useToast } from '../components/ToastProvider';
import { extractErrorMessage } from '../utils/errors';
import Button from '../components/Button';
import Spinner from '../components/Spinner';
import { formatCurrency } from '../utils/currency';
import { useAppDispatch, useAppSelector } from '../app/hooks';
import { selectBaseCurrency } from '../features/settings/selectors';
import { fetchCart, selectCart } from '../features/cart/cartSlice';

type StepKey = 'shipping' | 'billing' | 'payment';

const steps: StepKey[] = ['shipping', 'billing', 'payment'];

const stepDetails: Record<StepKey, { title: string; description: string }> = {
  shipping: {
    title: 'Shipping',
    description: 'Choose where we should deliver your order.'
  },
  billing: {
    title: 'Billing',
    description: 'Confirm who is paying for the purchase.'
  },
  payment: {
    title: 'Payment',
    description: 'Select a payment option and place the order.'
  }
};

const CheckoutPage = () => {
  const { notify } = useToast();
  const dispatch = useAppDispatch();
  const baseCurrency = useAppSelector(selectBaseCurrency);
  const cart = useAppSelector(selectCart);
  const queryClient = useQueryClient();
  const navigate = useNavigate();

  const [activeStep, setActiveStep] = useState<StepKey>('shipping');
  const [shippingAddressId, setShippingAddressId] = useState<number | null>(null);
  const [billingAddressId, setBillingAddressId] = useState<number | null>(null);
  const [sameAsShipping, setSameAsShipping] = useState(true);
  const [selectedPaymentKey, setSelectedPaymentKey] = useState<string | null>(null);
  const [acceptPolicies, setAcceptPolicies] = useState(false);
  const [selectedCouponCode, setSelectedCouponCode] = useState<string | null>(null);
  const [couponError, setCouponError] = useState<string | null>(null);
  const [isCouponModalOpen, setIsCouponModalOpen] = useState(false);
  const [availableCoupons, setAvailableCoupons] = useState<CheckoutCoupon[]>([]);
  const [showAddressForm, setShowAddressForm] = useState(false);
  const defaultAddressForm = {
    type: 'SHIPPING' as AddressType,
    fullName: '',
    mobileNumber: '',
    pinCode: '',
    addressLine1: '',
    addressLine2: '',
    landmark: '',
    countryId: '',
    stateId: '',
    cityId: '',
    makeDefault: true
  };
  const [addressForm, setAddressForm] = useState(defaultAddressForm);

  useEffect(() => {
    dispatch(fetchCart());
  }, [dispatch]);

  const countriesQuery = useQuery<CheckoutRegionOption[]>({
    queryKey: ['checkout', 'regions', 'countries'],
    queryFn: async () => {
      const { data } = await api.get<CheckoutRegionOption[]>('/checkout/regions/countries');
      return data;
    }
  });

  const statesQuery = useQuery<CheckoutRegionOption[]>({
    queryKey: ['checkout', 'regions', 'states', addressForm.countryId],
    enabled: Boolean(addressForm.countryId),
    queryFn: async () => {
      const { data } = await api.get<CheckoutRegionOption[]>(
        `/checkout/regions/countries/${addressForm.countryId}/states`
      );
      return data;
    }
  });

  const citiesQuery = useQuery<CheckoutRegionOption[]>({
    queryKey: ['checkout', 'regions', 'cities', addressForm.stateId],
    enabled: Boolean(addressForm.stateId),
    queryFn: async () => {
      const { data } = await api.get<CheckoutRegionOption[]>(
        `/checkout/regions/states/${addressForm.stateId}/cities`
      );
      return data;
    }
  });

  const summaryQuery = useQuery<CheckoutSummary>({
    queryKey: ['checkout', 'summary'],
    queryFn: async () => {
      const { data } = await api.get<CheckoutSummary>('/checkout/summary');
      return data;
    },
    retry: false
  });

  const addresses = useMemo(
    () =>
      (summaryQuery.data?.addresses ?? []).filter(
        (address): address is CheckoutAddress => Boolean(address && address.id)
      ),
    [summaryQuery.data?.addresses]
  );
  const paymentMethods = useMemo(
    () => summaryQuery.data?.paymentMethods ?? [],
    [summaryQuery.data?.paymentMethods]
  );
  const sortedAddresses = useMemo(() => {
    const list = [...addresses];
    list.sort((first, second) => {
      if (first.type !== second.type) {
        return first.type === 'SHIPPING' ? -1 : 1;
      }
      if (first.defaultAddress !== second.defaultAddress) {
        return first.defaultAddress ? -1 : 1;
      }
      const firstId = first.id ?? 0;
      const secondId = second.id ?? 0;
      return firstId - secondId;
    });
    return list;
  }, [addresses]);
  const shippingTypeAddresses = useMemo(
    () => addresses.filter((address) => address.type === 'SHIPPING'),
    [addresses]
  );
  const billingTypeAddresses = useMemo(
    () => addresses.filter((address) => address.type === 'BILLING'),
    [addresses]
  );
  const [orderSummary, setOrderSummary] = useState<OrderSummary | null>(summaryQuery.data?.orderSummary ?? null);
  const checkoutLines: CheckoutOrderLine[] = useMemo(
    () =>
      (cart.items ?? []).map((item) => ({
        productId: item.productId,
        name: item.productName,
        quantity: item.quantity,
        unitPrice: item.unitPrice
      })),
    [cart.items]
  );
  const hasCartItems = checkoutLines.length > 0;
  const shippingStepComplete = Boolean(shippingAddressId);
  const billingStepComplete = sameAsShipping || Boolean(billingAddressId);
  const paymentStepReady = shippingStepComplete && billingStepComplete;
  const isStepAccessible = (step: StepKey) => {
    if (step === 'shipping') {
      return true;
    }
    if (step === 'billing') {
      return hasCartItems && shippingStepComplete;
    }
    if (step === 'payment') {
      return hasCartItems && paymentStepReady;
    }
    return false;
  };
  const featuredCoupons = useMemo(() => availableCoupons.slice(0, 2), [availableCoupons]);

  const formatMaybeCurrency = (value?: number | null) =>
    value == null ? '—' : formatCurrency(value, baseCurrency);

  const describeCoupon = (coupon: { discountType: 'FLAT' | 'PERCENTAGE'; discountValue: number | null }) => {
    if (coupon.discountType === 'PERCENTAGE') {
      return `${coupon.discountValue ?? 0}% off`;
    }
    return formatCurrency(coupon.discountValue ?? 0, baseCurrency);
  };

  const formatDateLabel = (value?: string | null) =>
    value ? new Date(value).toLocaleDateString() : '—';

  useEffect(() => {
    const pickPreferredAddress = (preferred: CheckoutAddress[], fallback: CheckoutAddress[]) => {
      const withDefault = preferred.find((address) => address.defaultAddress);
      if (withDefault) {
        return withDefault;
      }
      if (preferred.length) {
        return preferred[0];
      }
      const fallbackDefault = fallback.find((address) => address.defaultAddress);
      if (fallbackDefault) {
        return fallbackDefault;
      }
      return fallback[0];
    };

    if (!shippingAddressId && sortedAddresses.length) {
      const preferredShipping = pickPreferredAddress(shippingTypeAddresses, sortedAddresses);
      if (preferredShipping?.id) {
        setShippingAddressId(preferredShipping.id);
      }
    }
    if (!billingAddressId && sortedAddresses.length) {
      const preferredBilling = pickPreferredAddress(billingTypeAddresses, sortedAddresses);
      if (preferredBilling?.id) {
        setBillingAddressId(preferredBilling.id);
      }
    }
    if (!selectedPaymentKey && paymentMethods.length) {
      const enabled = paymentMethods.find((method) => method.enabled);
      if (enabled) {
        setSelectedPaymentKey(enabled.key);
      }
    }
    if (!paymentMethods.length && selectedPaymentKey) {
      setSelectedPaymentKey(null);
    }
  }, [
    billingAddressId,
    billingTypeAddresses,
    paymentMethods,
    selectedPaymentKey,
    shippingAddressId,
    shippingTypeAddresses,
    sortedAddresses
  ]);

  useEffect(() => {
    if (summaryQuery.data?.orderSummary) {
      setOrderSummary(summaryQuery.data.orderSummary);
      setSelectedCouponCode(summaryQuery.data.orderSummary.appliedCoupon?.code ?? null);
      setCouponError(null);
    }
  }, [summaryQuery.data?.orderSummary]);

  useEffect(() => {
    setAvailableCoupons(summaryQuery.data?.coupons ?? []);
  }, [summaryQuery.data?.coupons]);

  useEffect(() => {
    if (!hasCartItems) {
      setOrderSummary(summaryQuery.data?.orderSummary ?? null);
      setSelectedCouponCode(summaryQuery.data?.orderSummary?.appliedCoupon?.code ?? null);
      setCouponError(null);
      return;
    }
    const fetchPreview = async () => {
      try {
        const payload: CheckoutOrderPayload = {
          shippingAddressId: shippingAddressId!,
          billingAddressId: sameAsShipping ? null : billingAddressId ?? undefined,
          sameAsShipping,
          paymentMethodKey: selectedPaymentKey ?? 'COD',
          lines: checkoutLines,
          couponCode: selectedCouponCode ?? undefined
        };
        const { data } = await api.post<OrderSummary>('/checkout/summary', payload);
        setOrderSummary(data);
        setSelectedCouponCode(data.appliedCoupon?.code ?? null);
        setCouponError(null);
      } catch (error) {
        console.error('Failed to update order summary', error);
        const message = extractErrorMessage(error, 'Failed to update order summary.');
        notify({ type: 'error', message });
        setCouponError(message);
        setSelectedCouponCode(orderSummary?.appliedCoupon?.code ?? null);
      }
    };
    if (shippingAddressId) {
      fetchPreview();
    }
  }, [
    billingAddressId,
    checkoutLines,
    hasCartItems,
    notify,
    sameAsShipping,
    selectedPaymentKey,
    shippingAddressId,
    summaryQuery.data?.orderSummary,
    selectedCouponCode
  ]);

  useEffect(() => {
    if (hasCartItems) {
      setLastOrderNumber(null);
    }
  }, [hasCartItems]);

  const createAddressMutation = useMutation({
    mutationFn: async () => {
      const payload = {
        ...addressForm,
        countryId: addressForm.countryId ? Number(addressForm.countryId) : undefined,
        stateId: addressForm.stateId ? Number(addressForm.stateId) : undefined,
        cityId: addressForm.cityId ? Number(addressForm.cityId) : undefined,
        makeDefault: Boolean(addressForm.makeDefault)
      };
      const { data } = await api.post<CheckoutAddress>('/checkout/addresses', payload);
      return data;
    },
    onSuccess: (data) => {
      notify({ type: 'success', message: 'Address saved successfully.' });
      setShowAddressForm(false);
      setAddressForm((prev) => ({ ...defaultAddressForm, type: prev.type }));
      queryClient.invalidateQueries({ queryKey: ['checkout', 'summary'] });
      queryClient.invalidateQueries({ queryKey: ['profile', 'addresses'] });
      queryClient.invalidateQueries({
        predicate: (query) => Array.isArray(query.queryKey) && query.queryKey.includes('addresses')
      });
      if (data.type === 'SHIPPING') {
        setShippingAddressId(data.id);
      } else {
        setBillingAddressId(data.id);
      }
    },
    onError: (error) => {
      notify({ type: 'error', message: extractErrorMessage(error, 'Unable to save address.') });
    }
  });

  const placeOrderMutation = useMutation<CheckoutOrderResponse>({
    mutationFn: async () => {
      if (!shippingAddressId || !selectedPaymentKey || !hasCartItems) {
        throw new Error('Please complete the checkout steps.');
      }
      const payload: CheckoutOrderPayload = {
        shippingAddressId,
        billingAddressId: sameAsShipping ? null : billingAddressId ?? undefined,
        sameAsShipping,
        paymentMethodKey: selectedPaymentKey,
        lines: checkoutLines,
        couponCode: selectedCouponCode ?? undefined
      };
      const { data } = await api.post<CheckoutOrderResponse>('/checkout/orders', payload);
      return data;
    },
    onSuccess: (data) => {
      notify({
        type: 'success',
        message: data.orderNumber
          ? `Order ${data.orderNumber} placed successfully! Redirecting to confirmation…`
          : 'Order placed successfully! Redirecting to confirmation…'
      });
      setOrderSummary(data.summary);
      setSelectedCouponCode(data.summary.appliedCoupon?.code ?? null);
      setCouponError(null);
      setActiveStep('shipping');
      setAcceptPolicies(false);
      setSameAsShipping(true);
      setShowAddressForm(false);
      setShippingAddressId(null);
      setBillingAddressId(null);
      setSelectedPaymentKey(null);
      queryClient.invalidateQueries({ queryKey: ['checkout', 'summary'] });
      queryClient.invalidateQueries({ queryKey: ['orders', 'admin'] });
      queryClient.invalidateQueries({ queryKey: ['profile', 'addresses'] });
      queryClient.invalidateQueries({
        predicate: (query) => Array.isArray(query.queryKey) && query.queryKey.includes('addresses')
      });
      dispatch(fetchCart());
      navigate(`/order-confirmation/${data.orderId}`, {
        state: { orderNumber: data.orderNumber ?? undefined }
      });
    },
    onError: (error) => {
      notify({ type: 'error', message: extractErrorMessage(error, 'Unable to complete order.') });
    }
  });

  const handleSubmitAddress = (event: FormEvent) => {
    event.preventDefault();
    if (createAddressMutation.isPending) {
      return;
    }
    createAddressMutation.mutate();
  };

  const nextStep = () => {
    const index = steps.indexOf(activeStep);
    if (index < steps.length - 1) {
      const next = steps[index + 1];
      if (isStepAccessible(next)) {
        setActiveStep(next);
      }
    }
  };

  const prevStep = () => {
    const index = steps.indexOf(activeStep);
    if (index > 0) {
      setActiveStep(steps[index - 1]);
    }
  };

  const renderAddressCard = (address: CheckoutAddress, selectedId: number | null, onSelect: (id: number) => void) => (
    <button
      key={address.id}
      type="button"
      onClick={() => onSelect(address.id)}
      className={`w-full text-left rounded-2xl border p-4 transition-all hover:-translate-y-0.5 hover:border-slate-400 ${
        selectedId === address.id
          ? 'border-blue-600 bg-blue-50/70 shadow-lg shadow-blue-100'
          : 'border-slate-200 bg-white shadow-sm'
      }`}
    >
      <div className="flex items-center justify-between">
        <h4 className="text-sm font-semibold text-slate-800">{address.fullName}</h4>
        <div className="flex items-center gap-2">
          <span className="rounded bg-slate-100 px-2 py-0.5 text-xs font-medium text-slate-600">
            {address.type === 'SHIPPING' ? 'Shipping' : 'Billing'}
          </span>
          {address.defaultAddress && (
            <span className="rounded bg-blue-100 px-2 py-0.5 text-xs font-medium text-blue-700">Default</span>
          )}
        </div>
      </div>
      <p className="mt-1 text-sm text-slate-600">
        {address.addressLine1}
        {address.addressLine2 ? `, ${address.addressLine2}` : ''}
      </p>
      <p className="text-sm text-slate-600">
        {[address.cityName, address.stateName, address.countryName].filter(Boolean).join(', ')}
      </p>
      <p className="text-xs text-slate-500">{address.mobileNumber}</p>
    </button>
  );

  const optionLabel = (option: CheckoutRegionOption) => option.name ?? option.label;

  const renderAddressForm = (formType: AddressType) => {
    if (!showAddressForm || addressForm.type !== formType) {
      return null;
    }

    const countryOptions = countriesQuery.data ?? [];
    const stateOptions = statesQuery.data ?? [];
    const cityOptions = citiesQuery.data ?? [];
    const countryError = countriesQuery.isError
      ? extractErrorMessage(countriesQuery.error, 'Unable to load countries.')
      : null;
    const stateError = statesQuery.isError
      ? extractErrorMessage(statesQuery.error, 'Unable to load states.')
      : null;
    const cityError = citiesQuery.isError
      ? extractErrorMessage(citiesQuery.error, 'Unable to load cities.')
      : null;
    const defaultCheckboxId =
      formType === 'SHIPPING' ? 'defaultShippingAddress' : 'defaultBillingAddress';

    return (
      <form
        onSubmit={handleSubmitAddress}
        className="space-y-4 rounded-2xl border border-slate-200 bg-slate-50/70 p-5 shadow-inner"
      >
        <h3 className="text-sm font-semibold text-slate-700">
          {formType === 'SHIPPING' ? 'Add shipping address' : 'Add billing address'}
        </h3>
        <div className="grid gap-3 md:grid-cols-3">
          <label className="text-xs font-medium uppercase text-slate-500">
            Country
            <select
              required
              value={addressForm.countryId}
              onChange={(event) =>
                setAddressForm((prev) => ({
                  ...prev,
                  countryId: event.target.value,
                  stateId: '',
                  cityId: ''
                }))
              }
              className="mt-1 w-full rounded-xl border border-slate-300 bg-white px-3 py-2 text-sm shadow-sm focus:border-blue-500 focus:outline-none"
              disabled={countriesQuery.isLoading}
            >
              <option value="">Select country</option>
              {countryOptions.map((option) => (
                <option key={option.id} value={String(option.id)}>
                  {optionLabel(option)}
                </option>
              ))}
            </select>
          </label>
          <label className="text-xs font-medium uppercase text-slate-500">
            State
            <select
              required
              value={addressForm.stateId}
              onChange={(event) =>
                setAddressForm((prev) => ({
                  ...prev,
                  stateId: event.target.value,
                  cityId: ''
                }))
              }
              className="mt-1 w-full rounded-xl border border-slate-300 bg-white px-3 py-2 text-sm shadow-sm focus:border-blue-500 focus:outline-none"
              disabled={!addressForm.countryId || statesQuery.isLoading}
            >
              <option value="">Select state</option>
              {stateOptions.map((option) => (
                <option key={option.id} value={String(option.id)}>
                  {optionLabel(option)}
                </option>
              ))}
            </select>
          </label>
          <label className="text-xs font-medium uppercase text-slate-500">
            City
            <select
              required
              value={addressForm.cityId}
              onChange={(event) =>
                setAddressForm((prev) => ({
                  ...prev,
                  cityId: event.target.value
                }))
              }
              className="mt-1 w-full rounded-xl border border-slate-300 bg-white px-3 py-2 text-sm shadow-sm focus:border-blue-500 focus:outline-none"
              disabled={!addressForm.stateId || citiesQuery.isLoading}
            >
              <option value="">Select city</option>
              {cityOptions.map((option) => (
                <option key={option.id} value={String(option.id)}>
                  {optionLabel(option)}
                </option>
              ))}
            </select>
          </label>
        </div>
        {countriesQuery.isLoading && (
          <p className="text-xs text-slate-500">Loading available countries…</p>
        )}
        {countryError && <p className="text-xs text-rose-600">{countryError}</p>}
        {stateError && <p className="text-xs text-rose-600">{stateError}</p>}
        {cityError && <p className="text-xs text-rose-600">{cityError}</p>}
        {addressForm.countryId && !statesQuery.isLoading && !stateOptions.length && (
          <p className="text-xs text-amber-600">No states are enabled for the selected country yet.</p>
        )}
        {addressForm.stateId && !citiesQuery.isLoading && !cityOptions.length && (
          <p className="text-xs text-amber-600">No cities are enabled for the selected state yet.</p>
        )}
        <div className="grid gap-3 md:grid-cols-2">
          <label className="text-xs font-medium uppercase text-slate-500">
            Full name
            <input
              required
              value={addressForm.fullName}
              onChange={(event) =>
                setAddressForm((prev) => ({ ...prev, fullName: event.target.value }))
              }
              className="mt-1 w-full rounded-xl border border-slate-300 bg-white px-3 py-2 text-sm shadow-sm focus:border-blue-500 focus:outline-none"
            />
          </label>
          <label className="text-xs font-medium uppercase text-slate-500">
            Mobile number
            <input
              required
              value={addressForm.mobileNumber}
              onChange={(event) =>
                setAddressForm((prev) => ({ ...prev, mobileNumber: event.target.value }))
              }
              className="mt-1 w-full rounded-xl border border-slate-300 bg-white px-3 py-2 text-sm shadow-sm focus:border-blue-500 focus:outline-none"
            />
          </label>
        </div>
        <label className="text-xs font-medium uppercase text-slate-500">
          PIN code
          <input
            required
            value={addressForm.pinCode}
            onChange={(event) => setAddressForm((prev) => ({ ...prev, pinCode: event.target.value }))}
            className="mt-1 w-full rounded-xl border border-slate-300 bg-white px-3 py-2 text-sm shadow-sm focus:border-blue-500 focus:outline-none"
            placeholder="Postal code"
            inputMode="numeric"
          />
        </label>
        <label className="text-xs font-medium uppercase text-slate-500">
          Address line 1
          <input
            required
            value={addressForm.addressLine1}
            onChange={(event) =>
              setAddressForm((prev) => ({ ...prev, addressLine1: event.target.value }))
            }
            className="mt-1 w-full rounded-xl border border-slate-300 bg-white px-3 py-2 text-sm shadow-sm focus:border-blue-500 focus:outline-none"
            placeholder="Flat, House No., Building, Company, Apartment"
          />
        </label>
        <label className="text-xs font-medium uppercase text-slate-500">
          Address line 2
          <input
            value={addressForm.addressLine2}
            onChange={(event) =>
              setAddressForm((prev) => ({ ...prev, addressLine2: event.target.value }))
            }
            className="mt-1 w-full rounded-xl border border-slate-300 bg-white px-3 py-2 text-sm shadow-sm focus:border-blue-500 focus:outline-none"
            placeholder="Area, Street, Sector, Place"
          />
        </label>
        <label className="text-xs font-medium uppercase text-slate-500">
          Landmark
          <input
            value={addressForm.landmark}
            onChange={(event) => setAddressForm((prev) => ({ ...prev, landmark: event.target.value }))}
            className="mt-1 w-full rounded-xl border border-slate-300 bg-white px-3 py-2 text-sm shadow-sm focus:border-blue-500 focus:outline-none"
            placeholder="Nearby landmark"
          />
        </label>
        <div className="flex items-center gap-2">
          <input
            id={defaultCheckboxId}
            type="checkbox"
            checked={addressForm.makeDefault}
            onChange={(event) =>
              setAddressForm((prev) => ({ ...prev, makeDefault: event.target.checked }))
            }
          />
          <label htmlFor={defaultCheckboxId} className="text-sm text-slate-600">
            Make this my default address
          </label>
        </div>
        <Button type="submit" loading={createAddressMutation.isPending}>
          Save address
        </Button>
      </form>
    );
  };

  const handleApplyCoupon = (coupon: CheckoutCoupon) => {
    setSelectedCouponCode(coupon.code);
    setIsCouponModalOpen(false);
    setCouponError(null);
  };

  const handleRemoveCoupon = () => {
    setSelectedCouponCode(null);
    setCouponError(null);
  };

  const isInitialLoading = summaryQuery.isLoading && !summaryQuery.data;
  const summaryError = summaryQuery.isError && !summaryQuery.data
    ? extractErrorMessage(summaryQuery.error, 'Unable to load checkout summary.')
    : null;
  const appliedCoupon = orderSummary?.appliedCoupon ?? null;
  const discountTotal = orderSummary?.discountTotal ?? 0;

  return (
    <div className="min-h-screen bg-slate-50 pb-16">
      <header className="border-b border-slate-200 bg-white">
        <div className="mx-auto flex max-w-6xl flex-col gap-4 px-6 py-10 md:flex-row md:items-center md:justify-between">
          <div>
            <p className="text-sm font-semibold uppercase tracking-[0.2em] text-blue-600">Secure checkout</p>
            <h1 className="mt-1 text-3xl font-semibold text-slate-900">Finish your purchase</h1>
            <p className="mt-2 max-w-2xl text-sm text-slate-500">
              Review your shipping, billing, and payment details to confirm your order. You are only a few clicks away
              from getting your items delivered.
            </p>
          </div>
          <Link
            to="/cart"
            className="inline-flex items-center justify-center gap-2 rounded-full border border-slate-200 px-5 py-2 text-sm font-semibold text-slate-700 shadow-sm transition hover:border-slate-300 hover:bg-slate-100"
          >
            ← Return to cart
          </Link>
        </div>
      </header>

      <main className="mx-auto mt-10 max-w-6xl px-6">
        {lastOrderNumber && (
          <div className="mb-6 rounded-3xl border border-emerald-200 bg-emerald-50/80 p-6 text-sm text-emerald-700 shadow-sm">
            <p className="text-base font-semibold text-emerald-800">Order {lastOrderNumber} placed successfully.</p>
            <p className="text-xs text-emerald-700">
              Your order details are now available from the Orders section in your account.
            </p>
          </div>
        )}
        {!hasCartItems && !isInitialLoading && !summaryError && (
          <div className="mb-8 rounded-3xl border border-amber-200 bg-amber-50/80 p-6 text-sm text-amber-700 shadow-sm">
            Your cart is currently empty. Browse the catalog and add items before completing checkout.
          </div>
        )}

        {summaryError ? (
          <div className="rounded-3xl border border-rose-200 bg-white p-10 text-center shadow-sm">
            <h2 className="text-xl font-semibold text-rose-700">We couldn’t load your checkout summary</h2>
            <p className="mt-2 text-sm text-rose-600">{summaryError}</p>
            <Button className="mt-4" onClick={() => summaryQuery.refetch()}>
              Try again
            </Button>
          </div>
        ) : (
          <div className="grid gap-8 lg:grid-cols-[2fr,1fr]">
            <div className="space-y-6">
              <section className="rounded-3xl border border-slate-200 bg-white p-6 shadow-sm">
                <h2 className="text-sm font-semibold uppercase tracking-wide text-slate-500">Checkout steps</h2>
                <ol className="mt-4 grid gap-3 md:grid-cols-3">
                  {steps.map((step, index) => {
                    const isActive = activeStep === step;
                    const isAccessible = isStepAccessible(step);
                    const details = stepDetails[step];
                    const buttonClasses = isActive
                      ? 'border-blue-600 bg-blue-50 text-blue-700 shadow-sm'
                      : isAccessible
                        ? 'border-slate-200 bg-white text-slate-600 hover:border-slate-300 hover:bg-slate-50'
                        : 'border-slate-200 bg-white text-slate-400 opacity-60 cursor-not-allowed';
                    const indicatorClasses = isActive
                      ? 'border-blue-500 bg-white text-blue-600'
                      : isAccessible
                        ? 'border-slate-300 text-slate-500'
                        : 'border-slate-200 text-slate-400';
                    return (
                      <li key={step}>
                        <button
                          type="button"
                          onClick={() => {
                            if (isAccessible) {
                              setActiveStep(step);
                            }
                          }}
                          disabled={!isAccessible}
                          className={`flex h-full w-full flex-col gap-2 rounded-2xl border px-4 py-3 text-left transition ${buttonClasses}`}
                        >
                          <span
                            className={`inline-flex h-8 w-8 items-center justify-center rounded-full border text-sm font-semibold ${indicatorClasses}`}
                          >
                            {index + 1}
                          </span>
                          <div>
                            <p className="text-sm font-semibold">{details.title}</p>
                            <p className="text-xs text-slate-500">{details.description}</p>
                          </div>
                        </button>
                      </li>
                    );
                  })}
                </ol>
              </section>

              {isInitialLoading ? (
                <div className="flex min-h-[18rem] items-center justify-center rounded-3xl border border-slate-200 bg-white shadow-sm">
                  <Spinner />
                </div>
              ) : (
                <div className="space-y-6">
                  {activeStep === 'shipping' && (
                    <section className="space-y-5 rounded-3xl border border-slate-200 bg-white p-6 shadow-sm">
                      <div className="flex flex-wrap items-start justify-between gap-3">
                        <div>
                          <h2 className="text-lg font-semibold text-slate-900">Shipping address</h2>
                          <p className="text-sm text-slate-500">Choose the destination for your delivery.</p>
                        </div>
                        <Button
                          variant="ghost"
                          onClick={() => {
                            if (showAddressForm && addressForm.type === 'SHIPPING') {
                              setShowAddressForm(false);
                              return;
                            }
                            setAddressForm({ ...defaultAddressForm, type: 'SHIPPING' });
                            setShowAddressForm(true);
                          }}
                        >
                          {showAddressForm && addressForm.type === 'SHIPPING' ? 'Cancel' : 'Add new address'}
                        </Button>
                      </div>
                      <div className="grid gap-4 md:grid-cols-2">
                        {sortedAddresses.map((address) =>
                          renderAddressCard(address, shippingAddressId, setShippingAddressId)
                        )}
                      </div>
                      {!sortedAddresses.length && (
                        <p className="rounded-xl border border-dashed border-slate-300 bg-slate-50 p-4 text-sm text-slate-500">
                          No addresses saved yet. Add one to continue.
                        </p>
                      )}
                      {renderAddressForm('SHIPPING')}
                      <div className="flex flex-wrap items-center justify-between gap-3">
                        <p className="text-xs text-slate-500">
                          Need to ship to a new location? Add as many addresses as you like and pick the best one.
                        </p>
                        <Button onClick={nextStep} disabled={!shippingStepComplete || !hasCartItems}>
                          Continue to billing
                        </Button>
                      </div>
                    </section>
                  )}

                  {activeStep === 'billing' && (
                    <section className="space-y-5 rounded-3xl border border-slate-200 bg-white p-6 shadow-sm">
                      <div className="flex flex-wrap items-start justify-between gap-3">
                        <div>
                          <h2 className="text-lg font-semibold text-slate-900">Billing address</h2>
                          <p className="text-sm text-slate-500">Tell us who will be charged for this order.</p>
                        </div>
                        <Button
                          variant="ghost"
                          onClick={() => {
                            if (showAddressForm && addressForm.type === 'BILLING') {
                              setShowAddressForm(false);
                              return;
                            }
                            setAddressForm({ ...defaultAddressForm, type: 'BILLING' });
                            setShowAddressForm(true);
                          }}
                        >
                          {showAddressForm && addressForm.type === 'BILLING'
                            ? 'Cancel'
                            : 'Add new billing address'}
                        </Button>
                      </div>
                      <label className="flex items-center gap-2 rounded-xl border border-slate-200 bg-slate-50 px-4 py-3 text-sm text-slate-600">
                        <input
                          type="checkbox"
                          checked={sameAsShipping}
                          onChange={(event) => setSameAsShipping(event.target.checked)}
                        />
                        Use shipping address for billing
                      </label>
                      {!sameAsShipping && (
                        <div className="grid gap-4 md:grid-cols-2">
                          {sortedAddresses.map((address) =>
                            renderAddressCard(address, billingAddressId, setBillingAddressId)
                          )}
                        </div>
                      )}
                      {!sameAsShipping && !sortedAddresses.length && (
                        <p className="rounded-xl border border-dashed border-slate-300 bg-slate-50 p-4 text-sm text-slate-500">
                          No billing addresses saved yet. Add one or use your shipping address.
                        </p>
                      )}
                      {renderAddressForm('BILLING')}
                      <div className="flex flex-wrap items-center justify-between gap-3">
                        <Button variant="ghost" onClick={prevStep}>
                          Back to shipping
                        </Button>
                        <Button onClick={nextStep} disabled={!hasCartItems || !billingStepComplete}>
                          Continue to payment
                        </Button>
                      </div>
                    </section>
                  )}

                  {activeStep === 'payment' && (
                    <section className="space-y-5 rounded-3xl border border-slate-200 bg-white p-6 shadow-sm">
                      <div className="flex flex-wrap items-start justify-between gap-3">
                        <div>
                          <h2 className="text-lg font-semibold text-slate-900">Payment method</h2>
                          <p className="text-sm text-slate-500">Select how you’d like to pay and review our store policies.</p>
                        </div>
                      </div>
                      <div className="space-y-3">
                        {paymentMethods.length ? (
                          paymentMethods.map((method: PaymentMethod) => {
                            const isSelected = selectedPaymentKey === method.key;
                            return (
                              <label
                                key={method.key}
                                className={`flex cursor-pointer items-start gap-3 rounded-2xl border p-4 transition-all hover:-translate-y-0.5 hover:border-slate-400 ${
                                  isSelected ? 'border-blue-600 bg-blue-50/70 shadow-sm shadow-blue-100' : 'border-slate-200 bg-white shadow-sm'
                                }`}
                              >
                                <input
                                  type="radio"
                                  name="paymentMethod"
                                  value={method.key}
                                  checked={isSelected}
                                  onChange={() => setSelectedPaymentKey(method.key)}
                                  className="mt-1"
                                />
                                <div>
                                  <p className="text-sm font-semibold text-slate-800">{method.displayName}</p>
                                  {method.notes && <p className="text-xs text-slate-500">{method.notes}</p>}
                                </div>
                              </label>
                            );
                          })
                        ) : (
                          <p className="rounded-xl border border-dashed border-amber-200 bg-amber-50 p-4 text-sm text-amber-700">
                            No payment methods are currently available. Please contact support for assistance.
                          </p>
                        )}
                      </div>
                      <label className="flex items-start gap-3 rounded-xl border border-slate-200 bg-slate-50 px-4 py-3 text-sm text-slate-600">
                        <input
                          type="checkbox"
                          checked={acceptPolicies}
                          onChange={(event) => setAcceptPolicies(event.target.checked)}
                          className="mt-1"
                        />
                        <span>
                          I agree to the <span className="font-semibold text-slate-700">Terms & Conditions</span>, Return Policy, and
                          Privacy Policy.
                        </span>
                      </label>
                      <div className="flex flex-wrap items-center justify-between gap-3">
                        <Button variant="ghost" onClick={prevStep}>
                          Back to billing
                        </Button>
                        <Button
                          onClick={() => placeOrderMutation.mutate()}
                          disabled={
                            !acceptPolicies ||
                            !selectedPaymentKey ||
                            placeOrderMutation.isPending ||
                            !paymentMethods.length ||
                            !hasCartItems ||
                            !paymentStepReady
                          }
                          loading={placeOrderMutation.isPending}
                        >
                          Complete order
                        </Button>
                      </div>
                    </section>
                  )}
                </div>
              )}
            </div>

            <aside className="space-y-4 rounded-3xl border border-slate-200 bg-white p-6 shadow-sm lg:sticky lg:top-32">
              <h2 className="text-lg font-semibold text-slate-900">Order summary</h2>
              {orderSummary ? (
                <div className="space-y-3 text-sm text-slate-700">
                  <div className="flex justify-between">
                    <span>Products</span>
                    <span>{formatCurrency(orderSummary.productTotal ?? 0, baseCurrency)}</span>
                  </div>
                  <div className="flex justify-between">
                    <span>Tax</span>
                    <span>{formatCurrency(orderSummary.taxTotal ?? 0, baseCurrency)}</span>
                  </div>
                  <div className="flex justify-between">
                    <span>Shipping</span>
                    <span>{formatCurrency(orderSummary.shippingTotal ?? 0, baseCurrency)}</span>
                  </div>
                  {discountTotal > 0 && (
                    <div className="flex justify-between text-emerald-600">
                      <span>Discount</span>
                      <span>-{formatCurrency(discountTotal, baseCurrency)}</span>
                    </div>
                  )}
                  <div className="rounded-2xl border border-dashed border-slate-300 bg-slate-50 p-4 text-xs text-slate-600">
                    <div className="flex flex-wrap items-center justify-between gap-3">
                      <div>
                        <p className="text-sm font-semibold text-slate-800">Apply coupon</p>
                        <p>
                          {appliedCoupon
                            ? `Coupon ${appliedCoupon.code} is applied to this order.`
                            : 'Have a coupon code? Apply it to save instantly on your order.'}
                        </p>
                      </div>
                      <Button
                        variant="ghost"
                        className="px-3 py-1 text-xs"
                        onClick={() => setIsCouponModalOpen(true)}
                        disabled={!availableCoupons.length}
                      >
                        {availableCoupons.length ? 'View coupons' : 'No coupons available'}
                      </Button>
                    </div>
                    {!!featuredCoupons.length && (
                      <div className="mt-3 flex flex-wrap gap-2">
                        {featuredCoupons.map((coupon) => (
                          <button
                            key={coupon.id}
                            type="button"
                            onClick={() => handleApplyCoupon(coupon)}
                            className="rounded-full border border-blue-200 bg-blue-50 px-3 py-1 text-xs font-medium text-blue-700 transition hover:border-blue-300 hover:bg-blue-100"
                          >
                            {coupon.code} · {describeCoupon(coupon)}
                          </button>
                        ))}
                      </div>
                    )}
                    {appliedCoupon && (
                      <div className="mt-3 rounded-xl border border-emerald-200 bg-white p-3 text-xs text-emerald-700">
                        <div className="flex flex-wrap items-center justify-between gap-3">
                          <div>
                            <p className="text-sm font-semibold text-emerald-800">{appliedCoupon.name}</p>
                            <p className="font-medium">Code: {appliedCoupon.code}</p>
                            <p>
                              {describeCoupon(appliedCoupon)} — saves {formatCurrency(appliedCoupon.discountAmount ?? 0, baseCurrency)}
                            </p>
                          </div>
                          <Button variant="ghost" className="px-3 py-1 text-xs" onClick={handleRemoveCoupon}>
                            Remove
                          </Button>
                        </div>
                      </div>
                    )}
                    {couponError && <p className="mt-3 text-xs text-rose-600">{couponError}</p>}
                  </div>
                  {orderSummary.shippingBreakdown &&
                    (() => {
                      const breakdown = orderSummary.shippingBreakdown;
<<<<<<< HEAD
                      if (!breakdown || !breakdown.cityName) {
=======
                      if (!breakdown.cityName) {
>>>>>>> 315d7f87
                        return null;
                      }
                      return (
                        <details className="rounded-2xl border border-slate-200 p-3 text-xs">
                          <summary className="cursor-pointer font-semibold text-slate-700">
                            Shipping breakdown
                          </summary>
                          <ul className="mt-2 space-y-1">
                            <li className="flex justify-between">
                              <span>{breakdown.cityName}</span>
                              <span>{formatMaybeCurrency(breakdown.cityCost)}</span>
                            </li>
                            <li className="flex justify-between font-medium text-slate-800">
                              <span>Effective rate</span>
                              <span>{formatMaybeCurrency(breakdown.effectiveCost)}</span>
                            </li>
                          </ul>
                        </details>
                      );
                    })()}
                  <div className="flex justify-between rounded-xl bg-slate-100 px-3 py-2 text-base font-semibold text-slate-900">
                    <span>Total due</span>
                    <span>{formatCurrency(orderSummary.grandTotal ?? 0, baseCurrency)}</span>
                  </div>
                  {!!orderSummary.taxLines?.length && (
                    <details className="rounded-2xl border border-slate-200 p-3 text-xs">
                      <summary className="cursor-pointer font-semibold text-slate-700">Tax breakdown</summary>
                      <ul className="mt-2 space-y-1">
                        {orderSummary.taxLines.map((line: OrderTaxLine) => (
                          <li key={`${line.productId}-${line.taxRate}`} className="flex justify-between">
                            <span>{line.productName ?? 'Item'}</span>
                            <span>{formatCurrency(line.taxAmount, baseCurrency)}</span>
                          </li>
                        ))}
                      </ul>
                    </details>
                  )}
                  <div className="rounded-xl border border-dashed border-slate-300 bg-slate-50 p-4 text-xs text-slate-500">
                    Shipping and taxes are estimated based on your selected address.
                  </div>
                </div>
              ) : (
                <p className="text-sm text-slate-500">Add items to your cart to see a detailed summary.</p>
              )}
              <div className="rounded-2xl border border-slate-200 bg-slate-50 p-4 text-xs text-slate-500">
                <p className="font-semibold text-slate-700">Need assistance?</p>
                <p>Contact our support team if you have questions about payments, shipping, or delivery timelines.</p>
              </div>
            </aside>
          </div>
        )}
      </main>
      {isCouponModalOpen && (
        <div className="fixed inset-0 z-50 flex items-center justify-center bg-slate-900/50 px-4">
          <div className="max-h-[80vh] w-full max-w-xl overflow-y-auto rounded-3xl bg-white p-6 shadow-xl">
            <div className="flex items-start justify-between gap-4">
              <div>
                <h3 className="text-lg font-semibold text-slate-900">Available coupons</h3>
                <p className="text-sm text-slate-500">Select a coupon to apply it to your order.</p>
              </div>
              <button
                type="button"
                onClick={() => setIsCouponModalOpen(false)}
                className="rounded-full border border-slate-200 px-3 py-1 text-lg text-slate-500 transition hover:bg-slate-100"
                aria-label="Close coupon list"
              >
                ×
              </button>
            </div>
            <div className="mt-4 space-y-3">
              {availableCoupons.length ? (
                availableCoupons.map((coupon) => {
                  const discountLabel = describeCoupon(coupon);
                  const minimumLabel =
                    coupon.minimumCartValue != null
                      ? formatCurrency(coupon.minimumCartValue, baseCurrency)
                      : null;
                  const isApplied = appliedCoupon?.code === coupon.code;
                  return (
                    <div
                      key={coupon.id}
                      className="flex flex-col gap-3 rounded-2xl border border-slate-200 bg-slate-50 p-4 text-sm text-slate-700 shadow-sm md:flex-row md:items-center md:justify-between"
                    >
                      <div>
                        <p className="text-base font-semibold text-slate-900">{coupon.name}</p>
                        <p className="text-xs text-slate-500">
                          {coupon.shortDescription || 'Use this coupon to unlock a discount at checkout.'}
                        </p>
                        <p className="mt-2 text-xs font-medium text-slate-600">Code: {coupon.code}</p>
                        <p className="text-xs text-slate-500">
                          {discountLabel}
                          {minimumLabel ? ` · Min cart ${minimumLabel}` : ''}
                        </p>
                        <p className="text-xs text-slate-400">Valid until {formatDateLabel(coupon.endDate)}</p>
                      </div>
                      <div className="flex flex-col items-end gap-2 text-xs text-slate-500">
                        <Button
                          className="px-3 py-1 text-xs"
                          onClick={() => handleApplyCoupon(coupon)}
                          disabled={isApplied}
                        >
                          {isApplied ? 'Applied' : 'Apply coupon'}
                        </Button>
                      </div>
                    </div>
                  );
                })
              ) : (
                <p className="text-sm text-slate-500">No coupons are currently available.</p>
              )}
            </div>
          </div>
        </div>
      )}
    </div>
  );
};

export default CheckoutPage;<|MERGE_RESOLUTION|>--- conflicted
+++ resolved
@@ -1011,11 +1011,7 @@
                   {orderSummary.shippingBreakdown &&
                     (() => {
                       const breakdown = orderSummary.shippingBreakdown;
-<<<<<<< HEAD
                       if (!breakdown || !breakdown.cityName) {
-=======
-                      if (!breakdown.cityName) {
->>>>>>> 315d7f87
                         return null;
                       }
                       return (
