--- conflicted
+++ resolved
@@ -3,19 +3,13 @@
 import { useAppDispatch, useAppSelector } from '../app/hooks';
 import { login } from '../features/auth/authSlice';
 import { useToast } from '../components/ToastProvider';
-<<<<<<< HEAD
 import { selectApplicationName } from '../features/settings/selectors';
-=======
->>>>>>> 6f016937
 
 const LoginPage = () => {
   const dispatch = useAppDispatch();
   const navigate = useNavigate();
   const { status, error } = useAppSelector((state) => state.auth);
-<<<<<<< HEAD
   const applicationName = useAppSelector(selectApplicationName);
-=======
->>>>>>> 6f016937
   const { notify } = useToast();
   const [email, setEmail] = useState('');
   const [password, setPassword] = useState('');
