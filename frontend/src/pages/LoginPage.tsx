import { FormEvent, useEffect, useState } from 'react';
import { Link, useNavigate } from 'react-router-dom';
import { useAppDispatch, useAppSelector } from '../app/hooks';
import { login } from '../features/auth/authSlice';
import { useToast } from '../components/ToastProvider';

const LoginPage = () => {
  const dispatch = useAppDispatch();
  const navigate = useNavigate();
  const { status, error } = useAppSelector((state) => state.auth);
  const { notify } = useToast();
  const [email, setEmail] = useState('');
  const [password, setPassword] = useState('');
<<<<<<< HEAD
  const [showErrorDialog, setShowErrorDialog] = useState(false);
  const [errorMessage, setErrorMessage] = useState<string | null>(null);

  useEffect(() => {
    if (status === 'failed' && error) {
      setErrorMessage(error);
      setShowErrorDialog(true);
    }
  }, [status, error]);

  const handleSubmit = async (event: FormEvent) => {
    event.preventDefault();
    setShowErrorDialog(false);
    setErrorMessage(null);
=======
  const handleSubmit = async (event: FormEvent) => {
    event.preventDefault();
    setShowErrorDialog(false);
>>>>>>> 89e373b2
    const result = await dispatch(login({ email, password }));
    if (login.fulfilled.match(result)) {
      notify({ type: 'success', message: 'Signed in successfully.' });
      navigate('/dashboard');
    } else if (login.rejected.match(result)) {
<<<<<<< HEAD
      const message = result.payload ?? 'Unable to sign in right now.';
      setErrorMessage(message);
      setShowErrorDialog(true);
      notify({ type: 'error', message });
=======
      notify({ type: 'error', message: result.payload ?? 'Unable to sign in right now.' });
>>>>>>> 89e373b2
    }
  };

  const handleDismissError = () => {
    setShowErrorDialog(false);
  };

  return (
    <div className="flex min-h-screen items-center justify-center bg-slate-100 px-4">
      {showErrorDialog && error && (
        <div
          role="alertdialog"
          aria-modal="true"
          aria-labelledby="login-error-title"
          aria-describedby="login-error-description"
          className="fixed inset-0 z-50 flex items-center justify-center bg-slate-900/40 backdrop-blur-sm"
        >
          <div className="w-full max-w-sm rounded-2xl bg-white p-6 shadow-2xl ring-1 ring-slate-200">
            <div className="flex items-start gap-4">
              <span className="flex h-12 w-12 items-center justify-center rounded-full bg-red-100 text-red-600">
                <svg
                  xmlns="http://www.w3.org/2000/svg"
                  viewBox="0 0 24 24"
                  fill="none"
                  stroke="currentColor"
                  strokeWidth="1.8"
                  className="h-6 w-6"
                  aria-hidden="true"
                >
                  <path
                    strokeLinecap="round"
                    strokeLinejoin="round"
                    d="M12 9v3m0 3h.01M21 12a9 9 0 1 1-18 0 9 9 0 0 1 18 0Z"
                  />
                </svg>
              </span>
              <div className="flex-1">
                <div className="flex items-start justify-between gap-4">
                  <div>
                    <h3 id="login-error-title" className="text-lg font-semibold text-slate-900">
                      Sign in failed
                    </h3>
                    <p id="login-error-description" className="mt-1 text-sm text-slate-600">
                      {error}
                    </p>
                  </div>
                  <button
                    type="button"
                    onClick={handleDismissError}
                    className="rounded-full p-1 text-slate-400 transition hover:bg-slate-100 hover:text-slate-600"
                    aria-label="Close sign in error dialog"
                  >
                    <svg
                      xmlns="http://www.w3.org/2000/svg"
                      viewBox="0 0 24 24"
                      fill="none"
                      stroke="currentColor"
                      strokeWidth="1.8"
                      className="h-5 w-5"
                    >
                      <path strokeLinecap="round" strokeLinejoin="round" d="m6 6 12 12M18 6 6 18" />
                    </svg>
                  </button>
                </div>
                <button
                  type="button"
                  onClick={handleDismissError}
                  className="mt-4 w-full rounded-lg bg-slate-900 px-4 py-2 text-sm font-semibold text-white shadow-sm transition hover:bg-slate-700"
                >
                  Try again
                </button>
              </div>
            </div>
          </div>
        </div>
      )}
      <div className="w-full max-w-md rounded-xl bg-white p-8 shadow-lg">
        <h2 className="text-2xl font-semibold text-slate-800">Welcome Back</h2>
        <p className="mt-2 text-sm text-slate-500">Sign in with your RBAC Dashboard account.</p>
        <form className="mt-6 space-y-4" onSubmit={handleSubmit}>
          <div>
            <label className="block text-sm font-medium text-slate-600">Email</label>
            <input
              type="email"
              value={email}
              onChange={(e) => setEmail(e.target.value)}
              required
              className="mt-1 w-full rounded-md border border-slate-300 px-3 py-2 focus:border-primary focus:outline-none"
            />
          </div>
          <div>
            <label className="block text-sm font-medium text-slate-600">Password</label>
            <input
              type="password"
              value={password}
              onChange={(e) => setPassword(e.target.value)}
              required
              className="mt-1 w-full rounded-md border border-slate-300 px-3 py-2 focus:border-primary focus:outline-none"
            />
          </div>
          <button
            type="submit"
            className="w-full rounded-md bg-primary px-4 py-2 text-sm font-medium text-white hover:bg-blue-600"
            disabled={status === 'loading'}
          >
            {status === 'loading' ? 'Signing in...' : 'Sign in'}
          </button>
        </form>
        <p className="mt-6 text-center text-sm text-slate-500">
          Don&apos;t have an account?{' '}
          <Link to="/signup" className="text-primary hover:underline">
            Create one
          </Link>
        </p>
      </div>
      {showErrorDialog && errorMessage && (
        <div className="fixed inset-0 z-50 flex items-center justify-center bg-slate-900/40 px-4">
          <div className="w-full max-w-sm rounded-2xl bg-white p-6 shadow-xl">
            <div className="flex items-center gap-3">
              <span className="flex h-10 w-10 items-center justify-center rounded-full bg-rose-100 text-rose-600">
                <svg
                  xmlns="http://www.w3.org/2000/svg"
                  viewBox="0 0 24 24"
                  fill="none"
                  stroke="currentColor"
                  strokeWidth={1.8}
                  className="h-5 w-5"
                >
                  <path strokeLinecap="round" strokeLinejoin="round" d="M12 9v3.75m0 3.75h.007M21 12a9 9 0 1 1-18 0 9 9 0 0 1 18 0Z" />
                </svg>
              </span>
              <div>
                <h3 className="text-base font-semibold text-slate-800">We couldn&apos;t sign you in</h3>
                <p className="mt-1 text-sm text-slate-500">{errorMessage}</p>
              </div>
            </div>
            <div className="mt-6 flex justify-end gap-3">
              <button
                type="button"
                onClick={() => setShowErrorDialog(false)}
                className="rounded-lg border border-slate-200 px-4 py-2 text-sm font-medium text-slate-600 hover:bg-slate-50"
              >
                Dismiss
              </button>
            </div>
          </div>
        </div>
      )}
    </div>
  );
};

export default LoginPage;<|MERGE_RESOLUTION|>--- conflicted
+++ resolved
@@ -11,7 +11,6 @@
   const { notify } = useToast();
   const [email, setEmail] = useState('');
   const [password, setPassword] = useState('');
-<<<<<<< HEAD
   const [showErrorDialog, setShowErrorDialog] = useState(false);
   const [errorMessage, setErrorMessage] = useState<string | null>(null);
 
@@ -26,24 +25,15 @@
     event.preventDefault();
     setShowErrorDialog(false);
     setErrorMessage(null);
-=======
-  const handleSubmit = async (event: FormEvent) => {
-    event.preventDefault();
-    setShowErrorDialog(false);
->>>>>>> 89e373b2
     const result = await dispatch(login({ email, password }));
     if (login.fulfilled.match(result)) {
       notify({ type: 'success', message: 'Signed in successfully.' });
       navigate('/dashboard');
     } else if (login.rejected.match(result)) {
-<<<<<<< HEAD
       const message = result.payload ?? 'Unable to sign in right now.';
       setErrorMessage(message);
       setShowErrorDialog(true);
       notify({ type: 'error', message });
-=======
-      notify({ type: 'error', message: result.payload ?? 'Unable to sign in right now.' });
->>>>>>> 89e373b2
     }
   };
 
