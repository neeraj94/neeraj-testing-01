--- conflicted
+++ resolved
@@ -11,17 +11,6 @@
   const { notify } = useToast();
   const [email, setEmail] = useState('');
   const [password, setPassword] = useState('');
-<<<<<<< HEAD
-=======
-  const [showErrorDialog, setShowErrorDialog] = useState(false);
-
-  useEffect(() => {
-    if (status === 'failed' && error) {
-      setShowErrorDialog(true);
-    }
-  }, [status, error]);
-
->>>>>>> 20dc7868
   const handleSubmit = async (event: FormEvent) => {
     event.preventDefault();
     setShowErrorDialog(false);
