import { useCallback, useEffect, useMemo, useRef, useState, type ChangeEvent } from 'react';
import { useMutation, useQuery, useQueryClient } from '@tanstack/react-query';
import api from '../services/http';
import { useToast } from '../components/ToastProvider';
import { useAppSelector } from '../app/hooks';
import { hasAnyPermission } from '../utils/permissions';
import { formatFileSize } from '../utils/files';
import type { GalleryFile, GalleryFilePage, GalleryFolder } from '../types/gallery';
import type { PermissionKey } from '../types/auth';

const PAGE_SIZE_OPTIONS = [20, 50, 100];

const SORT_OPTIONS = [
  { value: 'newest', label: 'Newest first', sort: 'createdAt', direction: 'desc' },
  { value: 'oldest', label: 'Oldest first', sort: 'createdAt', direction: 'asc' },
  { value: 'smallest', label: 'Smallest file size', sort: 'size', direction: 'asc' },
  { value: 'largest', label: 'Largest file size', sort: 'size', direction: 'desc' },
  { value: 'type', label: 'File type', sort: 'extension', direction: 'asc' },
  { value: 'uploader', label: 'Uploader', sort: 'uploader', direction: 'asc' }
] as const;

type SortOptionValue = (typeof SORT_OPTIONS)[number]['value'];

type EditModalState = {
  file: GalleryFile;
  name: string;
  folderId: number | null;
};

type FolderModalState = {
  name: string;
  parentId: number | null;
};

type OwnerSummary = {
  ownerId: number;
  label: string;
  description?: string;
  ownerKey?: string | null;
};

type DetailsModalState = {
  file: GalleryFile;
};

const IMAGE_EXTENSIONS = new Set(['png', 'jpg', 'jpeg', 'gif', 'bmp', 'svg', 'webp', 'heic', 'heif', 'tiff']);

const EXTENSION_ICONS: Record<string, string> = {
  pdf: '📕',
  doc: '📄',
  docx: '📄',
  xls: '📊',
  xlsx: '📊',
  csv: '📈',
  txt: '📝',
  ppt: '📊',
  pptx: '📊',
  zip: '🗜️',
  rar: '🗜️',
  mp4: '🎞️',
  mov: '🎞️',
  avi: '🎞️',
  mp3: '🎵',
  wav: '🎵',
  json: '🧾'
};

const formatDateTime = (value: string) => {
  if (!value) {
    return '—';
  }
  const date = new Date(value);
  if (Number.isNaN(date.getTime())) {
    return value;
  }
  return date.toLocaleString(undefined, {
    year: 'numeric',
    month: 'short',
    day: '2-digit',
    hour: '2-digit',
    minute: '2-digit'
  });
};

const resolveFileUrl = (id: number, token?: string | null) => {
  const baseUrl = api.defaults.baseURL ?? (typeof window !== 'undefined' ? window.location.origin : '');
  const normalizedBase = baseUrl.endsWith('/') ? baseUrl : `${baseUrl}/`;
  const url = new URL(`gallery/files/${id}/content`, normalizedBase);
  if (token) {
    url.searchParams.set('access_token', token);
  }
  return url.toString();
};

const GalleryPage = () => {
  const queryClient = useQueryClient();
  const { notify } = useToast();
  const { permissions: grantedPermissions, user, accessToken } = useAppSelector((state) => state.auth);
  const fileInputRef = useRef<HTMLInputElement | null>(null);

  const [page, setPage] = useState(0);
  const [pageSize, setPageSize] = useState(20);
  const [sortValue, setSortValue] = useState<SortOptionValue>('newest');
  const [folderFilter, setFolderFilter] = useState<number | null>(null);
  const [ownerFilter, setOwnerFilter] = useState<number | null>(user?.id ?? null);
  const [searchDraft, setSearchDraft] = useState('');
  const [searchTerm, setSearchTerm] = useState('');
  const [uploaderFilter, setUploaderFilter] = useState('');
  const [selectedIds, setSelectedIds] = useState<number[]>([]);
  const [editModal, setEditModal] = useState<EditModalState | null>(null);
  const [folderModal, setFolderModal] = useState<FolderModalState | null>(null);
  const [viewMode, setViewMode] = useState<'grid' | 'list'>('grid');
  const [isSidebarOpen, setIsSidebarOpen] = useState(false);
  const [activeMenuId, setActiveMenuId] = useState<number | null>(null);
  const [activeFolderMenuId, setActiveFolderMenuId] = useState<number | null>(null);
  const [detailsModal, setDetailsModal] = useState<DetailsModalState | null>(null);
  const [isSharedExpanded, setIsSharedExpanded] = useState(false);
  const [sharedSearch, setSharedSearch] = useState('');
<<<<<<< HEAD
  const [uploadProgress, setUploadProgress] = useState<number | null>(null);
=======
>>>>>>> e2febec9

  const granted = (grantedPermissions as PermissionKey[]) ?? [];
  const currentUserId = user?.id ?? null;
  const currentUserName = user?.fullName ?? null;
  const currentUserEmail = user?.email ?? null;

  const canUpload = useMemo(() => hasAnyPermission(granted, ['GALLERY_CREATE']), [granted]);
  const canEdit = useMemo(() => hasAnyPermission(granted, ['GALLERY_EDIT_ALL']), [granted]);
  const canDeleteAll = useMemo(() => hasAnyPermission(granted, ['GALLERY_DELETE_ALL']), [granted]);
  const canDeleteOwn = useMemo(() => hasAnyPermission(granted, ['GALLERY_DELETE_OWN']), [granted]);
  const canViewAll = useMemo(() => hasAnyPermission(granted, ['GALLERY_VIEW_ALL']), [granted]);
  const canManageFolders = useMemo(() => canUpload || canEdit, [canUpload, canEdit]);

  useEffect(() => {
    if (!canViewAll) {
      if (ownerFilter !== currentUserId) {
        setOwnerFilter(currentUserId);
      }
      return;
    }
    if (ownerFilter === null && currentUserId !== null) {
      setOwnerFilter(currentUserId);
    }
  }, [canViewAll, currentUserId, ownerFilter]);

  useEffect(() => {
    if (!canViewAll) {
      if (ownerFilter !== currentUserId) {
        setOwnerFilter(currentUserId);
      }
      return;
    }
    if (ownerFilter === null && currentUserId !== null) {
      setOwnerFilter(currentUserId);
    }
  }, [canViewAll, currentUserId, ownerFilter]);

  useEffect(() => {
    const timer = window.setTimeout(() => {
      setSearchTerm(searchDraft.trim());
      setPage(0);
    }, 300);
    return () => window.clearTimeout(timer);
  }, [searchDraft]);

  useEffect(() => {
    if (typeof window === 'undefined') {
      return;
    }
    const handleDocumentClick = () => {
      setActiveMenuId(null);
      setActiveFolderMenuId(null);
    };
    document.addEventListener('click', handleDocumentClick);
    return () => {
      document.removeEventListener('click', handleDocumentClick);
    };
  }, []);

  useEffect(() => {
    setPage(0);
  }, [pageSize, sortValue, folderFilter, ownerFilter, uploaderFilter]);

  const foldersQuery = useQuery<GalleryFolder[]>({
    queryKey: ['gallery', 'folders'],
    queryFn: async () => {
      const { data } = await api.get<GalleryFolder[]>('/gallery/folders');
      return data;
    }
  });

  const filesQuery = useQuery<GalleryFilePage>({
    queryKey: [
      'gallery',
      'files',
      {
        page,
        pageSize,
        sortValue,
        folderFilter,
        ownerFilter: canViewAll ? ownerFilter : currentUserId,
        uploaderFilter: canViewAll ? uploaderFilter : '',
        searchTerm
      }
    ],
    queryFn: async () => {
      const sortOption = SORT_OPTIONS.find((option) => option.value === sortValue) ?? SORT_OPTIONS[0];
      const params: Record<string, unknown> = {
        page,
        size: pageSize,
        sort: sortOption.sort,
        direction: sortOption.direction
      };
      if (folderFilter !== null) {
        params.folderId = folderFilter;
      }
      const effectiveOwnerId = canViewAll ? ownerFilter : currentUserId;
      if (effectiveOwnerId !== null) {
        params.ownerId = effectiveOwnerId;
      }
      if (searchTerm) {
        params.search = searchTerm;
      }
      if (canViewAll && uploaderFilter.trim()) {
        params.uploader = uploaderFilter.trim();
      }
      const { data } = await api.get<GalleryFilePage>('/gallery/files', { params });
      return data;
    },
    placeholderData: (previousData) => previousData
  });

  const invalidateGallery = () => {
    queryClient.invalidateQueries({ queryKey: ['gallery', 'files'] });
  };

  const uploadFiles = useMutation({
    mutationFn: async (files: File[]) => {
      setUploadProgress(0);
      const formData = new FormData();
      files.forEach((file) => formData.append('files', file));
      if (folderFilter !== null) {
        formData.append('folderId', folderFilter.toString());
      }
      const { data } = await api.post<GalleryFile[]>('/gallery/files', formData, {
        headers: { 'Content-Type': 'multipart/form-data' },
        onUploadProgress: (event) => {
          if (!event.total) {
            setUploadProgress((previous) => (previous === null ? 0 : previous));
            return;
          }
          const progress = Math.round((event.loaded / event.total) * 100);
          setUploadProgress(progress);
        }
      });
      return data;
    },
    onSuccess: (uploaded) => {
      notify({ type: 'success', message: uploaded.length === 1 ? 'File uploaded successfully.' : 'Files uploaded successfully.' });
      invalidateGallery();
      setSelectedIds([]);
      setUploadProgress(null);
    },
    onError: () => {
      notify({ type: 'error', message: 'Unable to upload files. Please check the allowed file types.' });
      setUploadProgress(null);
    }
  });

  const deleteFiles = useMutation({
    mutationFn: async (ids: number[]) => {
      if (ids.length === 1) {
        await api.delete(`/gallery/files/${ids[0]}`);
      } else {
        await api.post('/gallery/files/bulk-delete', { ids });
      }
    },
    onSuccess: () => {
      notify({ type: 'success', message: 'File(s) deleted successfully.' });
      invalidateGallery();
      setSelectedIds([]);
    },
    onError: () => {
      notify({ type: 'error', message: 'Unable to delete the selected files.' });
    }
  });

  const updateFile = useMutation({
    mutationFn: async (payload: { id: number; displayName: string; folderId: number | null }) => {
      const { data } = await api.patch<GalleryFile>(`/gallery/files/${payload.id}`, {
        displayName: payload.displayName,
        targetFolderId: payload.folderId
      });
      return data;
    },
    onSuccess: () => {
      notify({ type: 'success', message: 'File updated successfully.' });
      invalidateGallery();
      setEditModal(null);
    },
    onError: () => {
      notify({ type: 'error', message: 'Unable to update the file.' });
    }
  });

  const createFolder = useMutation({
    mutationFn: async (payload: { name: string; parentId: number | null }) => {
      const { data } = await api.post<GalleryFolder>('/gallery/folders', payload);
      return data;
    },
    onSuccess: () => {
      notify({ type: 'success', message: 'Folder created successfully.' });
      queryClient.invalidateQueries({ queryKey: ['gallery', 'folders'] });
      setFolderModal(null);
    },
    onError: () => {
      notify({ type: 'error', message: 'Unable to create folder. Ensure the name is unique.' });
    }
  });

  const deleteFolder = useMutation({
    mutationFn: async (folderId: number) => {
      await api.delete(`/gallery/folders/${folderId}`);
    },
    onSuccess: () => {
      notify({ type: 'success', message: 'Folder deleted successfully.' });
      queryClient.invalidateQueries({ queryKey: ['gallery', 'folders'] });
      invalidateGallery();
      setSelectedIds([]);
      setActiveFolderMenuId(null);
    },
    onError: (error: unknown) => {
      let message: string | undefined;
      if (typeof error === 'object' && error !== null && 'response' in error) {
        const response = (error as { response?: unknown }).response;
        if (response && typeof response === 'object' && 'data' in response) {
          const data = (response as { data?: unknown }).data;
          if (data && typeof data === 'object' && 'message' in data && typeof (data as { message?: unknown }).message === 'string') {
            message = (data as { message: string }).message;
          }
        }
      }
      notify({ type: 'error', message: message ?? 'Unable to delete the folder. Ensure it is empty first.' });
      setActiveFolderMenuId(null);
    }
  });

  const queryFiles = filesQuery.data?.content ?? [];
  const files = useMemo(() => {
    if (folderFilter === null) {
      return queryFiles;
    }
    return queryFiles.filter((file) => (file.folderId ?? null) === folderFilter);
  }, [queryFiles, folderFilter]);
  const totalPages = filesQuery.data?.totalPages ?? 0;

  const allSelected = files.length > 0 && selectedIds.length === files.length;
  const partiallySelected = selectedIds.length > 0 && selectedIds.length < files.length;

  const toggleSelectAll = () => {
    if (allSelected) {
      setSelectedIds([]);
      return;
    }
    setSelectedIds(files.map((file) => file.id));
  };

  const toggleSelect = (id: number) => {
    setSelectedIds((previous) => (previous.includes(id) ? previous.filter((value) => value !== id) : [...previous, id]));
  };

  const handleUploadButtonClick = () => {
    fileInputRef.current?.click();
  };

  const handleFileInputChange = (event: ChangeEvent<HTMLInputElement>) => {
    const inputFiles = Array.from(event.target.files ?? []);
    if (!inputFiles.length) {
      return;
    }
    uploadFiles.mutate(inputFiles);
    event.target.value = '';
  };

  const handleDeleteSelected = () => {
    if (!selectedIds.length) {
      return;
    }
    setActiveMenuId(null);
    setActiveFolderMenuId(null);
    deleteFiles.mutate(selectedIds);
  };

  const handleDeleteSingle = (id: number) => {
    setActiveMenuId(null);
    deleteFiles.mutate([id]);
  };

  const openEditModal = (file: GalleryFile) => {
    setEditModal({ file, name: file.displayName, folderId: file.folderId ?? null });
    setActiveMenuId(null);
  };

  const openFolderModal = () => {
    setFolderModal({ name: '', parentId: folderFilter });
  };

  const handleOpenDetails = (file: GalleryFile) => {
    setDetailsModal({ file });
  };

  const getFileUrl = useCallback((id: number) => resolveFileUrl(id, accessToken), [accessToken]);

  const renderFileMenu = (file: GalleryFile, canDeleteFile: boolean) => (
    <>
      <a
        href={getFileUrl(file.id)}
        target="_blank"
        rel="noopener noreferrer"
        onClick={() => setActiveMenuId(null)}
        className="flex items-center justify-between rounded-lg px-3 py-2 text-left text-sm font-medium text-slate-600 transition hover:bg-slate-100 hover:text-primary"
      >
        Open in new tab
        <span>↗</span>
      </a>
      <button
        type="button"
        onClick={() => {
          setActiveMenuId(null);
          handleOpenDetails(file);
        }}
        className="w-full rounded-lg px-3 py-2 text-left text-sm font-medium text-slate-600 transition hover:bg-slate-100 hover:text-primary"
      >
        View details
      </button>
      {canEdit && (
        <button
          type="button"
          onClick={() => {
            openEditModal(file);
          }}
          className="w-full rounded-lg px-3 py-2 text-left text-sm font-medium text-slate-600 transition hover:bg-slate-100 hover:text-primary"
        >
          Rename
        </button>
      )}
      {canDeleteFile && (
        <button
          type="button"
          onClick={() => {
            setActiveMenuId(null);
            handleDeleteSingle(file.id);
          }}
          className="w-full rounded-lg px-3 py-2 text-left text-sm font-medium text-rose-600 transition hover:bg-rose-50"
        >
          Delete
        </button>
      )}
    </>
  );

  const renderFolderMenu = (folder: GalleryFolder & { id: number }) => {
    const canDeleteFolder = canManageFolders && !folder.root;
    const isDeleting = deleteFolder.isPending && activeFolderMenuId === folder.id;
    return (
      <>
        <button
          type="button"
          onClick={(event) => {
            event.stopPropagation();
            setActiveFolderMenuId(null);
            setActiveMenuId(null);
            handleFolderOpen(folder.id);
          }}
          className="w-full rounded-lg px-3 py-2 text-left text-sm font-medium text-slate-600 transition hover:bg-slate-100 hover:text-primary"
        >
          Open
        </button>
        {canDeleteFolder && (
          <button
            type="button"
            onClick={(event) => {
              event.stopPropagation();
              setActiveFolderMenuId(null);
              setActiveMenuId(null);
              deleteFolder.mutate(folder.id);
            }}
            disabled={isDeleting}
            className="w-full rounded-lg px-3 py-2 text-left text-sm font-medium text-rose-600 transition hover:bg-rose-50 disabled:cursor-not-allowed disabled:opacity-60"
          >
            {isDeleting ? 'Deleting…' : 'Delete'}
          </button>
        )}
      </>
    );
  };

  const foldersData = foldersQuery.data ?? [];
  const folderMap = useMemo(() => {
    const map = new Map<number, GalleryFolder & { id: number }>();
    foldersData.forEach((folder) => {
      if (folder.id !== null) {
        map.set(folder.id, folder as GalleryFolder & { id: number });
      }
    });
    return map;
  }, [foldersData]);

  const ownerSummaryMap = useMemo(() => {
    const map = new Map<number, OwnerSummary>();
    foldersData.forEach((folder) => {
      if (folder.ownerId === null) {
        return;
      }
      if (!map.has(folder.ownerId)) {
        map.set(folder.ownerId, {
          ownerId: folder.ownerId,
          label: folder.ownerName ?? folder.ownerEmail ?? folder.ownerKey ?? `User ${folder.ownerId}`,
          description: folder.ownerEmail ?? folder.ownerName ?? undefined,
          ownerKey: folder.ownerKey ?? null
        });
      }
    });
    if (currentUserId !== null && !map.has(currentUserId)) {
      map.set(currentUserId, {
        ownerId: currentUserId,
        label: currentUserName ?? currentUserEmail ?? `User ${currentUserId}`,
        description: currentUserEmail ?? undefined,
        ownerKey: null
      });
    }
    return map;
  }, [foldersData, currentUserId, currentUserName, currentUserEmail]);

  const sharedOwners = useMemo(() => {
    const owners = Array.from(ownerSummaryMap.values()).filter((summary) => summary.ownerId !== currentUserId);
    owners.sort((a, b) => a.label.localeCompare(b.label, undefined, { sensitivity: 'base' }));
    return owners;
  }, [ownerSummaryMap, currentUserId]);

  const filteredSharedOwners = useMemo(() => {
    const term = sharedSearch.trim().toLowerCase();
    if (!term) {
      return sharedOwners;
    }
    return sharedOwners.filter((owner) => {
      const values = [owner.label, owner.description ?? '', owner.ownerKey ?? '', owner.ownerId.toString()].map((value) =>
        value.toLowerCase()
      );
      return values.some((value) => value.includes(term));
    });
  }, [sharedOwners, sharedSearch]);

  const resolveOwnerLabel = useCallback(
    (ownerId: number | null) => {
      if (ownerId === null) {
        return canViewAll ? 'Shared Files' : 'My Files';
      }
      if (currentUserId !== null && ownerId === currentUserId) {
        return 'My Files';
      }
      const summary = ownerSummaryMap.get(ownerId);
      return summary?.label ?? `User ${ownerId}`;
    },
    [canViewAll, currentUserId, ownerSummaryMap]
  );

  const resolveFolderName = useCallback((folderId?: number | null) => {
    if (folderId === null || folderId === undefined) {
      return 'All Files';
    }
    const stack: string[] = [];
    let current = folderId !== null ? folderMap.get(folderId) : undefined;
    while (current) {
      stack.unshift(current.name);
      if (current.parentId === null) {
        if (canViewAll) {
          stack.unshift(resolveOwnerLabel(current.ownerId ?? null));
        }
        break;
      }
      const parentId = current.parentId;
      current = parentId !== null ? folderMap.get(parentId) : undefined;
    }
    return stack.length > 0 ? stack.join(' / ') : 'All Files';
  }, [folderMap, canViewAll, resolveOwnerLabel]);

  const folderSelectOptions = useMemo(() => {
    const options: { id: string; label: string }[] = [
      { id: '', label: 'All Files' }
    ];
    const concrete = Array.from(folderMap.values());
    concrete
      .sort((a, b) => resolveFolderName(a.id).localeCompare(resolveFolderName(b.id)))
      .forEach((folder) => {
        options.push({ id: String(folder.id), label: resolveFolderName(folder.id) });
      });
    return options;
  }, [folderMap, resolveFolderName]);

  const renderFolderOptions = () =>
    folderSelectOptions.map((option) => (
      <option key={`folder-${option.id || 'root'}`} value={option.id}>
        {option.label}
      </option>
    ));

  useEffect(() => {
    setIsSidebarOpen(false);
  }, [folderFilter, ownerFilter]);

  useEffect(() => {
    setActiveMenuId(null);
    setActiveFolderMenuId(null);
  }, [viewMode, files]);

  const activeOwnerId = useMemo(() => {
    if (folderFilter !== null) {
      const folder = folderMap.get(folderFilter);
      return folder?.ownerId ?? null;
    }
    if (canViewAll) {
      return ownerFilter ?? null;
    }
    return currentUserId;
  }, [folderFilter, folderMap, canViewAll, ownerFilter, currentUserId]);

  const isViewingMyFiles = currentUserId !== null ? activeOwnerId === currentUserId : activeOwnerId === null;
  const selectedSharedOwnerId = currentUserId !== null && activeOwnerId === currentUserId ? null : activeOwnerId;

  const visibleFolders = useMemo(() => {
    const targetParentId = folderFilter ?? null;
    return foldersData
      .filter(
        (folder): folder is GalleryFolder & { id: number } =>
          folder.id !== null &&
          (folder.parentId ?? null) === targetParentId &&
          (activeOwnerId === null || (folder.ownerId ?? null) === activeOwnerId)
      )
      .sort((a, b) => a.name.localeCompare(b.name));
  }, [foldersData, folderFilter, activeOwnerId]);

  const headerTitle = useMemo(() => {
    if (folderFilter !== null) {
      const folder = folderMap.get(folderFilter);
      return folder?.name ?? 'Folder';
    }
    if (activeOwnerId !== null) {
      if (currentUserId !== null && activeOwnerId === currentUserId) {
        return 'My Files';
      }
      const ownerName = resolveOwnerLabel(activeOwnerId);
      return `${ownerName}'s Files`;
    }
    return canViewAll ? 'Shared Files' : 'My Files';
  }, [folderFilter, folderMap, activeOwnerId, currentUserId, canViewAll, resolveOwnerLabel]);

  const headerSubtitle = useMemo(() => {
    if (folderFilter !== null) {
      return resolveFolderName(folderFilter);
    }
    if (activeOwnerId !== null) {
      return currentUserId !== null && activeOwnerId === currentUserId
        ? 'Your personal workspace'
        : 'Files owned by the selected user';
    }
    return canViewAll
      ? 'Everything that has been uploaded across the workspace'
      : 'All of the files and folders you own';
  }, [folderFilter, resolveFolderName, activeOwnerId, currentUserId, canViewAll]);

  const breadcrumbs = useMemo(() => {
    const crumbs: { label: string; folderId: number | null; ownerId: number | null }[] = [];
    crumbs.push({ label: 'My Files', folderId: null, ownerId: currentUserId });

    const appendFolderTrail = (startId: number) => {
      const stack: (GalleryFolder & { id: number })[] = [];
      let current = folderMap.get(startId);
      while (current) {
        stack.unshift(current);
        if (current.parentId === null) {
          break;
        }
        current = current.parentId !== null ? folderMap.get(current.parentId) : undefined;
      }
      stack.forEach((folder) => {
        crumbs.push({ label: folder.name, folderId: folder.id, ownerId: folder.ownerId ?? null });
      });
    };

    if (folderFilter !== null) {
      const folder = folderMap.get(folderFilter);
      const ownerId = folder?.ownerId ?? null;
      if (canViewAll && ownerId !== null && (currentUserId === null || ownerId !== currentUserId)) {
        crumbs.push({ label: resolveOwnerLabel(ownerId), folderId: null, ownerId });
      } else if (canViewAll && activeOwnerId !== null && (currentUserId === null || activeOwnerId !== currentUserId)) {
        crumbs.push({ label: resolveOwnerLabel(activeOwnerId), folderId: null, ownerId: activeOwnerId });
      }
      appendFolderTrail(folderFilter);
      return crumbs;
    }

    if (canViewAll && activeOwnerId !== null && (currentUserId === null || activeOwnerId !== currentUserId)) {
      crumbs.push({ label: resolveOwnerLabel(activeOwnerId), folderId: null, ownerId: activeOwnerId });
    }

    return crumbs;
  }, [folderFilter, folderMap, canViewAll, activeOwnerId, resolveOwnerLabel, currentUserId]);

  const handleSelectMyFiles = () => {
    setOwnerFilter(currentUserId);
    setFolderFilter(null);
    setSelectedIds([]);
    setIsSidebarOpen(false);
<<<<<<< HEAD
    setActiveFolderMenuId(null);
    setActiveMenuId(null);
=======
>>>>>>> e2febec9
  };

  const handleSelectSharedOwner = (ownerId: number) => {
    setOwnerFilter(ownerId);
    setFolderFilter(null);
    setSelectedIds([]);
    setIsSidebarOpen(false);
    setActiveFolderMenuId(null);
    setActiveMenuId(null);
  };

  const handleFolderOpen = (id: number) => {
    setFolderFilter(id);
    const folder = folderMap.get(id);
    const ownerIdForFolder = folder?.ownerId ?? (canViewAll ? ownerFilter : currentUserId) ?? null;
    setOwnerFilter(ownerIdForFolder);
    setSelectedIds([]);
<<<<<<< HEAD
    setActiveFolderMenuId(null);
=======
>>>>>>> e2febec9
  };

  const handleBreadcrumbClick = (folderId: number | null, ownerId: number | null, isLast: boolean) => {
    if (isLast) {
      return;
    }
    if (folderId !== null) {
      setFolderFilter(folderId);
      const folder = folderMap.get(folderId);
      const ownerIdForFolder = folder?.ownerId ?? (canViewAll ? ownerFilter : currentUserId) ?? null;
      setOwnerFilter(ownerIdForFolder);
    } else if (ownerId !== null) {
      if (currentUserId !== null && ownerId === currentUserId) {
        handleSelectMyFiles();
        return;
      }
      setOwnerFilter(ownerId);
      setFolderFilter(null);
    } else {
      handleSelectMyFiles();
      return;
    }
    setSelectedIds([]);
<<<<<<< HEAD
    setActiveFolderMenuId(null);
=======
>>>>>>> e2febec9
  };


  const canDelete = canDeleteAll || canDeleteOwn;

  const isLoadingFiles = filesQuery.isFetching;

  const showEmptyState = !visibleFolders.length && !files.length && !isLoadingFiles;
  const totalVisibleItems = visibleFolders.length + files.length;

  return (
    <div className="space-y-6">
      <input
        ref={fileInputRef}
        type="file"
        multiple
        className="hidden"
        onChange={handleFileInputChange}
        disabled={!canUpload || uploadFiles.isPending}
      />

      {uploadProgress !== null && (
        <div className="rounded-3xl border border-primary/30 bg-primary/5 p-4 shadow-sm">
          <div className="flex items-center justify-between text-sm font-semibold text-primary">
            <span>Uploading files…</span>
            <span>{Math.max(0, Math.min(uploadProgress, 100))}%</span>
          </div>
          <div className="mt-3 h-2 w-full overflow-hidden rounded-full bg-primary/10">
            <div
              className="h-full rounded-full bg-primary transition-all duration-200"
              style={{ width: `${Math.max(0, Math.min(uploadProgress, 100))}%` }}
            />
          </div>
        </div>
      )}

      <div className="lg:hidden">
        <button
          type="button"
          onClick={() => setIsSidebarOpen(true)}
          className="flex w-full items-center justify-between rounded-3xl border border-slate-200 bg-white px-4 py-3 text-sm font-semibold text-slate-700 shadow-sm transition hover:border-primary hover:text-primary"
        >
          <span>Browse folders</span>
          <span className="text-lg">📁</span>
        </button>
      </div>

      <div className="relative flex flex-col gap-6 lg:flex-row">
        {isSidebarOpen && (
          <button
            type="button"
            aria-label="Close navigation"
            className="fixed inset-0 z-30 bg-slate-900/40 lg:hidden"
            onClick={() => setIsSidebarOpen(false)}
          />
        )}
        <aside
          className={`transform ${
            isSidebarOpen
              ? 'translate-x-0 opacity-100 pointer-events-auto'
              : '-translate-x-full opacity-0 pointer-events-none lg:translate-x-0 lg:opacity-100 lg:pointer-events-auto'
          } fixed inset-y-6 left-4 right-4 z-40 flex max-h-[80vh] flex-col gap-4 overflow-hidden overflow-y-auto rounded-3xl border border-slate-200 bg-white p-4 shadow-xl transition-all duration-200 lg:static lg:h-full lg:min-h-[26rem] lg:w-72 lg:max-h-none lg:overflow-visible lg:p-4 lg:shadow-sm`}
        >
          <div className="flex items-center justify-between gap-3">
            <h2 className="text-sm font-semibold text-slate-800">Navigation</h2>
            <div className="flex items-center gap-2">
              {canUpload && (
                <button
                  type="button"
                  onClick={openFolderModal}
                  className="inline-flex items-center rounded-full border border-slate-200 px-3 py-1 text-xs font-semibold text-slate-600 transition hover:border-primary hover:text-primary"
                >
                  New
                </button>
              )}
              <button
                type="button"
                onClick={() => setIsSidebarOpen(false)}
                className="inline-flex items-center rounded-full border border-slate-200 px-3 py-1 text-xs font-semibold text-slate-500 transition hover:border-primary hover:text-primary lg:hidden"
              >
                Close
              </button>
            </div>
          </div>
          <div className="flex flex-1 flex-col gap-3 overflow-y-auto pr-1">
            <button
              type="button"
              onClick={handleSelectMyFiles}
              className={`flex items-center justify-between rounded-2xl px-3 py-2 text-left text-sm transition ${
                isViewingMyFiles ? 'bg-primary/10 font-semibold text-primary' : 'text-slate-600 hover:bg-slate-100'
              }`}
            >
              <span className="inline-flex items-center gap-3">
                <span className="text-xl">📁</span>
                <span>My Files</span>
              </span>
              {isViewingMyFiles && <span className="text-xs uppercase tracking-wide text-primary">Active</span>}
            </button>
            {canViewAll && (
              <div className="rounded-2xl border border-slate-200">
                <button
                  type="button"
                  onClick={() => setIsSharedExpanded((previous) => !previous)}
                  className={`flex w-full items-center justify-between rounded-2xl px-3 py-2 text-left text-sm font-medium transition ${
                    selectedSharedOwnerId !== null ? 'text-primary' : 'text-slate-600 hover:bg-slate-100'
                  }`}
                >
                  <span className="inline-flex items-center gap-3">
                    <span className="text-xl">🤝</span>
                    <span>Shared with me</span>
                  </span>
                  <span className="text-sm text-slate-400">{isSharedExpanded ? '▾' : '▸'}</span>
                </button>
                {isSharedExpanded && (
                  <div className="space-y-3 border-t border-slate-200 px-3 py-3">
                    <div>
                      <label className="text-xs font-semibold uppercase tracking-wide text-slate-500">Search users</label>
                      <input
                        type="search"
                        value={sharedSearch}
                        onChange={(event) => setSharedSearch(event.target.value)}
                        placeholder="Search by user ID"
                        className="mt-1 w-full rounded-xl border border-slate-300 px-3 py-2 text-sm focus:border-primary focus:outline-none"
                      />
                    </div>
                    <div className="flex max-h-64 flex-col gap-1 overflow-y-auto pr-1">
                      {filteredSharedOwners.length ? (
                        filteredSharedOwners.map((owner) => {
                          const isSelected = selectedSharedOwnerId === owner.ownerId;
                          return (
                            <button
                              key={owner.ownerId}
                              type="button"
                              onClick={() => handleSelectSharedOwner(owner.ownerId)}
                              className={`flex items-center justify-between rounded-xl px-3 py-2 text-left text-sm transition ${
                                isSelected ? 'bg-primary/10 text-primary' : 'text-slate-600 hover:bg-slate-100'
                              }`}
                            >
                              <span className="flex flex-col">
                                <span className="font-medium">{owner.label}</span>
                                {(owner.ownerKey || owner.description) && (
                                  <span className="text-xs text-slate-400">
                                    {[owner.ownerKey, owner.description].filter(Boolean).join(' • ')}
                                  </span>
                                )}
                              </span>
                              {isSelected && <span className="text-xs uppercase tracking-wide text-primary">Active</span>}
                            </button>
                          );
                        })
                      ) : (
                        <p className="px-2 py-4 text-sm text-slate-400">No users found.</p>
                      )}
                    </div>
                  </div>
                )}
              </div>
            )}
          </div>
        </aside>

        <div className="flex-1 space-y-6">
          <div className="rounded-3xl border border-slate-200 bg-white p-6 shadow-sm">
            <div className="flex flex-col gap-4 xl:flex-row xl:items-center xl:justify-between">
              <div>
                <h1 className="text-2xl font-semibold text-slate-900">{headerTitle}</h1>
                <p className="text-sm text-slate-500">{headerSubtitle}</p>
              </div>
              <div className="flex flex-wrap items-center gap-3">
                {canUpload && (
                  <button
                    type="button"
                    onClick={handleUploadButtonClick}
                    disabled={uploadFiles.isPending}
                    className="inline-flex items-center gap-2 rounded-full bg-primary px-4 py-2 text-sm font-semibold text-white shadow-sm transition hover:bg-primary/90 disabled:cursor-not-allowed disabled:bg-primary/60"
                  >
                    <span className="text-lg">⬆️</span>
                    Upload
                  </button>
                )}
                {canUpload && (
                  <button
                    type="button"
                    onClick={openFolderModal}
                    className="inline-flex items-center gap-2 rounded-full border border-slate-200 bg-white px-4 py-2 text-sm font-semibold text-slate-700 shadow-sm transition hover:border-primary hover:text-primary"
                  >
                    <span className="text-lg">📁</span>
                    New folder
                  </button>
                )}
                {canDelete && (
                  <button
                    type="button"
                    onClick={handleDeleteSelected}
                    disabled={!selectedIds.length || deleteFiles.isPending}
                    className="inline-flex items-center gap-2 rounded-full border border-rose-200 bg-rose-50 px-4 py-2 text-sm font-semibold text-rose-700 shadow-sm transition hover:border-rose-300 hover:bg-rose-100 disabled:cursor-not-allowed disabled:border-slate-200 disabled:bg-slate-100 disabled:text-slate-400"
                  >
                    <span className="text-lg">🗑️</span>
                    Delete selected
                  </button>
                )}
                <div className="inline-flex items-center rounded-full border border-slate-200 bg-slate-50 p-1 text-xs font-semibold text-slate-500">
                  <button
                    type="button"
                    onClick={() => setViewMode('grid')}
                    className={`rounded-full px-3 py-1 transition ${viewMode === 'grid' ? 'bg-white text-primary shadow-sm' : 'hover:text-slate-700'}`}
                  >
                    Grid
                  </button>
                  <button
                    type="button"
                    onClick={() => setViewMode('list')}
                    className={`rounded-full px-3 py-1 transition ${viewMode === 'list' ? 'bg-white text-primary shadow-sm' : 'hover:text-slate-700'}`}
                  >
                    List
                  </button>
                </div>
              </div>
            </div>

            <div className="mt-6 flex flex-col gap-4 lg:flex-row">
              <div className="flex-1">
                <label className="text-xs font-semibold uppercase tracking-wide text-slate-500">Search in drive</label>
                <div className="mt-1 flex items-center rounded-2xl border border-slate-300 bg-white px-3 py-2 text-sm focus-within:border-primary">
                  <span className="mr-2 text-lg text-slate-400">🔍</span>
                  <input
                    type="search"
                    value={searchDraft}
                    onChange={(event) => setSearchDraft(event.target.value)}
                    placeholder="Search by file name, type, or owner"
                    className="w-full border-none text-sm outline-none"
                  />
                </div>
              </div>
              <div className="flex flex-col gap-4 sm:flex-row sm:items-end">
                <div className="sm:w-48">
                  <label className="text-xs font-semibold uppercase tracking-wide text-slate-500">Sort by</label>
                  <select
                    value={sortValue}
                    onChange={(event) => setSortValue(event.target.value as SortOptionValue)}
                    className="mt-1 w-full rounded-2xl border border-slate-300 px-3 py-2 text-sm focus:border-primary focus:outline-none"
                  >
                    {SORT_OPTIONS.map((option) => (
                      <option key={option.value} value={option.value}>
                        {option.label}
                      </option>
                    ))}
                  </select>
                </div>
                {canViewAll && (
                  <div className="sm:w-64">
                    <label className="text-xs font-semibold uppercase tracking-wide text-slate-500">Filter by uploader</label>
                    <input
                      type="text"
                      value={uploaderFilter}
                      onChange={(event) => setUploaderFilter(event.target.value)}
                      placeholder="Enter email or name"
                      className="mt-1 w-full rounded-2xl border border-slate-300 px-3 py-2 text-sm focus:border-primary focus:outline-none"
                    />
                  </div>
                )}
              </div>
            </div>
          </div>

          <div className="rounded-3xl border border-slate-200 bg-white p-6 shadow-sm">
            <div className="flex flex-col gap-3 md:flex-row md:items-center md:justify-between">
              <nav className="flex flex-wrap items-center gap-2 text-sm text-slate-600">
                {breadcrumbs.map((crumb, index) => {
                  const isLast = index === breadcrumbs.length - 1;
                  return (
                    <div key={`${crumb.label}-${index}`} className="flex items-center gap-2">
                      <button
                        type="button"
                        onClick={() => handleBreadcrumbClick(crumb.folderId, crumb.ownerId, isLast)}
                        className={`rounded-full px-3 py-1 transition ${
                          isLast ? 'bg-primary/10 font-semibold text-primary' : 'hover:bg-slate-100'
                        }`}
                        disabled={isLast}
                      >
                        {crumb.label}
                      </button>
                      {!isLast && <span className="text-slate-300">›</span>}
                    </div>
                  );
                })}
              </nav>
              {files.length > 0 && (
                <label className="inline-flex items-center gap-2 text-xs font-semibold uppercase tracking-wide text-slate-500">
                  <input
                    type="checkbox"
                    checked={allSelected}
                    ref={(element) => {
                      if (element) {
                        element.indeterminate = partiallySelected;
                      }
                    }}
                    onChange={toggleSelectAll}
                  />
                  Select all
                </label>
              )}
            </div>

            <div className="mt-6">
              <div className="flex flex-wrap items-center justify-between gap-3">
                <h2 className="text-sm font-semibold text-slate-700">Items</h2>
                <span className="text-xs uppercase tracking-wide text-slate-400">
                  {totalVisibleItems} item{totalVisibleItems === 1 ? '' : 's'}
                </span>
              </div>

              {viewMode === 'grid' ? (
                <div className="mt-4 grid grid-cols-1 gap-5 sm:grid-cols-2 xl:grid-cols-3 2xl:grid-cols-4">
                  {visibleFolders.map((folder) => (
                    <button
                      key={`folder-${folder.id}`}
                      type="button"
                      onClick={() => handleFolderOpen(folder.id)}
                      className="group flex h-full flex-col gap-3 rounded-2xl border border-slate-200 bg-slate-50 p-4 text-left transition hover:-translate-y-1 hover:border-primary hover:bg-white hover:shadow-lg"
                    >
                      <div className="relative flex items-center justify-between gap-2">
                        <span className="text-3xl">📁</span>
                        <div className="flex items-center gap-2">
                          <span className="rounded-full bg-white px-3 py-1 text-xs font-medium text-slate-500 shadow-sm">
                            {resolveOwnerLabel(folder.ownerId ?? null)}
                          </span>
                          {canManageFolders && !folder.root && (
                            <button
                              type="button"
                              onClick={(event) => {
                                event.stopPropagation();
                                setActiveMenuId(null);
                                setActiveFolderMenuId((previous) => (previous === folder.id ? null : folder.id));
                              }}
                              className="inline-flex h-8 w-8 items-center justify-center rounded-full border border-slate-200 bg-white text-base text-slate-500 shadow-sm transition hover:border-primary hover:text-primary"
                            >
                              ⋮
                            </button>
                          )}
                        </div>
                        {activeFolderMenuId === folder.id && (
                          <div
                            className="absolute right-0 top-10 z-20 w-48 rounded-xl border border-slate-200 bg-white p-2 shadow-xl"
                            onClick={(event) => event.stopPropagation()}
                          >
                            {renderFolderMenu(folder)}
                          </div>
                        )}
                      </div>
                      <div className="min-w-0">
                        <p className="truncate text-sm font-semibold text-slate-900">{folder.name}</p>
                        <p className="truncate text-xs text-slate-500">{folder.path}</p>
                      </div>
                      <span className="text-xs font-semibold text-primary opacity-0 transition group-hover:opacity-100">
                        Open folder →
                      </span>
                    </button>
                  ))}
                  {files.map((file) => {
                    const isOwner = currentUserId !== null && currentUserId === (file.uploadedById ?? null);
                    const canDeleteFile = canDeleteAll || (canDeleteOwn && isOwner);
                    const isSelected = selectedIds.includes(file.id);
                    const extension = file.extension.toLowerCase();
                    const isImage = IMAGE_EXTENSIONS.has(extension);
                    const icon = EXTENSION_ICONS[extension] ?? '📄';
                    return (
                      <div
                        key={file.id}
                        className={`group relative flex h-full flex-col rounded-2xl border bg-white p-4 shadow-sm transition hover:-translate-y-1 hover:shadow-lg ${
                          isSelected ? 'border-primary ring-2 ring-primary/20' : 'border-slate-200'
                        }`}
                      >
                        <div className={`relative overflow-hidden rounded-xl ${isImage ? 'bg-slate-900/5' : 'bg-slate-900/90'}`}>
                          <div className="aspect-[4/3] w-full">
                            {isImage ? (
                              <img
                                src={getFileUrl(file.id)}
                                alt={file.displayName}
                                className="h-full w-full object-cover"
                                loading="lazy"
                              />
                            ) : (
                              <div className="flex h-full w-full items-center justify-center text-5xl text-white">
                                {icon}
                              </div>
                            )}
                          </div>
                          <span className="absolute left-3 top-3 rounded-full bg-white/90 px-2 py-1 text-xs font-semibold text-slate-700">
                            {file.extension.toUpperCase()}
                          </span>
                          <span className="absolute bottom-3 left-3 rounded-full bg-slate-900/70 px-2 py-1 text-xs font-semibold text-white">
                            {formatFileSize(file.sizeBytes)}
                          </span>
                          <button
                            type="button"
                            onClick={(event) => {
                              event.stopPropagation();
                              setActiveMenuId((previous) => (previous === file.id ? null : file.id));
                            }}
                            className="absolute right-3 top-3 inline-flex h-9 w-9 items-center justify-center rounded-full bg-white/90 text-lg text-slate-600 shadow-sm transition hover:bg-white"
                          >
                            ⋮
                          </button>
                          {activeMenuId === file.id && (
                            <div
                              className="absolute right-3 top-12 z-20 w-48 rounded-xl border border-slate-200 bg-white p-2 shadow-xl"
                              onClick={(event) => event.stopPropagation()}
                            >
                              {renderFileMenu(file, canDeleteFile)}
                            </div>
                          )}
                        </div>
                        <div className="mt-3 flex items-start justify-between gap-3">
                          <div className="min-w-0">
                            <p className="truncate text-sm font-semibold text-slate-900">{file.displayName}</p>
                            <p className="truncate text-xs text-slate-500">{file.originalFilename}</p>
                          </div>
                          <input
                            type="checkbox"
                            checked={isSelected}
                            onChange={() => toggleSelect(file.id)}
                            className="mt-1"
                          />
                        </div>
                        <p className="mt-2 truncate text-xs uppercase tracking-wide text-slate-400">{resolveFolderName(file.folderId)}</p>
                      </div>
                    );
                  })}
                  {!visibleFolders.length && !files.length && (
                    <div className="col-span-full flex flex-col items-center justify-center gap-3 rounded-2xl border border-dashed border-slate-200 bg-slate-50/50 p-12 text-center text-sm text-slate-500">
                      {isLoadingFiles ? 'Loading items…' : 'Drop files here or use the upload button to get started.'}
                    </div>
                  )}
                </div>
              ) : (
                <div className="mt-4 overflow-x-auto">
                  <table className="min-w-full divide-y divide-slate-200 text-sm">
                    <thead className="bg-slate-50">
                      <tr>
                        <th className="w-12 px-4 py-3 text-left text-xs font-semibold uppercase tracking-wide text-slate-500">
                          <input
                            type="checkbox"
                            checked={allSelected}
                            ref={(element) => {
                              if (element) {
                                element.indeterminate = partiallySelected;
                              }
                            }}
                            onChange={toggleSelectAll}
                          />
                        </th>
                        <th className="px-4 py-3 text-left text-xs font-semibold uppercase tracking-wide text-slate-500">File</th>
                        <th className="px-4 py-3 text-left text-xs font-semibold uppercase tracking-wide text-slate-500">Type</th>
                        <th className="px-4 py-3 text-left text-xs font-semibold uppercase tracking-wide text-slate-500">Size</th>
                        <th className="px-4 py-3 text-left text-xs font-semibold uppercase tracking-wide text-slate-500">Folder</th>
                        <th className="px-4 py-3 text-left text-xs font-semibold uppercase tracking-wide text-slate-500">Uploaded</th>
                        <th className="px-4 py-3 text-right text-xs font-semibold uppercase tracking-wide text-slate-500">Actions</th>
                      </tr>
                    </thead>
                    <tbody className="divide-y divide-slate-200">
                      {visibleFolders.map((folder) => (
                        <tr key={`folder-${folder.id}`} className="hover:bg-slate-50/60">
                          <td className="px-4 py-3 text-center text-slate-400">—</td>
                          <td className="max-w-[18rem] px-4 py-3">
                            <button
                              type="button"
                              onClick={() => handleFolderOpen(folder.id)}
                              className="flex w-full items-center gap-3 text-left"
                            >
                              <span className="inline-flex h-10 w-10 items-center justify-center rounded-xl bg-slate-100 text-2xl">📁</span>
                              <span className="min-w-0">
                                <span className="block truncate font-semibold text-slate-800">{folder.name}</span>
                                <span className="block truncate text-xs text-slate-500">{folder.path}</span>
                              </span>
                            </button>
                          </td>
                          <td className="px-4 py-3 text-xs font-semibold uppercase tracking-wide text-slate-400">Folder</td>
                          <td className="px-4 py-3 text-slate-500">—</td>
                          <td className="px-4 py-3 text-slate-600">{resolveOwnerLabel(folder.ownerId ?? null)}</td>
                          <td className="px-4 py-3 text-slate-500">—</td>
                      <td className="px-4 py-3 text-right">
                        <div className="inline-flex items-center gap-2">
                          <button
                            type="button"
                            onClick={() => handleFolderOpen(folder.id)}
                            className="rounded-full border border-slate-200 px-3 py-1 text-xs font-semibold text-slate-600 transition hover:border-primary hover:text-primary"
                          >
                            Open
                          </button>
                          {canManageFolders && !folder.root && (
                            <div className="relative">
                              <button
                                type="button"
                                onClick={(event) => {
                                  event.stopPropagation();
                                  setActiveMenuId(null);
                                  setActiveFolderMenuId((previous) => (previous === folder.id ? null : folder.id));
                                }}
                                className="inline-flex h-9 w-9 items-center justify-center rounded-full border border-slate-200 text-lg text-slate-500 transition hover:border-primary hover:text-primary"
                              >
                                ⋮
                              </button>
                              {activeFolderMenuId === folder.id && (
                                <div
                                  className="absolute right-0 top-10 z-20 w-48 rounded-xl border border-slate-200 bg-white p-2 shadow-xl"
                                  onClick={(event) => event.stopPropagation()}
                                >
                                  {renderFolderMenu(folder)}
                                </div>
                              )}
                            </div>
                          )}
                        </div>
                      </td>
                    </tr>
                  ))}
                      {files.map((file) => {
                        const isOwner = currentUserId !== null && currentUserId === (file.uploadedById ?? null);
                        const canDeleteFile = canDeleteAll || (canDeleteOwn && isOwner);
                        const isSelected = selectedIds.includes(file.id);
                        const extension = file.extension.toLowerCase();
                        const isImage = IMAGE_EXTENSIONS.has(extension);
                        const icon = EXTENSION_ICONS[extension] ?? '📄';
                        return (
                          <tr
                            key={`file-${file.id}`}
                            className={`${isSelected ? 'bg-primary/5' : ''} hover:bg-slate-50/60`}
                          >
                            <td className="px-4 py-3">
                              <input
                                type="checkbox"
                                checked={isSelected}
                                onChange={() => toggleSelect(file.id)}
                              />
                            </td>
                            <td className="max-w-[18rem] px-4 py-3">
                              <div className="flex items-center gap-3">
                                <div className="flex h-10 w-10 items-center justify-center overflow-hidden rounded-lg border border-slate-200 bg-slate-100">
                                  {isImage ? (
                                    <img
                                      src={getFileUrl(file.id)}
                                      alt={file.displayName}
                                      className="h-full w-full object-cover"
                                      loading="lazy"
                                    />
                                  ) : (
                                    <span className="text-xl">{icon}</span>
                                  )}
                                </div>
                                <div className="min-w-0">
                                  <div className="truncate font-medium text-slate-800">{file.displayName}</div>
                                  <div className="truncate text-xs text-slate-500">{file.originalFilename}</div>
                                </div>
                              </div>
                            </td>
                            <td className="px-4 py-3 text-xs font-semibold uppercase tracking-wide text-slate-400">
                              {file.extension.toUpperCase()}
                            </td>
                            <td className="px-4 py-3 text-slate-600">{formatFileSize(file.sizeBytes)}</td>
                            <td className="px-4 py-3 text-slate-600">{resolveFolderName(file.folderId)}</td>
                            <td className="px-4 py-3 text-slate-600">
                              <div className="min-w-0">
                                <p className="truncate">{file.uploadedByName ?? file.uploadedByEmail ?? '—'}</p>
                                <p className="text-xs text-slate-400">{formatDateTime(file.uploadedAt)}</p>
                              </div>
                            </td>
                            <td className="relative px-4 py-3 text-right">
                              <button
                                type="button"
                                onClick={(event) => {
                                  event.stopPropagation();
                                  setActiveMenuId((previous) => (previous === file.id ? null : file.id));
                                }}
                                className="inline-flex h-9 w-9 items-center justify-center rounded-full border border-slate-200 text-lg text-slate-500 transition hover:border-primary hover:text-primary"
                              >
                                ⋮
                              </button>
                              {activeMenuId === file.id && (
                                <div
                                  className="absolute right-4 top-12 z-20 w-48 rounded-xl border border-slate-200 bg-white p-2 shadow-xl"
                                  onClick={(event) => event.stopPropagation()}
                                >
                                  {renderFileMenu(file, canDeleteFile)}
                                </div>
                              )}
                            </td>
                          </tr>
                        );
                      })}
                      {!visibleFolders.length && !files.length && (
                        <tr>
                          <td colSpan={7} className="px-4 py-16 text-center text-sm text-slate-500">
                            {isLoadingFiles ? 'Loading files…' : 'No files found for the selected filters.'}
                          </td>
                        </tr>
                      )}
                    </tbody>
                  </table>
                </div>
              )}
            </div>

            <div className="mt-6 flex flex-col gap-4 border-t border-slate-200 pt-4 sm:flex-row sm:items-center sm:justify-between">
              <div className="flex items-center gap-3 text-sm text-slate-600">
                <span>Rows per page</span>
                <select
                  value={pageSize}
                  onChange={(event) => setPageSize(Number(event.target.value))}
                  className="rounded-lg border border-slate-300 px-3 py-2 text-sm focus:border-primary focus:outline-none"
                >
                  {PAGE_SIZE_OPTIONS.map((option) => (
                    <option key={option} value={option}>
                      {option}
                    </option>
                  ))}
                </select>
              </div>
              <div className="flex items-center gap-4 text-sm text-slate-600">
                <button
                  type="button"
                  onClick={() => setPage((previous) => Math.max(previous - 1, 0))}
                  disabled={page === 0}
                  className="rounded-lg border border-slate-300 px-3 py-1 font-semibold text-slate-700 transition hover:border-primary hover:text-primary disabled:cursor-not-allowed disabled:border-slate-200 disabled:text-slate-400"
                >
                  Previous
                </button>
                <span>
                  Page {Math.min(page + 1, totalPages || 1)} of {totalPages || 1}
                </span>
                <button
                  type="button"
                  onClick={() => setPage((previous) => (previous + 1 < totalPages ? previous + 1 : previous))}
                  disabled={page + 1 >= totalPages}
                  className="rounded-lg border border-slate-300 px-3 py-1 font-semibold text-slate-700 transition hover:border-primary hover:text-primary disabled:cursor-not-allowed disabled:border-slate-200 disabled:text-slate-400"
                >
                  Next
                </button>
              </div>
            </div>
          </div>

          {showEmptyState && (
            <div className="rounded-3xl border-2 border-dashed border-slate-200 bg-slate-50 p-12 text-center text-sm text-slate-500">
              Nothing to show here yet. Create a folder or upload a file to start building your drive.
            </div>
          )}
        </div>
      </div>
      {detailsModal && (() => {
        const file = detailsModal.file;
        const extension = file.extension.toLowerCase();
        const isImage = IMAGE_EXTENSIONS.has(extension);
        const icon = EXTENSION_ICONS[extension] ?? '📄';
        return (
          <div className="fixed inset-0 z-50 flex items-center justify-center bg-slate-900/40 px-4">
            <div className="w-full max-w-lg overflow-hidden rounded-2xl bg-white shadow-xl">
              <div className={`relative ${isImage ? 'bg-slate-900/5' : 'bg-slate-900/90'}`}>
                <div className="aspect-[4/3] w-full">
                  {isImage ? (
                    <img
                      src={getFileUrl(file.id)}
                      alt={file.displayName}
                      className="h-full w-full object-cover"
                      loading="lazy"
                    />
                  ) : (
                    <div className="flex h-full w-full items-center justify-center text-6xl text-white">{icon}</div>
                  )}
                </div>
                <button
                  type="button"
                  onClick={() => setDetailsModal(null)}
                  className="absolute right-3 top-3 inline-flex h-9 w-9 items-center justify-center rounded-full border border-white/30 bg-slate-900/30 text-lg text-white backdrop-blur transition hover:bg-slate-900/60"
                >
                  ✕
                </button>
                <span className="absolute left-3 top-3 rounded-full bg-white/90 px-3 py-1 text-xs font-semibold text-slate-700">
                  {file.extension.toUpperCase()}
                </span>
                <span className="absolute bottom-3 left-3 rounded-full bg-slate-900/70 px-3 py-1 text-xs font-semibold text-white">
                  {formatFileSize(file.sizeBytes)}
                </span>
              </div>
              <div className="space-y-4 p-6 text-sm text-slate-600">
                <div className="flex items-start justify-between gap-4">
                  <div className="min-w-0">
                    <h2 className="truncate text-lg font-semibold text-slate-900">{file.displayName}</h2>
                    <p className="truncate text-xs uppercase tracking-wide text-slate-400">{resolveFolderName(file.folderId)}</p>
                  </div>
                  <a
                    href={getFileUrl(file.id)}
                    target="_blank"
                    rel="noopener noreferrer"
                    className="inline-flex items-center gap-2 rounded-full border border-slate-200 px-3 py-1 text-xs font-semibold text-slate-600 transition hover:border-primary hover:text-primary"
                  >
                    Open
                    <span>↗</span>
                  </a>
                </div>
                <dl className="grid grid-cols-1 gap-4 sm:grid-cols-2">
                  <div>
                    <dt className="text-xs font-semibold uppercase tracking-wide text-slate-400">Original filename</dt>
                    <dd className="mt-1 truncate text-sm text-slate-700">{file.originalFilename}</dd>
                  </div>
                  <div>
                    <dt className="text-xs font-semibold uppercase tracking-wide text-slate-400">File type</dt>
                    <dd className="mt-1 text-sm text-slate-700">{file.mimeType ?? file.extension.toUpperCase()}</dd>
                  </div>
                  <div>
                    <dt className="text-xs font-semibold uppercase tracking-wide text-slate-400">Uploaded by</dt>
                    <dd className="mt-1 text-sm text-slate-700">{file.uploadedByName ?? file.uploadedByEmail ?? '—'}</dd>
                  </div>
                  <div>
                    <dt className="text-xs font-semibold uppercase tracking-wide text-slate-400">Uploaded on</dt>
                    <dd className="mt-1 text-sm text-slate-700">{formatDateTime(file.uploadedAt)}</dd>
                  </div>
                </dl>
                <div className="flex justify-end">
                  <button
                    type="button"
                    onClick={() => setDetailsModal(null)}
                    className="rounded-full border border-slate-200 px-4 py-2 text-sm font-semibold text-slate-600 transition hover:border-primary hover:text-primary"
                  >
                    Close
                  </button>
                </div>
              </div>
            </div>
          </div>
        );
      })()}

      {editModal && (
        <div className="fixed inset-0 z-50 flex items-center justify-center bg-slate-900/40 px-4">
          <div className="w-full max-w-md rounded-2xl bg-white p-6 shadow-xl">
            <h2 className="text-lg font-semibold text-slate-900">Edit file</h2>
            <div className="mt-4">
              <label className="text-xs font-semibold uppercase tracking-wide text-slate-500">File name</label>
              <input
                type="text"
                value={editModal.name}
                onChange={(event) => setEditModal({ ...editModal, name: event.target.value })}
                className="mt-1 w-full rounded-lg border border-slate-300 px-3 py-2 text-sm focus:border-primary focus:outline-none"
              />
            </div>
            <div className="mt-4">
              <label className="text-xs font-semibold uppercase tracking-wide text-slate-500">Folder</label>
              <select
                value={editModal.folderId ?? ''}
                onChange={(event) => {
                  const value = event.target.value;
                  setEditModal({ ...editModal, folderId: value === '' ? null : Number(value) });
                }}
                className="mt-1 w-full rounded-lg border border-slate-300 px-3 py-2 text-sm focus:border-primary focus:outline-none"
              >
                {renderFolderOptions()}
              </select>
            </div>
            <div className="mt-6 flex justify-end gap-3">
              <button
                type="button"
                onClick={() => setEditModal(null)}
                className="rounded-lg border border-slate-300 px-4 py-2 text-sm font-semibold text-slate-700 hover:border-slate-400"
              >
                Cancel
              </button>
              <button
                type="button"
                onClick={() =>
                  updateFile.mutate({
                    id: editModal.file.id,
                    displayName: editModal.name.trim() || editModal.file.displayName,
                    folderId: editModal.folderId
                  })
                }
                disabled={updateFile.isPending}
                className="rounded-lg bg-primary px-4 py-2 text-sm font-semibold text-white shadow-sm transition hover:bg-primary/90 disabled:cursor-not-allowed disabled:bg-primary/60"
              >
                Save changes
              </button>
            </div>
          </div>
        </div>
      )}

      {folderModal && (
        <div className="fixed inset-0 z-50 flex items-center justify-center bg-slate-900/40 px-4">
          <div className="w-full max-w-md rounded-2xl bg-white p-6 shadow-xl">
            <h2 className="text-lg font-semibold text-slate-900">Create folder</h2>
            <div className="mt-4">
              <label className="text-xs font-semibold uppercase tracking-wide text-slate-500">Folder name</label>
              <input
                type="text"
                value={folderModal.name}
                onChange={(event) => setFolderModal({ ...folderModal, name: event.target.value })}
                placeholder="e.g. Design assets"
                className="mt-1 w-full rounded-lg border border-slate-300 px-3 py-2 text-sm focus:border-primary focus:outline-none"
              />
            </div>
            <div className="mt-4">
              <label className="text-xs font-semibold uppercase tracking-wide text-slate-500">Parent folder</label>
              <select
                value={folderModal.parentId ?? ''}
                onChange={(event) => {
                  const value = event.target.value;
                  setFolderModal({ ...folderModal, parentId: value === '' ? null : Number(value) });
                }}
                className="mt-1 w-full rounded-lg border border-slate-300 px-3 py-2 text-sm focus:border-primary focus:outline-none"
              >
                {renderFolderOptions()}
              </select>
            </div>
            <div className="mt-6 flex justify-end gap-3">
              <button
                type="button"
                onClick={() => setFolderModal(null)}
                className="rounded-lg border border-slate-300 px-4 py-2 text-sm font-semibold text-slate-700 hover:border-slate-400"
              >
                Cancel
              </button>
              <button
                type="button"
                onClick={() => {
                  const trimmed = folderModal.name.trim();
                  if (!trimmed) {
                    notify({ type: 'error', message: 'Folder name cannot be empty.' });
                    return;
                  }
                  createFolder.mutate({ name: trimmed, parentId: folderModal.parentId });
                }}
                disabled={createFolder.isPending}
                className="rounded-lg bg-primary px-4 py-2 text-sm font-semibold text-white shadow-sm transition hover:bg-primary/90 disabled:cursor-not-allowed disabled:bg-primary/60"
              >
                Create folder
              </button>
            </div>
          </div>
        </div>
      )}
    </div>
  );
};

export default GalleryPage;<|MERGE_RESOLUTION|>--- conflicted
+++ resolved
@@ -116,10 +116,7 @@
   const [detailsModal, setDetailsModal] = useState<DetailsModalState | null>(null);
   const [isSharedExpanded, setIsSharedExpanded] = useState(false);
   const [sharedSearch, setSharedSearch] = useState('');
-<<<<<<< HEAD
   const [uploadProgress, setUploadProgress] = useState<number | null>(null);
-=======
->>>>>>> e2febec9
 
   const granted = (grantedPermissions as PermissionKey[]) ?? [];
   const currentUserId = user?.id ?? null;
@@ -714,11 +711,8 @@
     setFolderFilter(null);
     setSelectedIds([]);
     setIsSidebarOpen(false);
-<<<<<<< HEAD
     setActiveFolderMenuId(null);
     setActiveMenuId(null);
-=======
->>>>>>> e2febec9
   };
 
   const handleSelectSharedOwner = (ownerId: number) => {
@@ -736,10 +730,7 @@
     const ownerIdForFolder = folder?.ownerId ?? (canViewAll ? ownerFilter : currentUserId) ?? null;
     setOwnerFilter(ownerIdForFolder);
     setSelectedIds([]);
-<<<<<<< HEAD
     setActiveFolderMenuId(null);
-=======
->>>>>>> e2febec9
   };
 
   const handleBreadcrumbClick = (folderId: number | null, ownerId: number | null, isLast: boolean) => {
@@ -763,10 +754,7 @@
       return;
     }
     setSelectedIds([]);
-<<<<<<< HEAD
     setActiveFolderMenuId(null);
-=======
->>>>>>> e2febec9
   };
 
 
