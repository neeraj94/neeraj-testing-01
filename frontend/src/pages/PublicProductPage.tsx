--- conflicted
+++ resolved
@@ -149,7 +149,6 @@
       }
       return next;
     });
-<<<<<<< HEAD
   };
 
   const decrementQuantity = () => {
@@ -167,25 +166,6 @@
     reviewsRef.current?.scrollIntoView({ behavior: 'smooth', block: 'start' });
   };
 
-=======
-  };
-
-  const decrementQuantity = () => {
-    setQuantity((current) => Math.max(minPurchase, current - 1));
-  };
-
-  const handleSelectAttribute = (attributeId: number, valueId: number) => {
-    setSelectedValues((prev) => ({ ...prev, [attributeId]: valueId }));
-  };
-
-  const requiresVariantSelection = Boolean(product?.variantAttributes.length);
-  const hasValidSelection = !requiresVariantSelection || Boolean(activeVariant);
-
-  const scrollToReviews = () => {
-    reviewsRef.current?.scrollIntoView({ behavior: 'smooth', block: 'start' });
-  };
-
->>>>>>> 3674776f
   const loadError = productQuery.isError ? (productQuery.error as AxiosError | undefined) : undefined;
 
   const visibleReviews = product ? product.reviews.slice(0, reviewLimit) : [];
