--- conflicted
+++ resolved
@@ -57,7 +57,6 @@
     ? 'border-emerald-200 bg-emerald-50 text-emerald-700'
     : 'border-rose-200 bg-rose-50 text-rose-600';
 
-<<<<<<< HEAD
 const RECENT_STORAGE_KEY = 'storefront:recent-products';
 
 const readRecentProductIds = (): number[] => {
@@ -166,73 +165,6 @@
     return product.gallery.length ? product.gallery : product.primaryImage ? [product.primaryImage] : [];
   }, [product, activeVariant]);
 
-=======
-const PublicProductPage = () => {
-  const { slug } = useParams<{ slug: string }>();
-  const reviewsRef = useRef<HTMLDivElement | null>(null);
-  const [selectedValues, setSelectedValues] = useState<Record<number, number>>({});
-  const [quantity, setQuantity] = useState(1);
-  const [activeImageIndex, setActiveImageIndex] = useState(0);
-  const [reviewLimit, setReviewLimit] = useState(3);
-  const dispatch = useAppDispatch();
-  const { notify } = useToast();
-  const authUser = useAppSelector((state) => state.auth.user);
-
-  const productQuery = useQuery<PublicProductDetail>({
-    queryKey: ['public-product', slug],
-    queryFn: async () => {
-      const { data } = await api.get<PublicProductDetail>(`/public/products/${slug}`);
-      return data;
-    },
-    enabled: Boolean(slug)
-  });
-
-  const product = productQuery.data;
-
-  useEffect(() => {
-    if (!product) {
-      return;
-    }
-    const defaults: Record<number, number> = {};
-    const preferredVariant = product.variants.find((variant) => variant.inStock) ?? product.variants[0];
-    if (preferredVariant) {
-      preferredVariant.selections.forEach((selection) => {
-        defaults[selection.attributeId] = selection.valueId;
-      });
-    } else {
-      product.variantAttributes.forEach((attribute) => {
-        const firstValue = attribute.values[0];
-        if (firstValue) {
-          defaults[attribute.attributeId] = firstValue.id;
-        }
-      });
-    }
-    setSelectedValues(defaults);
-    setQuantity(Math.max(product.minPurchaseQuantity ?? 1, 1));
-    setActiveImageIndex(0);
-    setReviewLimit(3);
-  }, [product?.id]);
-
-  const activeVariant: PublicProductVariant | undefined = useMemo(() => {
-    if (!product || product.variantAttributes.length === 0) {
-      return undefined;
-    }
-    return product.variants.find((variant) =>
-      variant.selections.every((selection) => selectedValues[selection.attributeId] === selection.valueId)
-    );
-  }, [product, selectedValues]);
-
-  const gallery = useMemo(() => {
-    if (!product) {
-      return [] as PublicProductDetail['gallery'];
-    }
-    if (activeVariant?.media?.length) {
-      return activeVariant.media;
-    }
-    return product.gallery.length ? product.gallery : product.primaryImage ? [product.primaryImage] : [];
-  }, [product, activeVariant]);
-
->>>>>>> 4ebbcbfe
   useEffect(() => {
     if (!gallery.length) {
       setActiveImageIndex(0);
@@ -947,7 +879,6 @@
           >
             Load more reviews
           </button>
-<<<<<<< HEAD
         </div>
       )}
     </section>
@@ -1035,95 +966,6 @@
             <div className="flex h-full items-center justify-center text-sm text-slate-400">No image</div>
           )}
         </div>
-=======
-        </div>
-      )}
-    </section>
-  );
-});
-
-ReviewSection.displayName = 'ReviewSection';
-
-const ReviewCard = ({ review }: { review: PublicProductReview }) => (
-  <article className="rounded-2xl border border-slate-100 bg-white p-6 shadow-sm">
-    <div className="flex flex-wrap items-center justify-between gap-4">
-      <div>
-        <p className="text-base font-semibold text-slate-900">{review.reviewerName}</p>
-        {review.customerAddress && <p className="text-xs text-slate-500">{review.customerAddress}</p>}
-      </div>
-      <StarRating rating={review.rating} size="text-base" />
-    </div>
-    {review.comment && <p className="mt-4 text-sm text-slate-700">{review.comment}</p>}
-    <p className="mt-3 text-xs text-slate-400">Reviewed on {formatDate(review.reviewedAt)}</p>
-    {review.media.length > 0 && (
-      <div className="mt-4 flex flex-wrap gap-3">
-        {review.media.map((media) => (
-          <img
-            key={media.url}
-            src={media.url}
-            alt={`${review.reviewerName} upload`}
-            className="h-24 w-24 rounded-xl border border-slate-200 object-cover"
-          />
-        ))}
-      </div>
-    )}
-  </article>
-);
-
-const RecommendationTile = ({ item }: { item: PublicProductRecommendation }) => {
-  const dispatch = useAppDispatch();
-  const { notify } = useToast();
-  const authUser = useAppSelector((state) => state.auth.user);
-  const unitPrice = Number(item.finalPrice ?? item.originalPrice ?? 0);
-
-  const handleQuickAdd = (event: MouseEvent) => {
-    event.preventDefault();
-    event.stopPropagation();
-    if (authUser) {
-      dispatch(addCartItem({ productId: item.id, variantId: null, quantity: 1 }))
-        .unwrap()
-        .then(() => {
-          notify({ type: 'success', title: 'Added to cart', message: `${item.name} added to your cart.` });
-        })
-        .catch((error: unknown) => {
-          notify({
-            type: 'error',
-            title: 'Unable to add',
-            message: error instanceof Error ? error.message : 'Please try again later.'
-          });
-        });
-      return;
-    }
-    dispatch(
-      addGuestItem({
-        productId: item.id,
-        productName: item.name,
-        productSlug: item.slug,
-        quantity: 1,
-        unitPrice,
-        variantId: null,
-        variantLabel: undefined,
-        thumbnailUrl: item.imageUrl ?? undefined
-      })
-    );
-    notify({ type: 'success', title: 'Saved to cart', message: `${item.name} saved in your cart.` });
-  };
-
-  return (
-    <div className="flex w-64 min-w-[16rem] flex-col overflow-hidden rounded-3xl border border-slate-100 bg-white shadow-sm transition hover:-translate-y-1 hover:shadow-xl">
-      <Link to={`/product/${item.slug}`} className="flex flex-1 flex-col">
-        <div className="h-48 w-full overflow-hidden bg-slate-100">
-          {item.imageUrl ? (
-            <img
-              src={item.imageUrl}
-              alt={item.name}
-              className="h-full w-full object-cover transition group-hover:scale-105"
-            />
-          ) : (
-            <div className="flex h-full items-center justify-center text-sm text-slate-400">No image</div>
-          )}
-        </div>
->>>>>>> 4ebbcbfe
         <div className="flex flex-1 flex-col gap-2 px-4 py-4">
           <p className="text-sm font-semibold text-slate-800">{item.name}</p>
           <p className="text-sm text-slate-500">{formatCurrency(item.finalPrice ?? item.originalPrice)}</p>
