<<<<<<< HEAD
import { Fragment, forwardRef, useEffect, useMemo, useRef, useState } from 'react';
=======
import { Fragment, useEffect, useMemo, useRef, useState } from 'react';
>>>>>>> 9e8cd4db
import { Link, useParams } from 'react-router-dom';
import { useQuery } from '@tanstack/react-query';
import type { AxiosError } from 'axios';
import api from '../services/http';
import type {
  PublicProductDetail,
  PublicProductOffer,
  PublicProductRecommendation,
<<<<<<< HEAD
  PublicProductReview,
  PublicProductReviewSummary,
=======
>>>>>>> 9e8cd4db
  PublicProductSection,
  PublicProductVariant,
  PublicProductVariantAttribute,
  PublicProductVariantAttributeValue
} from '../types/public-product';

const navLinks = [
  { href: '/', label: 'Home' },
  { href: '/categories', label: 'Categories' },
  { href: '/brands', label: 'Brands' },
<<<<<<< HEAD
  { href: '/blog', label: 'Blog' }
=======
  { href: '/blog', label: 'Blog' },
  { href: '/product/demo-product', label: 'Product' }
>>>>>>> 9e8cd4db
];

const formatCurrency = (value?: number | null) => {
  if (value == null) {
    return null;
  }
  return value.toLocaleString(undefined, {
    style: 'currency',
    currency: 'USD',
    minimumFractionDigits: 0,
    maximumFractionDigits: 0
  });
};

const formatDate = (value: string) => {
  const parsed = new Date(value);
  if (Number.isNaN(parsed.getTime())) {
    return value;
  }
  return parsed.toLocaleDateString(undefined, {
    month: 'short',
    day: 'numeric',
    year: 'numeric'
  });
};

<<<<<<< HEAD
const classNames = (...classes: Array<string | false | null | undefined>) => classes.filter(Boolean).join(' ');

const buildStatusTone = (inStock: boolean) =>
  inStock
    ? 'border-emerald-200 bg-emerald-50 text-emerald-700'
    : 'border-rose-200 bg-rose-50 text-rose-600';
=======
const buildStatusTone = (inStock: boolean) =>
  inStock ? 'text-emerald-600 bg-emerald-50 border border-emerald-200' : 'text-rose-600 bg-rose-50 border border-rose-200';

const resolveVariantValueTooltip = (attribute: PublicProductVariantAttribute, value: PublicProductVariantAttributeValue) => {
  if (attribute.displayType === 'swatch' && value.swatchColor) {
    return `${attribute.attributeName}: ${value.label}`;
  }
  return value.label;
};
>>>>>>> 9e8cd4db

const PublicProductPage = () => {
  const { slug } = useParams<{ slug: string }>();
  const reviewsRef = useRef<HTMLDivElement | null>(null);
  const [selectedValues, setSelectedValues] = useState<Record<number, number>>({});
  const [quantity, setQuantity] = useState(1);
  const [activeImageIndex, setActiveImageIndex] = useState(0);
<<<<<<< HEAD
  const [reviewLimit, setReviewLimit] = useState(3);
=======
>>>>>>> 9e8cd4db

  const productQuery = useQuery<PublicProductDetail>({
    queryKey: ['public-product', slug],
    queryFn: async () => {
      const { data } = await api.get<PublicProductDetail>(`/public/products/${slug}`);
      return data;
    },
    enabled: Boolean(slug)
  });

  const product = productQuery.data;

  useEffect(() => {
    if (!product) {
      return;
    }
    const defaults: Record<number, number> = {};
    const preferredVariant = product.variants.find((variant) => variant.inStock) ?? product.variants[0];
    if (preferredVariant) {
      preferredVariant.selections.forEach((selection) => {
        defaults[selection.attributeId] = selection.valueId;
      });
    } else {
      product.variantAttributes.forEach((attribute) => {
        const firstValue = attribute.values[0];
        if (firstValue) {
          defaults[attribute.attributeId] = firstValue.id;
        }
      });
    }
    setSelectedValues(defaults);
    setQuantity(Math.max(product.minPurchaseQuantity ?? 1, 1));
    setActiveImageIndex(0);
<<<<<<< HEAD
    setReviewLimit(3);
=======
>>>>>>> 9e8cd4db
  }, [product?.id]);

  const activeVariant: PublicProductVariant | undefined = useMemo(() => {
    if (!product || product.variantAttributes.length === 0) {
      return undefined;
    }
    return product.variants.find((variant) =>
      variant.selections.every((selection) => selectedValues[selection.attributeId] === selection.valueId)
    );
  }, [product, selectedValues]);

  const gallery = useMemo(() => {
    if (!product) {
      return [] as PublicProductDetail['gallery'];
    }
    if (activeVariant?.media?.length) {
      return activeVariant.media;
    }
    return product.gallery.length ? product.gallery : product.primaryImage ? [product.primaryImage] : [];
  }, [product, activeVariant]);

  useEffect(() => {
    if (!gallery.length) {
      setActiveImageIndex(0);
      return;
    }
    if (activeImageIndex >= gallery.length) {
      setActiveImageIndex(0);
    }
  }, [gallery, activeImageIndex]);

  const basePrice = product?.pricing.finalPrice ?? product?.pricing.unitPrice ?? null;
  const displayPrice = activeVariant?.finalPrice ?? basePrice;
  const originalPrice = product?.pricing.unitPrice ?? displayPrice;
  const savings = originalPrice != null && displayPrice != null ? Math.max(originalPrice - displayPrice, 0) : 0;
  const discountLabel =
    product?.pricing.discountType === 'PERCENTAGE' && product.pricing.discountPercentage != null
      ? `${product.pricing.discountPercentage}% off`
      : savings > 0
        ? `${formatCurrency(savings)} off`
        : null;

  const inStock = activeVariant ? activeVariant.inStock : product?.stock.inStock ?? false;
  const availableQuantity = activeVariant?.quantity ?? product?.stock.availableQuantity ?? null;
  const maxPurchaseLimit = product?.maxPurchaseQuantity ?? availableQuantity ?? null;
  const minPurchase = product?.minPurchaseQuantity ?? 1;

  const incrementQuantity = () => {
    setQuantity((current) => {
      const next = current + 1;
      if (maxPurchaseLimit != null && next > maxPurchaseLimit) {
        return current;
      }
      return next;
    });
<<<<<<< HEAD
  };

  const decrementQuantity = () => {
    setQuantity((current) => Math.max(minPurchase, current - 1));
  };

  const handleSelectAttribute = (attributeId: number, valueId: number) => {
    setSelectedValues((prev) => ({ ...prev, [attributeId]: valueId }));
  };

=======
  };

  const decrementQuantity = () => {
    setQuantity((current) => Math.max(minPurchase, current - 1));
  };

  const handleSelectAttribute = (attributeId: number, valueId: number) => {
    setSelectedValues((prev) => ({ ...prev, [attributeId]: valueId }));
  };

>>>>>>> 9e8cd4db
  const requiresVariantSelection = Boolean(product?.variantAttributes.length);
  const hasValidSelection = !requiresVariantSelection || Boolean(activeVariant);

  const scrollToReviews = () => {
    reviewsRef.current?.scrollIntoView({ behavior: 'smooth', block: 'start' });
  };

  const loadError = productQuery.isError ? (productQuery.error as AxiosError | undefined) : undefined;
<<<<<<< HEAD

  const visibleReviews = product ? product.reviews.slice(0, reviewLimit) : [];
  const canLoadMoreReviews = Boolean(product && reviewLimit < product.reviews.length);

  return (
    <div className="min-h-screen bg-[#EEF2F7] text-slate-900">
=======

  return (
    <div className="min-h-screen bg-slate-50 text-slate-900">
>>>>>>> 9e8cd4db
      <header className="border-b border-slate-200 bg-white/95 backdrop-blur">
        <div className="mx-auto flex max-w-6xl flex-col gap-6 px-4 py-6 sm:flex-row sm:items-center sm:justify-between sm:px-6 lg:px-8">
          <Link to="/" className="text-2xl font-semibold tracking-tight text-slate-900">
            ShopHub
          </Link>
          <nav className="flex flex-wrap items-center gap-3 text-sm text-slate-600">
            {navLinks.map((link) => (
              <Link
                key={link.href}
                to={link.href}
<<<<<<< HEAD
                className="rounded-full px-4 py-2 transition hover:bg-slate-100 hover:text-slate-900"
=======
                className={`rounded-full px-4 py-2 transition ${link.href.includes(slug ?? '') ? 'bg-slate-900 text-white shadow-sm shadow-slate-900/20' : 'hover:bg-slate-100 hover:text-slate-900'}`}
>>>>>>> 9e8cd4db
              >
                {link.label}
              </Link>
            ))}
          </nav>
        </div>
      </header>

      <main className="mx-auto w-full max-w-6xl px-4 py-10 sm:px-6 lg:px-8">
        {productQuery.isLoading && (
          <div className="rounded-2xl border border-slate-200 bg-white p-16 text-center text-sm text-slate-500 shadow-sm">
            Loading product details…
          </div>
        )}
<<<<<<< HEAD

        {!productQuery.isLoading && !product && (
          <div className="rounded-2xl border border-slate-200 bg-white p-16 text-center text-sm text-slate-500 shadow-sm">
            {loadError?.response?.status === 404
              ? 'This product could not be found.'
              : 'We were unable to load this product. Please try again later.'}
          </div>
        )}

        {product && (
          <div className="flex flex-col gap-10">
            <section className="rounded-[32px] border border-slate-100 bg-white p-6 shadow-lg shadow-slate-200/40 sm:p-8">
              <div className="grid gap-10 lg:grid-cols-[1.1fr_1fr]">
                <div className="flex flex-col gap-5">
                  <div className="relative overflow-hidden rounded-[28px] border border-slate-100 bg-slate-50">
                    {gallery.length === 0 && (
                      <div className="flex h-[28rem] items-center justify-center text-sm text-slate-400">
                        No imagery available
                      </div>
                    )}
                    {gallery.length > 0 && (
                      <img
                        src={gallery[activeImageIndex]?.url}
                        alt={product.name}
                        className="h-[28rem] w-full object-cover"
                      />
                    )}
                    {gallery.length > 1 && (
                      <div className="absolute bottom-4 left-1/2 flex -translate-x-1/2 gap-2 rounded-full bg-white/90 px-3 py-1 text-xs text-slate-600 shadow">
                        {gallery.map((_, index) => (
                          <button
                            key={index}
                            type="button"
                            onClick={() => setActiveImageIndex(index)}
                            className={classNames(
                              'h-2.5 w-2.5 rounded-full transition',
                              index === activeImageIndex ? 'bg-emerald-500' : 'bg-slate-300'
                            )}
                            aria-label={`Show image ${index + 1}`}
                          />
                        ))}
                      </div>
                    )}
                  </div>

                  {gallery.length > 1 && (
                    <div className="grid grid-cols-4 gap-3">
                      {gallery.map((image, index) => (
                        <button
                          key={image.url + index}
                          type="button"
                          onClick={() => setActiveImageIndex(index)}
                          className={classNames(
                            'overflow-hidden rounded-2xl border-2 transition',
                            index === activeImageIndex
                              ? 'border-emerald-500 shadow-lg shadow-emerald-200/40'
                              : 'border-transparent hover:border-emerald-200'
                          )}
                        >
                          <img
                            src={image.url}
                            alt={`${product.name} thumbnail ${index + 1}`}
                            className="h-24 w-full object-cover"
                          />
                        </button>
                      ))}
                    </div>
                  )}
                </div>

                <div className="flex flex-col gap-6">
                  <div className="space-y-4">
                    <div className="flex flex-wrap items-center gap-2 text-xs font-medium uppercase tracking-wide text-emerald-600">
                      {product.categoryNames.map((category) => (
                        <span key={category} className="rounded-full bg-emerald-50 px-3 py-1 text-emerald-600">
                          {category}
                        </span>
                      ))}
                    </div>
                    <div className="flex flex-col gap-3">
                      <h1 className="text-3xl font-bold tracking-tight text-slate-900 sm:text-4xl">{product.name}</h1>
                      {product.brandName && <p className="text-sm text-slate-500">By {product.brandName}</p>}
                      <div className="flex flex-wrap items-center gap-4 text-sm text-slate-500">
                        <button
                          type="button"
                          onClick={scrollToReviews}
                          className="flex items-center gap-2 rounded-full bg-amber-50 px-3 py-1 text-amber-600 transition hover:bg-amber-100"
                        >
                          <StarRating rating={product.reviewSummary.averageRating} />
                          <span>
                            {product.reviewSummary.averageRating.toFixed(1)} ({product.reviewSummary.totalReviews} reviews)
                          </span>
                        </button>
                        <span
                          className={classNames(
                            'inline-flex items-center gap-1 rounded-full border px-3 py-1 text-xs font-semibold',
                            buildStatusTone(inStock)
                          )}
                        >
                          {inStock ? '✅ In Stock' : '❌ Out of Stock'}
                        </span>
                        {product.sku && <span className="text-xs text-slate-400">SKU: {product.sku}</span>}
                      </div>
                    </div>
                  </div>

                  <div className="space-y-6 rounded-[24px] border border-slate-100 bg-[#F8FAFF] p-6">
                    <div className="flex flex-col gap-2">
                      <div className="flex flex-wrap items-baseline gap-4">
                        <span className="text-4xl font-semibold text-slate-900">
                          {formatCurrency(displayPrice) ?? '—'}
                        </span>
                        {originalPrice != null && originalPrice > (displayPrice ?? 0) && (
                          <span className="text-base text-slate-400 line-through">{formatCurrency(originalPrice)}</span>
                        )}
                        {discountLabel && (
                          <span className="rounded-full bg-emerald-100 px-3 py-1 text-xs font-semibold uppercase tracking-wide text-emerald-700">
                            {discountLabel}
                          </span>
                        )}
                      </div>
                      {savings > 0 && (
                        <p className="text-sm text-emerald-600">You save {formatCurrency(savings)}</p>
                      )}
                      {product.shortDescription && (
                        <p className="text-sm text-slate-600">{product.shortDescription}</p>
                      )}
                    </div>

                    {product.offers.length > 0 && (
                      <div className="space-y-4">
                        <div className="flex items-center justify-between">
                          <h2 className="text-sm font-semibold uppercase tracking-wide text-slate-500">Available offers</h2>
                          <span className="text-xs text-slate-400">Apply at checkout</span>
                        </div>
                        <div className="space-y-3">
                          {product.offers.map((offer) => (
                            <OfferCard key={offer.id} offer={offer} />
                          ))}
                        </div>
                      </div>
                    )}
                  </div>

                  {product.variantAttributes.length > 0 && (
                    <div className="space-y-6">
                      {product.variantAttributes.map((attribute) => (
                        <VariantSelector
                          key={attribute.attributeId}
                          attribute={attribute}
                          selectedValueId={selectedValues[attribute.attributeId]}
                          onSelect={(valueId) => handleSelectAttribute(attribute.attributeId, valueId)}
                          disabled={!inStock}
                        />
                      ))}
                    </div>
                  )}

                  <div className="flex flex-col gap-5">
                    <div className="flex flex-wrap items-center gap-4">
                      <div className="flex items-center rounded-full border border-slate-200 bg-white shadow-sm">
                        <button
                          type="button"
                          onClick={decrementQuantity}
                          className="px-4 py-2 text-lg font-semibold text-slate-600 transition hover:text-slate-900 disabled:opacity-40"
                          disabled={quantity <= minPurchase}
                        >
                          –
                        </button>
                        <span className="min-w-[3rem] text-center text-lg font-semibold text-slate-900">{quantity}</span>
                        <button
                          type="button"
                          onClick={incrementQuantity}
                          className="px-4 py-2 text-lg font-semibold text-slate-600 transition hover:text-slate-900 disabled:opacity-40"
                          disabled={maxPurchaseLimit != null && quantity >= maxPurchaseLimit}
                        >
                          +
                        </button>
                      </div>
                      <div className="flex flex-col text-xs text-slate-500">
                        <span>Minimum order: {minPurchase}</span>
                        {maxPurchaseLimit != null && (
                          <span>You can purchase up to {maxPurchaseLimit} units of this product.</span>
                        )}
                      </div>
                    </div>

                    <div className="flex flex-wrap gap-4">
                      <button
                        type="button"
                        className="flex-1 rounded-full bg-emerald-500 px-6 py-3 text-center text-sm font-semibold text-white shadow-lg shadow-emerald-200/60 transition hover:-translate-y-0.5 hover:bg-emerald-600 disabled:cursor-not-allowed disabled:bg-slate-300"
                        disabled={!inStock || !hasValidSelection}
                      >
                        <span className="mr-2">🛒</span>Add to Cart
                      </button>
                      <button
                        type="button"
                        className="flex-1 rounded-full border border-emerald-500 px-6 py-3 text-center text-sm font-semibold text-emerald-600 transition hover:-translate-y-0.5 hover:bg-emerald-50 disabled:cursor-not-allowed disabled:border-slate-200 disabled:text-slate-300"
                        disabled={!inStock || !hasValidSelection}
                      >
                        <span className="mr-2">⚡</span>Buy Now
                      </button>
                    </div>
                  </div>

                  {product.wedges.length > 0 && (
                    <div className="rounded-[24px] border border-slate-100 bg-white p-6 shadow-sm">
                      <h2 className="text-sm font-semibold uppercase tracking-wide text-slate-500">Product highlights</h2>
                      <div className="mt-4 grid gap-4 sm:grid-cols-2">
                        {product.wedges.map((wedge) => (
                          <div
                            key={wedge.id}
                            className="flex items-start gap-3 rounded-2xl border border-slate-100 bg-slate-50/60 p-4"
                          >
                            <div className="flex h-12 w-12 items-center justify-center rounded-full bg-emerald-100 text-xl text-emerald-600">
                              {wedge.iconUrl ? '✨' : '⭐'}
                            </div>
                            <div>
                              <p className="text-sm font-semibold text-slate-800">{wedge.name}</p>
                              {wedge.shortDescription && <p className="mt-1 text-sm text-slate-600">{wedge.shortDescription}</p>}
                            </div>
                          </div>
                        ))}
                      </div>
                    </div>
                  )}
                </div>
              </div>
            </section>

            {product.frequentlyBought.length > 0 && (
              <FrequentlyBoughtTogether product={product} items={product.frequentlyBought} />
            )}

            {(product.expandableSections.length > 0 || product.infoSections.length > 0) && (
              <HighlightsPanel expandable={product.expandableSections} info={product.infoSections} />
            )}

            <ReviewSection
              ref={reviewsRef}
              reviews={visibleReviews}
              summary={product.reviewSummary}
              totalReviews={product.reviews.length}
              canLoadMore={canLoadMoreReviews}
              onLoadMore={() => setReviewLimit((limit) => Math.min(limit + 3, product.reviews.length))}
            />

            {product.recentlyViewed.length > 0 && (
              <div className="rounded-[32px] border border-slate-100 bg-white p-6 shadow-lg shadow-slate-200/50">
                <div className="flex items-center justify-between">
                  <h2 className="text-xl font-semibold text-slate-900">Recently viewed</h2>
                  <Link to="/" className="text-sm font-medium text-emerald-600 hover:text-emerald-700">
                    Explore more
                  </Link>
                </div>
                <div className="mt-6 overflow-x-auto pb-2">
                  <div className="flex gap-6">
                    {product.recentlyViewed.map((item) => (
                      <RecommendationCard key={item.id} item={item} />
                    ))}
                  </div>
                </div>
              </div>
            )}
          </div>
        )}
      </main>
    </div>
  );
};

const OfferCard = ({ offer }: { offer: PublicProductOffer }) => {
  const discountLabel =
    offer.discountType === 'PERCENTAGE'
      ? `${offer.discountValue}% off`
      : offer.discountValue
        ? `${formatCurrency(offer.discountValue)} off`
        : 'Special savings';

  return (
    <div className="flex flex-col gap-2 rounded-2xl border border-emerald-100 bg-emerald-50/60 p-4 shadow-sm">
      <div className="flex flex-wrap items-center justify-between gap-3">
        <div>
          <p className="text-sm font-semibold text-slate-900">{offer.name}</p>
          <p className="text-xs text-emerald-600">{discountLabel}</p>
        </div>
        <span className="rounded-full bg-white px-3 py-1 text-xs font-mono text-slate-700 shadow">{offer.code}</span>
      </div>
      {offer.shortDescription && <p className="text-xs text-slate-600">{offer.shortDescription}</p>}
      <p className="text-[11px] uppercase tracking-wide text-slate-400">
        Valid {formatDate(offer.startDate)} – {formatDate(offer.endDate)}
      </p>
    </div>
  );
};

const VariantSelector = ({
  attribute,
  selectedValueId,
  onSelect,
  disabled
}: {
  attribute: PublicProductVariantAttribute;
  selectedValueId?: number;
  onSelect: (valueId: number) => void;
  disabled: boolean;
}) => {
  const isSwatch = attribute.displayType === 'swatch';

  return (
    <div className="space-y-3">
      <div className="flex items-center justify-between">
        <span className="text-sm font-semibold text-slate-700">{attribute.attributeName}</span>
        {selectedValueId != null && (
          <span className="text-xs text-slate-400">
            {attribute.values.find((value) => value.id === selectedValueId)?.label ?? ''}
          </span>
        )}
      </div>
      <div className="flex flex-wrap gap-3">
        {attribute.values.map((value) => {
          const isSelected = value.id === selectedValueId;
          if (isSwatch) {
            return (
              <button
                key={value.id}
                type="button"
                disabled={disabled}
                onClick={() => onSelect(value.id)}
                className={classNames(
                  'flex h-12 w-12 items-center justify-center rounded-full border-2 transition',
                  isSelected ? 'border-emerald-500 shadow-lg shadow-emerald-200/50' : 'border-transparent',
                  disabled ? 'opacity-40' : 'hover:border-emerald-300'
                )}
                title={value.label}
              >
                <span
                  className="h-8 w-8 rounded-full border border-white"
                  style={{ backgroundColor: value.swatchColor ?? '#CBD5F5' }}
                />
              </button>
            );
          }
          return (
            <button
              key={value.id}
              type="button"
              disabled={disabled}
              onClick={() => onSelect(value.id)}
              className={classNames(
                'rounded-full border px-4 py-2 text-sm font-medium transition',
                isSelected ? 'border-emerald-500 bg-emerald-50 text-emerald-700 shadow-sm' : 'border-slate-200 bg-white text-slate-700',
                disabled ? 'opacity-40' : 'hover:border-emerald-300 hover:text-emerald-700'
              )}
            >
              {value.label}
            </button>
          );
        })}
      </div>
    </div>
  );
};

const FrequentlyBoughtTogether = ({
  product,
  items
}: {
  product: PublicProductDetail;
  items: PublicProductRecommendation[];
}) => {
  const [selectedIds, setSelectedIds] = useState<Set<number>>(() => new Set(items.map((item) => item.id)));

  useEffect(() => {
    setSelectedIds(new Set(items.map((item) => item.id)));
  }, [items]);

  const toggle = (id: number) => {
    setSelectedIds((prev) => {
      const next = new Set(prev);
      if (next.has(id)) {
        next.delete(id);
      } else {
        next.add(id);
      }
      return next;
    });
  };

  const bundlePrice = useMemo(() => {
    const extras = items.filter((item) => selectedIds.has(item.id));
    const extrasTotal = extras.reduce((acc, item) => acc + (item.finalPrice ?? item.originalPrice ?? 0), 0);
    const primaryPrice = product.pricing.finalPrice ?? product.pricing.unitPrice ?? 0;
    return primaryPrice + extrasTotal;
  }, [items, selectedIds, product.pricing.finalPrice, product.pricing.unitPrice]);

  return (
    <section className="rounded-[32px] border border-slate-100 bg-white p-6 shadow-lg shadow-slate-200/40">
      <h2 className="text-xl font-semibold text-slate-900">Frequently bought together</h2>
      <div className="mt-6 grid gap-6 lg:grid-cols-[2.3fr_1fr] lg:items-start">
        <div className="grid gap-4 md:grid-cols-2 lg:grid-cols-3">
          {[{ id: product.id, name: product.name, slug: product.slug, imageUrl: product.primaryImage?.url ?? '', finalPrice: product.pricing.finalPrice ?? product.pricing.unitPrice } as PublicProductRecommendation]
            .concat(items)
            .map((item) => {
              const isPrimary = item.id === product.id;
              const price = item.finalPrice ?? item.originalPrice;
              return (
                <div
                  key={item.id}
                  className="flex flex-col gap-3 rounded-3xl border border-slate-100 bg-slate-50/60 p-4"
                >
                  <div className="flex items-start gap-3">
                    {!isPrimary && (
                      <input
                        type="checkbox"
                        checked={selectedIds.has(item.id)}
                        onChange={() => toggle(item.id)}
                        className="mt-1 h-4 w-4 rounded border-slate-300 text-emerald-600 focus:ring-emerald-500"
                      />
                    )}
                    <img
                      src={item.imageUrl || product.primaryImage?.url || ''}
                      alt={item.name}
                      className="h-16 w-16 rounded-2xl border border-slate-100 object-cover"
                    />
                    <div className="flex flex-col gap-1">
                      <Link to={`/product/${item.slug}`} className="text-sm font-semibold text-slate-800 hover:text-emerald-600">
                        {item.name}
                      </Link>
                      <span className="text-sm text-slate-500">{formatCurrency(price)}</span>
                    </div>
                  </div>
                  {isPrimary && <span className="text-xs font-medium uppercase tracking-wide text-emerald-600">Main product</span>}
                </div>
              );
            })}
        </div>
        <div className="rounded-[28px] border border-emerald-100 bg-emerald-500 p-6 text-white shadow-xl shadow-emerald-200/70">
          <p className="text-sm uppercase tracking-wide text-white/80">Bundle total</p>
          <p className="mt-3 text-3xl font-bold">{formatCurrency(bundlePrice)}</p>
          <p className="mt-2 text-xs text-white/80">
            Includes base product and {selectedIds.size} add-on{selectedIds.size === 1 ? '' : 's'}.
          </p>
          <button className="mt-6 w-full rounded-full bg-white px-4 py-2 text-sm font-semibold text-emerald-600 shadow-lg shadow-emerald-200/70">
            Add bundle to cart
          </button>
        </div>
      </div>
    </section>
  );
};

const HighlightsPanel = ({
  expandable,
  info
}: {
  expandable: PublicProductSection[];
  info: PublicProductSection[];
}) => {
  return (
    <section className="rounded-[32px] border border-slate-100 bg-white p-6 shadow-lg shadow-slate-200/40">
      <div className="grid gap-6 md:grid-cols-2">
        <SectionContent title="Key Features" sections={expandable} />
        <SectionContent title="Technical Specifications" sections={info} />
      </div>
    </section>
  );
};

const SectionContent = ({ title, sections }: { title: string; sections: PublicProductSection[] }) => {
  if (sections.length === 0) {
    return (
      <div className="rounded-2xl border border-slate-100 bg-slate-50/80 p-6">
        <h2 className="text-lg font-semibold text-slate-900">{title}</h2>
        <p className="mt-2 text-sm text-slate-500">Details coming soon.</p>
      </div>
    );
  }
  return (
    <div className="rounded-2xl border border-slate-100 bg-slate-50/60 p-6">
      <h2 className="text-lg font-semibold text-slate-900">{title}</h2>
      <div className="mt-4 space-y-4">
        {sections.map((section, index) => (
          <Fragment key={`${section.title ?? 'section'}-${index}`}>
            <div className="space-y-2">
              {section.title && <h3 className="text-sm font-semibold text-slate-800">{section.title}</h3>}
              {section.content && <p className="text-sm text-slate-600">{section.content}</p>}
              {section.bulletPoints.length > 0 && (
                <ul className="list-disc space-y-1 pl-5 text-sm text-slate-600">
                  {section.bulletPoints.map((point, idx) => (
                    <li key={idx}>{point}</li>
                  ))}
                </ul>
              )}
            </div>
            {index !== sections.length - 1 && <div className="h-px w-full bg-slate-200" />}
          </Fragment>
        ))}
      </div>
    </div>
  );
};

const ReviewSection = forwardRef<
  HTMLDivElement,
  {
    reviews: PublicProductReview[];
    summary: PublicProductReviewSummary;
    totalReviews: number;
    canLoadMore: boolean;
    onLoadMore: () => void;
  }
>(({ reviews, summary, totalReviews, canLoadMore, onLoadMore }, ref) => {
  return (
    <section
      ref={ref}
      className="rounded-[32px] border border-slate-100 bg-white p-6 shadow-lg shadow-slate-200/40"
    >
      <div className="flex flex-col gap-6 lg:flex-row lg:items-start lg:justify-between">
        <div>
          <h2 className="text-2xl font-semibold text-slate-900">Customer Reviews</h2>
          <p className="mt-2 text-sm text-slate-500">
            Rated {summary.averageRating.toFixed(1)} out of 5 based on {totalReviews} review
            {totalReviews === 1 ? '' : 's'}.
          </p>
        </div>
        <div className="rounded-2xl bg-emerald-500 px-6 py-4 text-white shadow-lg shadow-emerald-200/60">
          <p className="text-sm uppercase tracking-wide text-white/80">Average rating</p>
          <div className="mt-2 flex items-baseline gap-2">
            <span className="text-4xl font-bold">{summary.averageRating.toFixed(1)}</span>
            <span className="text-sm">/ 5</span>
          </div>
          <StarRating rating={summary.averageRating} className="mt-2" size="text-lg" />
        </div>
      </div>

      <div className="mt-8 space-y-6">
        {reviews.length === 0 && (
          <div className="rounded-2xl border border-dashed border-slate-200 p-10 text-center text-sm text-slate-500">
            There are no published reviews yet. Be the first to share your experience!
          </div>
        )}

        {reviews.map((review) => (
          <ReviewCard key={review.id} review={review} />
        ))}
      </div>

      {canLoadMore && (
        <div className="mt-6 flex justify-center">
          <button
            type="button"
            onClick={onLoadMore}
            className="rounded-full border border-emerald-500 px-6 py-2 text-sm font-semibold text-emerald-600 transition hover:bg-emerald-50"
          >
            Load more reviews
          </button>
        </div>
      )}
    </section>
  );
});

ReviewSection.displayName = 'ReviewSection';

const ReviewCard = ({ review }: { review: PublicProductReview }) => (
  <article className="rounded-2xl border border-slate-100 bg-white p-6 shadow-sm">
    <div className="flex flex-wrap items-center justify-between gap-4">
      <div>
        <p className="text-base font-semibold text-slate-900">{review.reviewerName}</p>
        {review.customerAddress && <p className="text-xs text-slate-500">{review.customerAddress}</p>}
      </div>
      <StarRating rating={review.rating} size="text-base" />
    </div>
    {review.comment && <p className="mt-4 text-sm text-slate-700">{review.comment}</p>}
    <p className="mt-3 text-xs text-slate-400">Reviewed on {formatDate(review.reviewedAt)}</p>
    {review.media.length > 0 && (
      <div className="mt-4 flex flex-wrap gap-3">
        {review.media.map((media) => (
          <img
            key={media.url}
            src={media.url}
            alt={`${review.reviewerName} upload`}
            className="h-24 w-24 rounded-xl border border-slate-200 object-cover"
          />
        ))}
      </div>
    )}
  </article>
);

const RecommendationCard = ({ item }: { item: PublicProductRecommendation }) => (
  <Link
    to={`/product/${item.slug}`}
    className="group flex w-64 min-w-[16rem] flex-col overflow-hidden rounded-3xl border border-slate-100 bg-white shadow-sm transition hover:-translate-y-1 hover:shadow-xl"
  >
    <div className="h-48 w-full overflow-hidden bg-slate-100">
      {item.imageUrl ? (
        <img src={item.imageUrl} alt={item.name} className="h-full w-full object-cover transition group-hover:scale-105" />
      ) : (
        <div className="flex h-full items-center justify-center text-sm text-slate-400">No image</div>
      )}
    </div>
    <div className="flex flex-1 flex-col gap-2 px-4 py-4">
      <p className="text-sm font-semibold text-slate-800">{item.name}</p>
      <p className="text-sm text-slate-500">{formatCurrency(item.finalPrice ?? item.originalPrice)}</p>
      <span className="mt-auto text-xs font-medium text-emerald-600">View details →</span>
    </div>
  </Link>
);

const StarRating = ({
  rating,
  className,
  size
}: {
  rating: number;
  className?: string;
  size?: string;
}) => {
  const fullStars = Math.floor(rating);
  const hasHalf = rating - fullStars >= 0.5;

  return (
    <div className={classNames('flex items-center gap-1 text-amber-500', className, size)}>
      {Array.from({ length: 5 }).map((_, index) => {
        const fill = index < fullStars ? '#F59E0B' : index === fullStars && hasHalf ? 'url(#half)' : '#E5E7EB';
        return (
          <svg key={index} width="18" height="18" viewBox="0 0 20 20" fill={fill} xmlns="http://www.w3.org/2000/svg">
            <defs>
              <linearGradient id="half" x1="0" y1="0" x2="20" y2="0" gradientUnits="userSpaceOnUse">
                <stop offset="50%" stopColor="#F59E0B" />
                <stop offset="50%" stopColor="#E5E7EB" />
              </linearGradient>
            </defs>
            <path
              d="M10 1.5l2.472 5.004 5.528.804-4 3.898.944 5.5L10 14.75 5.056 16.7l.944-5.5-4-3.898 5.528-.804L10 1.5z"
              stroke="none"
            />
          </svg>
        );
      })}
=======

        {!productQuery.isLoading && !product && (
          <div className="rounded-2xl border border-slate-200 bg-white p-16 text-center text-sm text-slate-500 shadow-sm">
            {loadError?.response?.status === 404
              ? 'This product could not be found.'
              : 'We were unable to load this product. Please try again later.'}
          </div>
        )}

        {product && (
          <div className="flex flex-col gap-12">
            <div className="grid gap-10 lg:grid-cols-2">
              <div className="flex flex-col gap-6">
                <div className="relative overflow-hidden rounded-3xl border border-slate-200 bg-white shadow-sm">
                  {gallery.length === 0 && (
                    <div className="flex h-96 items-center justify-center text-sm text-slate-400">No imagery available</div>
                  )}
                  {gallery.length > 0 && (
                    <img
                      src={gallery[activeImageIndex]?.url}
                      alt={product.name}
                      className="h-[26rem] w-full object-cover"
                    />
                  )}
                  {gallery.length > 1 && (
                    <div className="absolute bottom-4 left-1/2 flex -translate-x-1/2 gap-2 rounded-full bg-white/90 px-3 py-1 text-xs text-slate-600 shadow">
                      {gallery.map((_, index) => (
                        <button
                          key={index}
                          type="button"
                          onClick={() => setActiveImageIndex(index)}
                          className={`h-2.5 w-2.5 rounded-full ${index === activeImageIndex ? 'bg-slate-900' : 'bg-slate-300'}`}
                          aria-label={`Show image ${index + 1}`}
                        />
                      ))}
                    </div>
                  )}
                </div>
                {gallery.length > 1 && (
                  <div className="grid grid-cols-4 gap-3">
                    {gallery.map((image, index) => (
                      <button
                        key={image.url + index}
                        type="button"
                        onClick={() => setActiveImageIndex(index)}
                        className={`overflow-hidden rounded-xl border transition ${
                          index === activeImageIndex
                            ? 'border-slate-900 ring-2 ring-slate-900'
                            : 'border-transparent hover:border-slate-200'
                        }`}
                      >
                        <img src={image.url} alt={`${product.name} thumbnail ${index + 1}`} className="h-24 w-full object-cover" />
                      </button>
                    ))}
                  </div>
                )}
              </div>

              <div className="flex flex-col gap-6">
                <div className="flex flex-col gap-3">
                  <div className="flex flex-wrap items-center gap-3 text-sm text-slate-500">
                    {product.categoryNames.map((category) => (
                      <span key={category} className="rounded-full bg-slate-100 px-3 py-1">
                        {category}
                      </span>
                    ))}
                  </div>
                  <h1 className="text-3xl font-bold tracking-tight text-slate-900 sm:text-4xl">{product.name}</h1>
                  {product.brandName && <p className="text-sm text-slate-500">By {product.brandName}</p>}
                  <div className="flex flex-wrap items-center gap-4 text-sm">
                    <button type="button" onClick={scrollToReviews} className="flex items-center gap-2 text-amber-500">
                      <span className="text-base">{'★'.repeat(Math.round(product.reviewSummary.averageRating) || 0).padEnd(5, '☆')}</span>
                      <span className="text-slate-600">
                        {product.reviewSummary.averageRating.toFixed(1)} ({product.reviewSummary.totalReviews} reviews)
                      </span>
                    </button>
                    <span className={`inline-flex items-center gap-1 rounded-full px-3 py-1 text-xs font-semibold ${buildStatusTone(inStock)}`}>
                      {inStock ? '✅ In Stock' : '❌ Out of Stock'}
                    </span>
                    {product.sku && <span className="text-xs text-slate-500">SKU: {product.sku}</span>}
                  </div>
                </div>

                <div className="rounded-2xl border border-slate-200 bg-white p-5 shadow-sm">
                  <div className="flex flex-col gap-2">
                    <div className="flex items-baseline gap-3">
                      <span className="text-3xl font-bold text-slate-900">{formatCurrency(displayPrice)}</span>
                      {originalPrice != null && originalPrice > (displayPrice ?? 0) && (
                        <span className="text-sm text-slate-400 line-through">{formatCurrency(originalPrice)}</span>
                      )}
                      {discountLabel && (
                        <span className="rounded-full bg-emerald-100 px-3 py-1 text-xs font-semibold uppercase tracking-wide text-emerald-700">
                          {discountLabel}
                        </span>
                      )}
                    </div>
                    {savings > 0 && (
                      <p className="text-xs text-emerald-600">You save {formatCurrency(savings)}</p>
                    )}
                    {product.shortDescription && (
                      <p className="text-sm text-slate-600">{product.shortDescription}</p>
                    )}
                  </div>

                  {product.offers.length > 0 && (
                    <div className="mt-6 space-y-3">
                      <h2 className="text-sm font-semibold uppercase tracking-wide text-slate-500">Available offers</h2>
                      <div className="space-y-3">
                        {product.offers.map((offer) => (
                          <OfferCard key={offer.id} offer={offer} />
                        ))}
                      </div>
                    </div>
                  )}
                </div>

                {product.variantAttributes.length > 0 && (
                  <div className="space-y-6">
                    {product.variantAttributes.map((attribute) => (
                      <VariantSelector
                        key={attribute.attributeId}
                        attribute={attribute}
                        selectedValueId={selectedValues[attribute.attributeId]}
                        onSelect={(valueId) => handleSelectAttribute(attribute.attributeId, valueId)}
                        disabled={!inStock}
                      />
                    ))}
                  </div>
                )}

                <div className="flex flex-col gap-4">
                  <div className="flex items-center gap-3">
                    <div className="flex items-center rounded-full border border-slate-200 bg-white shadow-sm">
                      <button
                        type="button"
                        onClick={decrementQuantity}
                        className="px-4 py-2 text-lg font-semibold text-slate-600 hover:text-slate-900"
                        disabled={quantity <= minPurchase}
                      >
                        –
                      </button>
                      <span className="min-w-[3rem] text-center text-lg font-semibold text-slate-900">{quantity}</span>
                      <button
                        type="button"
                        onClick={incrementQuantity}
                        className="px-4 py-2 text-lg font-semibold text-slate-600 hover:text-slate-900"
                        disabled={maxPurchaseLimit != null && quantity >= maxPurchaseLimit}
                      >
                        +
                      </button>
                    </div>
                    <div className="flex flex-col text-xs text-slate-500">
                      <span>Minimum order: {minPurchase}</span>
                      {maxPurchaseLimit != null && (
                        <span>You can purchase up to {maxPurchaseLimit} units of this product.</span>
                      )}
                    </div>
                  </div>

                  <div className="flex flex-wrap gap-4">
                    <button
                      type="button"
                      className="flex-1 rounded-full bg-slate-900 px-6 py-3 text-center text-sm font-semibold text-white shadow-sm transition hover:-translate-y-0.5 hover:shadow-lg disabled:cursor-not-allowed disabled:bg-slate-400"
                      disabled={!inStock || !hasValidSelection}
                    >
                      Add to Cart
                    </button>
                    <button
                      type="button"
                      className="flex-1 rounded-full border border-slate-900 px-6 py-3 text-center text-sm font-semibold text-slate-900 transition hover:-translate-y-0.5 hover:bg-slate-900 hover:text-white disabled:cursor-not-allowed disabled:border-slate-300 disabled:text-slate-300"
                      disabled={!inStock || !hasValidSelection}
                    >
                      Buy Now
                    </button>
                  </div>
                </div>

                {product.wedges.length > 0 && (
                  <div className="mt-4 rounded-2xl border border-slate-200 bg-white p-5 shadow-sm">
                    <h2 className="text-sm font-semibold uppercase tracking-wide text-slate-500">Why shoppers love it</h2>
                    <div className="mt-4 grid gap-4 sm:grid-cols-2">
                      {product.wedges.map((wedge) => (
                        <div key={wedge.id} className="flex items-start gap-3">
                          <div className="flex h-10 w-10 items-center justify-center rounded-full bg-slate-900/10 text-lg">{wedge.iconUrl ? '🔗' : '✨'}</div>
                          <div>
                            <p className="text-sm font-semibold text-slate-800">{wedge.name}</p>
                            {wedge.shortDescription && <p className="mt-1 text-sm text-slate-600">{wedge.shortDescription}</p>}
                          </div>
                        </div>
                      ))}
                    </div>
                  </div>
                )}
              </div>
            </div>

            {product.frequentlyBought.length > 0 && (
              <FrequentlyBoughtTogether product={product} items={product.frequentlyBought} />
            )}

            <SectionAccordion title="Key Features" sections={product.expandableSections} />
            <SectionAccordion title="Technical Specifications" sections={product.infoSections} />

            <div ref={reviewsRef} className="rounded-3xl border border-slate-200 bg-white p-6 shadow-sm">
              <div className="flex flex-col gap-6 lg:flex-row lg:items-start lg:justify-between">
                <div>
                  <h2 className="text-2xl font-semibold text-slate-900">Customer Reviews</h2>
                  <p className="mt-2 text-sm text-slate-500">
                    Rated {product.reviewSummary.averageRating.toFixed(1)} out of 5 based on {product.reviewSummary.totalReviews}{' '}
                    review{product.reviewSummary.totalReviews === 1 ? '' : 's'}.
                  </p>
                </div>
                <div className="rounded-2xl bg-slate-900 px-6 py-4 text-white">
                  <p className="text-sm uppercase tracking-wide text-white/70">Average rating</p>
                  <div className="mt-2 flex items-baseline gap-2">
                    <span className="text-4xl font-bold">{product.reviewSummary.averageRating.toFixed(1)}</span>
                    <span className="text-sm">/ 5</span>
                  </div>
                  <div className="mt-2 text-xl">{'★'.repeat(Math.round(product.reviewSummary.averageRating)).padEnd(5, '☆')}</div>
                </div>
              </div>

              <div className="mt-8 space-y-6">
                {product.reviews.length === 0 && (
                  <div className="rounded-2xl border border-dashed border-slate-200 p-10 text-center text-sm text-slate-500">
                    There are no published reviews yet. Be the first to share your experience!
                  </div>
                )}

                {product.reviews.map((review) => (
                  <article key={review.id} className="rounded-2xl border border-slate-200 bg-white p-6 shadow-sm">
                    <div className="flex flex-wrap items-center justify-between gap-4">
                      <div>
                        <p className="text-base font-semibold text-slate-900">{review.reviewerName}</p>
                        {review.customerAddress && <p className="text-xs text-slate-500">{review.customerAddress}</p>}
                      </div>
                      <div className="text-amber-500">{'★'.repeat(review.rating).padEnd(5, '☆')}</div>
                    </div>
                    {review.comment && <p className="mt-4 text-sm text-slate-700">{review.comment}</p>}
                    <p className="mt-3 text-xs text-slate-400">Reviewed on {formatDate(review.reviewedAt)}</p>
                    {review.media.length > 0 && (
                      <div className="mt-4 flex flex-wrap gap-3">
                        {review.media.map((media) => (
                          <img
                            key={media.url}
                            src={media.url}
                            alt={`${review.reviewerName} upload`}
                            className="h-24 w-24 rounded-xl border border-slate-200 object-cover"
                          />
                        ))}
                      </div>
                    )}
                  </article>
                ))}
              </div>
            </div>

            {product.recentlyViewed.length > 0 && (
              <div className="rounded-3xl border border-slate-200 bg-white p-6 shadow-sm">
                <div className="flex items-center justify-between">
                  <h2 className="text-xl font-semibold text-slate-900">Recently viewed</h2>
                  <Link to="/" className="text-sm font-medium text-slate-500 hover:text-slate-900">
                    Explore more
                  </Link>
                </div>
                <div className="mt-6 grid gap-4 md:grid-cols-3">
                  {product.recentlyViewed.map((item) => (
                    <RecommendationCard key={item.id} item={item} />
                  ))}
                </div>
              </div>
            )}
          </div>
        )}
      </main>
    </div>
  );
};

const OfferCard = ({ offer }: { offer: PublicProductOffer }) => {
  const discountLabel =
    offer.discountType === 'PERCENTAGE'
      ? `${offer.discountValue}% off`
      : offer.discountValue
        ? `${formatCurrency(offer.discountValue)} off`
        : 'Special savings';

  return (
    <div className="flex flex-col gap-3 rounded-2xl border border-slate-200 bg-slate-50/70 p-4 shadow-sm">
      <div className="flex flex-wrap items-center justify-between gap-3">
        <div>
          <p className="text-sm font-semibold text-slate-900">{offer.name}</p>
          <p className="text-xs text-slate-500">{discountLabel}</p>
        </div>
        <span className="rounded-full bg-white px-3 py-1 text-xs font-mono text-slate-700 shadow">{offer.code}</span>
      </div>
      {offer.shortDescription && <p className="text-xs text-slate-600">{offer.shortDescription}</p>}
      <p className="text-[11px] uppercase tracking-wide text-slate-400">
        Valid {formatDate(offer.startDate)} – {formatDate(offer.endDate)}
      </p>
    </div>
  );
};

const VariantSelector = ({
  attribute,
  selectedValueId,
  onSelect,
  disabled
}: {
  attribute: PublicProductVariantAttribute;
  selectedValueId?: number;
  onSelect: (valueId: number) => void;
  disabled: boolean;
}) => {
  return (
    <div className="space-y-3">
      <div className="flex items-center justify-between">
        <span className="text-sm font-semibold text-slate-700">{attribute.attributeName}</span>
      </div>
      <div className="flex flex-wrap gap-3">
        {attribute.values.map((value) => {
          const isSelected = value.id === selectedValueId;
          if (attribute.displayType === 'swatch' && value.swatchColor) {
            return (
              <button
                key={value.id}
                type="button"
                onClick={() => onSelect(value.id)}
                disabled={disabled}
                title={resolveVariantValueTooltip(attribute, value)}
                className={`h-10 w-10 rounded-full border-2 transition ${
                  isSelected ? 'border-slate-900 ring-2 ring-slate-900/30' : 'border-slate-200 hover:border-slate-400'
                } disabled:cursor-not-allowed disabled:opacity-60`}
                style={{ backgroundColor: value.swatchColor ?? undefined }}
              />
            );
          }
          return (
            <button
              key={value.id}
              type="button"
              onClick={() => onSelect(value.id)}
              disabled={disabled}
              className={`rounded-full border px-4 py-2 text-sm font-medium transition ${
                isSelected ? 'border-slate-900 bg-slate-900 text-white' : 'border-slate-200 bg-white text-slate-700 hover:border-slate-400'
              } disabled:cursor-not-allowed disabled:opacity-60`}
            >
              {value.label}
            </button>
          );
        })}
      </div>
    </div>
  );
};

const FrequentlyBoughtTogether = ({
  product,
  items
}: {
  product: PublicProductDetail;
  items: PublicProductRecommendation[];
}) => {
  const [selectedIds, setSelectedIds] = useState<Set<number>>(() => new Set(items.map((item) => item.id)));

  useEffect(() => {
    setSelectedIds(new Set(items.map((item) => item.id)));
  }, [items]);

  const toggle = (id: number) => {
    setSelectedIds((prev) => {
      const next = new Set(prev);
      if (next.has(id)) {
        next.delete(id);
      } else {
        next.add(id);
      }
      return next;
    });
  };

  const bundlePrice = useMemo(() => {
    const extras = items.filter((item) => selectedIds.has(item.id));
    const extrasTotal = extras.reduce((acc, item) => acc + (item.finalPrice ?? item.originalPrice ?? 0), 0);
    const primaryPrice = product.pricing.finalPrice ?? product.pricing.unitPrice ?? 0;
    return primaryPrice + extrasTotal;
  }, [items, selectedIds, product.pricing.finalPrice, product.pricing.unitPrice]);

  return (
    <div className="rounded-3xl border border-slate-200 bg-white p-6 shadow-sm">
      <h2 className="text-xl font-semibold text-slate-900">Frequently bought together</h2>
      <div className="mt-6 grid gap-6 md:grid-cols-[2fr_1fr] md:items-start">
        <div className="space-y-4">
          {[{ id: product.id, name: product.name, slug: product.slug, imageUrl: product.primaryImage?.url ?? '', finalPrice: product.pricing.finalPrice ?? product.pricing.unitPrice } as PublicProductRecommendation]
            .concat(items)
            .map((item) => (
              <div key={item.id} className="flex items-center gap-4 rounded-2xl border border-slate-200 bg-white p-4 shadow-sm">
                {item.id !== product.id && (
                  <input
                    type="checkbox"
                    checked={selectedIds.has(item.id)}
                    onChange={() => toggle(item.id)}
                    className="h-4 w-4 rounded border-slate-300 text-slate-900 focus:ring-slate-900"
                  />
                )}
                <img
                  src={item.imageUrl || product.primaryImage?.url}
                  alt={item.name}
                  className="h-16 w-16 rounded-xl border border-slate-200 object-cover"
                />
                <div className="flex flex-col">
                  <Link to={`/product/${item.slug}`} className="text-sm font-semibold text-slate-800 hover:text-slate-900">
                    {item.name}
                  </Link>
                  <span className="text-sm text-slate-500">{formatCurrency(item.finalPrice ?? item.originalPrice)}</span>
                </div>
              </div>
            ))}
        </div>
        <div className="rounded-2xl border border-slate-200 bg-slate-900 p-6 text-white shadow-lg">
          <p className="text-sm uppercase tracking-wide text-white/70">Bundle total</p>
          <p className="mt-3 text-3xl font-bold">{formatCurrency(bundlePrice)}</p>
          <p className="mt-2 text-xs text-white/70">
            Includes base product and {selectedIds.size} add-on{selectedIds.size === 1 ? '' : 's'}.
          </p>
          <button className="mt-6 w-full rounded-full bg-white px-4 py-2 text-sm font-semibold text-slate-900 shadow">
            Add bundle to cart
          </button>
        </div>
      </div>
>>>>>>> 9e8cd4db
    </div>
  );
};

const SectionAccordion = ({ title, sections }: { title: string; sections: PublicProductSection[] }) => {
  if (sections.length === 0) {
    return null;
  }
  return (
    <section className="rounded-3xl border border-slate-200 bg-white p-6 shadow-sm">
      <h2 className="text-xl font-semibold text-slate-900">{title}</h2>
      <div className="mt-4 space-y-4">
        {sections.map((section, index) => (
          <Fragment key={`${section.title ?? 'section'}-${index}`}>
            <div className="space-y-2">
              {section.title && <h3 className="text-sm font-semibold text-slate-800">{section.title}</h3>}
              {section.content && <p className="text-sm text-slate-600">{section.content}</p>}
              {section.bulletPoints.length > 0 && (
                <ul className="list-inside list-disc text-sm text-slate-600">
                  {section.bulletPoints.map((point, idx) => (
                    <li key={idx}>{point}</li>
                  ))}
                </ul>
              )}
            </div>
            {index !== sections.length - 1 && <div className="h-px w-full bg-slate-200" />}
          </Fragment>
        ))}
      </div>
    </section>
  );
};

const RecommendationCard = ({ item }: { item: PublicProductRecommendation }) => (
  <Link
    to={`/product/${item.slug}`}
    className="group flex flex-col overflow-hidden rounded-2xl border border-slate-200 bg-white shadow-sm transition hover:-translate-y-1 hover:shadow-lg"
  >
    <div className="h-48 w-full overflow-hidden bg-slate-100">
      {item.imageUrl ? (
        <img src={item.imageUrl} alt={item.name} className="h-full w-full object-cover transition group-hover:scale-105" />
      ) : (
        <div className="flex h-full items-center justify-center text-sm text-slate-400">No image</div>
      )}
    </div>
    <div className="flex flex-1 flex-col gap-2 px-4 py-4">
      <p className="text-sm font-semibold text-slate-800">{item.name}</p>
      <p className="text-sm text-slate-500">{formatCurrency(item.finalPrice ?? item.originalPrice)}</p>
      <span className="mt-auto text-xs font-medium text-slate-900">View details →</span>
    </div>
  </Link>
);

export default PublicProductPage;<|MERGE_RESOLUTION|>--- conflicted
+++ resolved
@@ -1,8 +1,4 @@
-<<<<<<< HEAD
 import { Fragment, forwardRef, useEffect, useMemo, useRef, useState } from 'react';
-=======
-import { Fragment, useEffect, useMemo, useRef, useState } from 'react';
->>>>>>> 9e8cd4db
 import { Link, useParams } from 'react-router-dom';
 import { useQuery } from '@tanstack/react-query';
 import type { AxiosError } from 'axios';
@@ -11,11 +7,8 @@
   PublicProductDetail,
   PublicProductOffer,
   PublicProductRecommendation,
-<<<<<<< HEAD
   PublicProductReview,
   PublicProductReviewSummary,
-=======
->>>>>>> 9e8cd4db
   PublicProductSection,
   PublicProductVariant,
   PublicProductVariantAttribute,
@@ -26,12 +19,7 @@
   { href: '/', label: 'Home' },
   { href: '/categories', label: 'Categories' },
   { href: '/brands', label: 'Brands' },
-<<<<<<< HEAD
   { href: '/blog', label: 'Blog' }
-=======
-  { href: '/blog', label: 'Blog' },
-  { href: '/product/demo-product', label: 'Product' }
->>>>>>> 9e8cd4db
 ];
 
 const formatCurrency = (value?: number | null) => {
@@ -58,24 +46,12 @@
   });
 };
 
-<<<<<<< HEAD
 const classNames = (...classes: Array<string | false | null | undefined>) => classes.filter(Boolean).join(' ');
 
 const buildStatusTone = (inStock: boolean) =>
   inStock
     ? 'border-emerald-200 bg-emerald-50 text-emerald-700'
     : 'border-rose-200 bg-rose-50 text-rose-600';
-=======
-const buildStatusTone = (inStock: boolean) =>
-  inStock ? 'text-emerald-600 bg-emerald-50 border border-emerald-200' : 'text-rose-600 bg-rose-50 border border-rose-200';
-
-const resolveVariantValueTooltip = (attribute: PublicProductVariantAttribute, value: PublicProductVariantAttributeValue) => {
-  if (attribute.displayType === 'swatch' && value.swatchColor) {
-    return `${attribute.attributeName}: ${value.label}`;
-  }
-  return value.label;
-};
->>>>>>> 9e8cd4db
 
 const PublicProductPage = () => {
   const { slug } = useParams<{ slug: string }>();
@@ -83,10 +59,7 @@
   const [selectedValues, setSelectedValues] = useState<Record<number, number>>({});
   const [quantity, setQuantity] = useState(1);
   const [activeImageIndex, setActiveImageIndex] = useState(0);
-<<<<<<< HEAD
   const [reviewLimit, setReviewLimit] = useState(3);
-=======
->>>>>>> 9e8cd4db
 
   const productQuery = useQuery<PublicProductDetail>({
     queryKey: ['public-product', slug],
@@ -120,10 +93,7 @@
     setSelectedValues(defaults);
     setQuantity(Math.max(product.minPurchaseQuantity ?? 1, 1));
     setActiveImageIndex(0);
-<<<<<<< HEAD
     setReviewLimit(3);
-=======
->>>>>>> 9e8cd4db
   }, [product?.id]);
 
   const activeVariant: PublicProductVariant | undefined = useMemo(() => {
@@ -179,7 +149,6 @@
       }
       return next;
     });
-<<<<<<< HEAD
   };
 
   const decrementQuantity = () => {
@@ -190,18 +159,6 @@
     setSelectedValues((prev) => ({ ...prev, [attributeId]: valueId }));
   };
 
-=======
-  };
-
-  const decrementQuantity = () => {
-    setQuantity((current) => Math.max(minPurchase, current - 1));
-  };
-
-  const handleSelectAttribute = (attributeId: number, valueId: number) => {
-    setSelectedValues((prev) => ({ ...prev, [attributeId]: valueId }));
-  };
-
->>>>>>> 9e8cd4db
   const requiresVariantSelection = Boolean(product?.variantAttributes.length);
   const hasValidSelection = !requiresVariantSelection || Boolean(activeVariant);
 
@@ -210,18 +167,12 @@
   };
 
   const loadError = productQuery.isError ? (productQuery.error as AxiosError | undefined) : undefined;
-<<<<<<< HEAD
 
   const visibleReviews = product ? product.reviews.slice(0, reviewLimit) : [];
   const canLoadMoreReviews = Boolean(product && reviewLimit < product.reviews.length);
 
   return (
     <div className="min-h-screen bg-[#EEF2F7] text-slate-900">
-=======
-
-  return (
-    <div className="min-h-screen bg-slate-50 text-slate-900">
->>>>>>> 9e8cd4db
       <header className="border-b border-slate-200 bg-white/95 backdrop-blur">
         <div className="mx-auto flex max-w-6xl flex-col gap-6 px-4 py-6 sm:flex-row sm:items-center sm:justify-between sm:px-6 lg:px-8">
           <Link to="/" className="text-2xl font-semibold tracking-tight text-slate-900">
@@ -232,11 +183,7 @@
               <Link
                 key={link.href}
                 to={link.href}
-<<<<<<< HEAD
                 className="rounded-full px-4 py-2 transition hover:bg-slate-100 hover:text-slate-900"
-=======
-                className={`rounded-full px-4 py-2 transition ${link.href.includes(slug ?? '') ? 'bg-slate-900 text-white shadow-sm shadow-slate-900/20' : 'hover:bg-slate-100 hover:text-slate-900'}`}
->>>>>>> 9e8cd4db
               >
                 {link.label}
               </Link>
@@ -251,7 +198,6 @@
             Loading product details…
           </div>
         )}
-<<<<<<< HEAD
 
         {!productQuery.isLoading && !product && (
           <div className="rounded-2xl border border-slate-200 bg-white p-16 text-center text-sm text-slate-500 shadow-sm">
@@ -894,439 +840,6 @@
           </svg>
         );
       })}
-=======
-
-        {!productQuery.isLoading && !product && (
-          <div className="rounded-2xl border border-slate-200 bg-white p-16 text-center text-sm text-slate-500 shadow-sm">
-            {loadError?.response?.status === 404
-              ? 'This product could not be found.'
-              : 'We were unable to load this product. Please try again later.'}
-          </div>
-        )}
-
-        {product && (
-          <div className="flex flex-col gap-12">
-            <div className="grid gap-10 lg:grid-cols-2">
-              <div className="flex flex-col gap-6">
-                <div className="relative overflow-hidden rounded-3xl border border-slate-200 bg-white shadow-sm">
-                  {gallery.length === 0 && (
-                    <div className="flex h-96 items-center justify-center text-sm text-slate-400">No imagery available</div>
-                  )}
-                  {gallery.length > 0 && (
-                    <img
-                      src={gallery[activeImageIndex]?.url}
-                      alt={product.name}
-                      className="h-[26rem] w-full object-cover"
-                    />
-                  )}
-                  {gallery.length > 1 && (
-                    <div className="absolute bottom-4 left-1/2 flex -translate-x-1/2 gap-2 rounded-full bg-white/90 px-3 py-1 text-xs text-slate-600 shadow">
-                      {gallery.map((_, index) => (
-                        <button
-                          key={index}
-                          type="button"
-                          onClick={() => setActiveImageIndex(index)}
-                          className={`h-2.5 w-2.5 rounded-full ${index === activeImageIndex ? 'bg-slate-900' : 'bg-slate-300'}`}
-                          aria-label={`Show image ${index + 1}`}
-                        />
-                      ))}
-                    </div>
-                  )}
-                </div>
-                {gallery.length > 1 && (
-                  <div className="grid grid-cols-4 gap-3">
-                    {gallery.map((image, index) => (
-                      <button
-                        key={image.url + index}
-                        type="button"
-                        onClick={() => setActiveImageIndex(index)}
-                        className={`overflow-hidden rounded-xl border transition ${
-                          index === activeImageIndex
-                            ? 'border-slate-900 ring-2 ring-slate-900'
-                            : 'border-transparent hover:border-slate-200'
-                        }`}
-                      >
-                        <img src={image.url} alt={`${product.name} thumbnail ${index + 1}`} className="h-24 w-full object-cover" />
-                      </button>
-                    ))}
-                  </div>
-                )}
-              </div>
-
-              <div className="flex flex-col gap-6">
-                <div className="flex flex-col gap-3">
-                  <div className="flex flex-wrap items-center gap-3 text-sm text-slate-500">
-                    {product.categoryNames.map((category) => (
-                      <span key={category} className="rounded-full bg-slate-100 px-3 py-1">
-                        {category}
-                      </span>
-                    ))}
-                  </div>
-                  <h1 className="text-3xl font-bold tracking-tight text-slate-900 sm:text-4xl">{product.name}</h1>
-                  {product.brandName && <p className="text-sm text-slate-500">By {product.brandName}</p>}
-                  <div className="flex flex-wrap items-center gap-4 text-sm">
-                    <button type="button" onClick={scrollToReviews} className="flex items-center gap-2 text-amber-500">
-                      <span className="text-base">{'★'.repeat(Math.round(product.reviewSummary.averageRating) || 0).padEnd(5, '☆')}</span>
-                      <span className="text-slate-600">
-                        {product.reviewSummary.averageRating.toFixed(1)} ({product.reviewSummary.totalReviews} reviews)
-                      </span>
-                    </button>
-                    <span className={`inline-flex items-center gap-1 rounded-full px-3 py-1 text-xs font-semibold ${buildStatusTone(inStock)}`}>
-                      {inStock ? '✅ In Stock' : '❌ Out of Stock'}
-                    </span>
-                    {product.sku && <span className="text-xs text-slate-500">SKU: {product.sku}</span>}
-                  </div>
-                </div>
-
-                <div className="rounded-2xl border border-slate-200 bg-white p-5 shadow-sm">
-                  <div className="flex flex-col gap-2">
-                    <div className="flex items-baseline gap-3">
-                      <span className="text-3xl font-bold text-slate-900">{formatCurrency(displayPrice)}</span>
-                      {originalPrice != null && originalPrice > (displayPrice ?? 0) && (
-                        <span className="text-sm text-slate-400 line-through">{formatCurrency(originalPrice)}</span>
-                      )}
-                      {discountLabel && (
-                        <span className="rounded-full bg-emerald-100 px-3 py-1 text-xs font-semibold uppercase tracking-wide text-emerald-700">
-                          {discountLabel}
-                        </span>
-                      )}
-                    </div>
-                    {savings > 0 && (
-                      <p className="text-xs text-emerald-600">You save {formatCurrency(savings)}</p>
-                    )}
-                    {product.shortDescription && (
-                      <p className="text-sm text-slate-600">{product.shortDescription}</p>
-                    )}
-                  </div>
-
-                  {product.offers.length > 0 && (
-                    <div className="mt-6 space-y-3">
-                      <h2 className="text-sm font-semibold uppercase tracking-wide text-slate-500">Available offers</h2>
-                      <div className="space-y-3">
-                        {product.offers.map((offer) => (
-                          <OfferCard key={offer.id} offer={offer} />
-                        ))}
-                      </div>
-                    </div>
-                  )}
-                </div>
-
-                {product.variantAttributes.length > 0 && (
-                  <div className="space-y-6">
-                    {product.variantAttributes.map((attribute) => (
-                      <VariantSelector
-                        key={attribute.attributeId}
-                        attribute={attribute}
-                        selectedValueId={selectedValues[attribute.attributeId]}
-                        onSelect={(valueId) => handleSelectAttribute(attribute.attributeId, valueId)}
-                        disabled={!inStock}
-                      />
-                    ))}
-                  </div>
-                )}
-
-                <div className="flex flex-col gap-4">
-                  <div className="flex items-center gap-3">
-                    <div className="flex items-center rounded-full border border-slate-200 bg-white shadow-sm">
-                      <button
-                        type="button"
-                        onClick={decrementQuantity}
-                        className="px-4 py-2 text-lg font-semibold text-slate-600 hover:text-slate-900"
-                        disabled={quantity <= minPurchase}
-                      >
-                        –
-                      </button>
-                      <span className="min-w-[3rem] text-center text-lg font-semibold text-slate-900">{quantity}</span>
-                      <button
-                        type="button"
-                        onClick={incrementQuantity}
-                        className="px-4 py-2 text-lg font-semibold text-slate-600 hover:text-slate-900"
-                        disabled={maxPurchaseLimit != null && quantity >= maxPurchaseLimit}
-                      >
-                        +
-                      </button>
-                    </div>
-                    <div className="flex flex-col text-xs text-slate-500">
-                      <span>Minimum order: {minPurchase}</span>
-                      {maxPurchaseLimit != null && (
-                        <span>You can purchase up to {maxPurchaseLimit} units of this product.</span>
-                      )}
-                    </div>
-                  </div>
-
-                  <div className="flex flex-wrap gap-4">
-                    <button
-                      type="button"
-                      className="flex-1 rounded-full bg-slate-900 px-6 py-3 text-center text-sm font-semibold text-white shadow-sm transition hover:-translate-y-0.5 hover:shadow-lg disabled:cursor-not-allowed disabled:bg-slate-400"
-                      disabled={!inStock || !hasValidSelection}
-                    >
-                      Add to Cart
-                    </button>
-                    <button
-                      type="button"
-                      className="flex-1 rounded-full border border-slate-900 px-6 py-3 text-center text-sm font-semibold text-slate-900 transition hover:-translate-y-0.5 hover:bg-slate-900 hover:text-white disabled:cursor-not-allowed disabled:border-slate-300 disabled:text-slate-300"
-                      disabled={!inStock || !hasValidSelection}
-                    >
-                      Buy Now
-                    </button>
-                  </div>
-                </div>
-
-                {product.wedges.length > 0 && (
-                  <div className="mt-4 rounded-2xl border border-slate-200 bg-white p-5 shadow-sm">
-                    <h2 className="text-sm font-semibold uppercase tracking-wide text-slate-500">Why shoppers love it</h2>
-                    <div className="mt-4 grid gap-4 sm:grid-cols-2">
-                      {product.wedges.map((wedge) => (
-                        <div key={wedge.id} className="flex items-start gap-3">
-                          <div className="flex h-10 w-10 items-center justify-center rounded-full bg-slate-900/10 text-lg">{wedge.iconUrl ? '🔗' : '✨'}</div>
-                          <div>
-                            <p className="text-sm font-semibold text-slate-800">{wedge.name}</p>
-                            {wedge.shortDescription && <p className="mt-1 text-sm text-slate-600">{wedge.shortDescription}</p>}
-                          </div>
-                        </div>
-                      ))}
-                    </div>
-                  </div>
-                )}
-              </div>
-            </div>
-
-            {product.frequentlyBought.length > 0 && (
-              <FrequentlyBoughtTogether product={product} items={product.frequentlyBought} />
-            )}
-
-            <SectionAccordion title="Key Features" sections={product.expandableSections} />
-            <SectionAccordion title="Technical Specifications" sections={product.infoSections} />
-
-            <div ref={reviewsRef} className="rounded-3xl border border-slate-200 bg-white p-6 shadow-sm">
-              <div className="flex flex-col gap-6 lg:flex-row lg:items-start lg:justify-between">
-                <div>
-                  <h2 className="text-2xl font-semibold text-slate-900">Customer Reviews</h2>
-                  <p className="mt-2 text-sm text-slate-500">
-                    Rated {product.reviewSummary.averageRating.toFixed(1)} out of 5 based on {product.reviewSummary.totalReviews}{' '}
-                    review{product.reviewSummary.totalReviews === 1 ? '' : 's'}.
-                  </p>
-                </div>
-                <div className="rounded-2xl bg-slate-900 px-6 py-4 text-white">
-                  <p className="text-sm uppercase tracking-wide text-white/70">Average rating</p>
-                  <div className="mt-2 flex items-baseline gap-2">
-                    <span className="text-4xl font-bold">{product.reviewSummary.averageRating.toFixed(1)}</span>
-                    <span className="text-sm">/ 5</span>
-                  </div>
-                  <div className="mt-2 text-xl">{'★'.repeat(Math.round(product.reviewSummary.averageRating)).padEnd(5, '☆')}</div>
-                </div>
-              </div>
-
-              <div className="mt-8 space-y-6">
-                {product.reviews.length === 0 && (
-                  <div className="rounded-2xl border border-dashed border-slate-200 p-10 text-center text-sm text-slate-500">
-                    There are no published reviews yet. Be the first to share your experience!
-                  </div>
-                )}
-
-                {product.reviews.map((review) => (
-                  <article key={review.id} className="rounded-2xl border border-slate-200 bg-white p-6 shadow-sm">
-                    <div className="flex flex-wrap items-center justify-between gap-4">
-                      <div>
-                        <p className="text-base font-semibold text-slate-900">{review.reviewerName}</p>
-                        {review.customerAddress && <p className="text-xs text-slate-500">{review.customerAddress}</p>}
-                      </div>
-                      <div className="text-amber-500">{'★'.repeat(review.rating).padEnd(5, '☆')}</div>
-                    </div>
-                    {review.comment && <p className="mt-4 text-sm text-slate-700">{review.comment}</p>}
-                    <p className="mt-3 text-xs text-slate-400">Reviewed on {formatDate(review.reviewedAt)}</p>
-                    {review.media.length > 0 && (
-                      <div className="mt-4 flex flex-wrap gap-3">
-                        {review.media.map((media) => (
-                          <img
-                            key={media.url}
-                            src={media.url}
-                            alt={`${review.reviewerName} upload`}
-                            className="h-24 w-24 rounded-xl border border-slate-200 object-cover"
-                          />
-                        ))}
-                      </div>
-                    )}
-                  </article>
-                ))}
-              </div>
-            </div>
-
-            {product.recentlyViewed.length > 0 && (
-              <div className="rounded-3xl border border-slate-200 bg-white p-6 shadow-sm">
-                <div className="flex items-center justify-between">
-                  <h2 className="text-xl font-semibold text-slate-900">Recently viewed</h2>
-                  <Link to="/" className="text-sm font-medium text-slate-500 hover:text-slate-900">
-                    Explore more
-                  </Link>
-                </div>
-                <div className="mt-6 grid gap-4 md:grid-cols-3">
-                  {product.recentlyViewed.map((item) => (
-                    <RecommendationCard key={item.id} item={item} />
-                  ))}
-                </div>
-              </div>
-            )}
-          </div>
-        )}
-      </main>
-    </div>
-  );
-};
-
-const OfferCard = ({ offer }: { offer: PublicProductOffer }) => {
-  const discountLabel =
-    offer.discountType === 'PERCENTAGE'
-      ? `${offer.discountValue}% off`
-      : offer.discountValue
-        ? `${formatCurrency(offer.discountValue)} off`
-        : 'Special savings';
-
-  return (
-    <div className="flex flex-col gap-3 rounded-2xl border border-slate-200 bg-slate-50/70 p-4 shadow-sm">
-      <div className="flex flex-wrap items-center justify-between gap-3">
-        <div>
-          <p className="text-sm font-semibold text-slate-900">{offer.name}</p>
-          <p className="text-xs text-slate-500">{discountLabel}</p>
-        </div>
-        <span className="rounded-full bg-white px-3 py-1 text-xs font-mono text-slate-700 shadow">{offer.code}</span>
-      </div>
-      {offer.shortDescription && <p className="text-xs text-slate-600">{offer.shortDescription}</p>}
-      <p className="text-[11px] uppercase tracking-wide text-slate-400">
-        Valid {formatDate(offer.startDate)} – {formatDate(offer.endDate)}
-      </p>
-    </div>
-  );
-};
-
-const VariantSelector = ({
-  attribute,
-  selectedValueId,
-  onSelect,
-  disabled
-}: {
-  attribute: PublicProductVariantAttribute;
-  selectedValueId?: number;
-  onSelect: (valueId: number) => void;
-  disabled: boolean;
-}) => {
-  return (
-    <div className="space-y-3">
-      <div className="flex items-center justify-between">
-        <span className="text-sm font-semibold text-slate-700">{attribute.attributeName}</span>
-      </div>
-      <div className="flex flex-wrap gap-3">
-        {attribute.values.map((value) => {
-          const isSelected = value.id === selectedValueId;
-          if (attribute.displayType === 'swatch' && value.swatchColor) {
-            return (
-              <button
-                key={value.id}
-                type="button"
-                onClick={() => onSelect(value.id)}
-                disabled={disabled}
-                title={resolveVariantValueTooltip(attribute, value)}
-                className={`h-10 w-10 rounded-full border-2 transition ${
-                  isSelected ? 'border-slate-900 ring-2 ring-slate-900/30' : 'border-slate-200 hover:border-slate-400'
-                } disabled:cursor-not-allowed disabled:opacity-60`}
-                style={{ backgroundColor: value.swatchColor ?? undefined }}
-              />
-            );
-          }
-          return (
-            <button
-              key={value.id}
-              type="button"
-              onClick={() => onSelect(value.id)}
-              disabled={disabled}
-              className={`rounded-full border px-4 py-2 text-sm font-medium transition ${
-                isSelected ? 'border-slate-900 bg-slate-900 text-white' : 'border-slate-200 bg-white text-slate-700 hover:border-slate-400'
-              } disabled:cursor-not-allowed disabled:opacity-60`}
-            >
-              {value.label}
-            </button>
-          );
-        })}
-      </div>
-    </div>
-  );
-};
-
-const FrequentlyBoughtTogether = ({
-  product,
-  items
-}: {
-  product: PublicProductDetail;
-  items: PublicProductRecommendation[];
-}) => {
-  const [selectedIds, setSelectedIds] = useState<Set<number>>(() => new Set(items.map((item) => item.id)));
-
-  useEffect(() => {
-    setSelectedIds(new Set(items.map((item) => item.id)));
-  }, [items]);
-
-  const toggle = (id: number) => {
-    setSelectedIds((prev) => {
-      const next = new Set(prev);
-      if (next.has(id)) {
-        next.delete(id);
-      } else {
-        next.add(id);
-      }
-      return next;
-    });
-  };
-
-  const bundlePrice = useMemo(() => {
-    const extras = items.filter((item) => selectedIds.has(item.id));
-    const extrasTotal = extras.reduce((acc, item) => acc + (item.finalPrice ?? item.originalPrice ?? 0), 0);
-    const primaryPrice = product.pricing.finalPrice ?? product.pricing.unitPrice ?? 0;
-    return primaryPrice + extrasTotal;
-  }, [items, selectedIds, product.pricing.finalPrice, product.pricing.unitPrice]);
-
-  return (
-    <div className="rounded-3xl border border-slate-200 bg-white p-6 shadow-sm">
-      <h2 className="text-xl font-semibold text-slate-900">Frequently bought together</h2>
-      <div className="mt-6 grid gap-6 md:grid-cols-[2fr_1fr] md:items-start">
-        <div className="space-y-4">
-          {[{ id: product.id, name: product.name, slug: product.slug, imageUrl: product.primaryImage?.url ?? '', finalPrice: product.pricing.finalPrice ?? product.pricing.unitPrice } as PublicProductRecommendation]
-            .concat(items)
-            .map((item) => (
-              <div key={item.id} className="flex items-center gap-4 rounded-2xl border border-slate-200 bg-white p-4 shadow-sm">
-                {item.id !== product.id && (
-                  <input
-                    type="checkbox"
-                    checked={selectedIds.has(item.id)}
-                    onChange={() => toggle(item.id)}
-                    className="h-4 w-4 rounded border-slate-300 text-slate-900 focus:ring-slate-900"
-                  />
-                )}
-                <img
-                  src={item.imageUrl || product.primaryImage?.url}
-                  alt={item.name}
-                  className="h-16 w-16 rounded-xl border border-slate-200 object-cover"
-                />
-                <div className="flex flex-col">
-                  <Link to={`/product/${item.slug}`} className="text-sm font-semibold text-slate-800 hover:text-slate-900">
-                    {item.name}
-                  </Link>
-                  <span className="text-sm text-slate-500">{formatCurrency(item.finalPrice ?? item.originalPrice)}</span>
-                </div>
-              </div>
-            ))}
-        </div>
-        <div className="rounded-2xl border border-slate-200 bg-slate-900 p-6 text-white shadow-lg">
-          <p className="text-sm uppercase tracking-wide text-white/70">Bundle total</p>
-          <p className="mt-3 text-3xl font-bold">{formatCurrency(bundlePrice)}</p>
-          <p className="mt-2 text-xs text-white/70">
-            Includes base product and {selectedIds.size} add-on{selectedIds.size === 1 ? '' : 's'}.
-          </p>
-          <button className="mt-6 w-full rounded-full bg-white px-4 py-2 text-sm font-semibold text-slate-900 shadow">
-            Add bundle to cart
-          </button>
-        </div>
-      </div>
->>>>>>> 9e8cd4db
     </div>
   );
 };
