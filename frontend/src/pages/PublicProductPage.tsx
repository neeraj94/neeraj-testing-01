import { Fragment, forwardRef, useEffect, useMemo, useRef, useState } from 'react';
import { Link, useParams } from 'react-router-dom';
import { useQuery } from '@tanstack/react-query';
import type { AxiosError } from 'axios';
import api from '../services/http';
import type {
  PublicProductDetail,
  PublicProductOffer,
  PublicProductRecommendation,
  PublicProductReview,
  PublicProductReviewSummary,
  PublicProductSection,
  PublicProductVariant,
  PublicProductVariantAttribute,
  PublicProductVariantAttributeValue
} from '../types/public-product';

const navLinks = [
  { href: '/', label: 'Home' },
  { href: '/categories', label: 'Categories' },
  { href: '/brands', label: 'Brands' },
  { href: '/blog', label: 'Blog' }
];

const formatCurrency = (value?: number | null) => {
  if (value == null) {
    return null;
  }
  return value.toLocaleString(undefined, {
    style: 'currency',
    currency: 'USD',
    minimumFractionDigits: 0,
    maximumFractionDigits: 0
  });
};

const formatDate = (value: string) => {
  const parsed = new Date(value);
  if (Number.isNaN(parsed.getTime())) {
    return value;
  }
  return parsed.toLocaleDateString(undefined, {
    month: 'short',
    day: 'numeric',
    year: 'numeric'
  });
};

const classNames = (...classes: Array<string | false | null | undefined>) => classes.filter(Boolean).join(' ');

const buildStatusTone = (inStock: boolean) =>
  inStock
    ? 'border-emerald-200 bg-emerald-50 text-emerald-700'
    : 'border-rose-200 bg-rose-50 text-rose-600';

const PublicProductPage = () => {
  const { slug } = useParams<{ slug: string }>();
  const reviewsRef = useRef<HTMLDivElement | null>(null);
  const [selectedValues, setSelectedValues] = useState<Record<number, number>>({});
  const [quantity, setQuantity] = useState(1);
  const [activeImageIndex, setActiveImageIndex] = useState(0);
  const [reviewLimit, setReviewLimit] = useState(3);

  const productQuery = useQuery<PublicProductDetail>({
    queryKey: ['public-product', slug],
    queryFn: async () => {
      const { data } = await api.get<PublicProductDetail>(`/public/products/${slug}`);
      return data;
    },
    enabled: Boolean(slug)
  });

  const product = productQuery.data;

  useEffect(() => {
    if (!product) {
      return;
    }
    const defaults: Record<number, number> = {};
    const preferredVariant = product.variants.find((variant) => variant.inStock) ?? product.variants[0];
    if (preferredVariant) {
      preferredVariant.selections.forEach((selection) => {
        defaults[selection.attributeId] = selection.valueId;
      });
    } else {
      product.variantAttributes.forEach((attribute) => {
        const firstValue = attribute.values[0];
        if (firstValue) {
          defaults[attribute.attributeId] = firstValue.id;
        }
      });
    }
    setSelectedValues(defaults);
    setQuantity(Math.max(product.minPurchaseQuantity ?? 1, 1));
    setActiveImageIndex(0);
    setReviewLimit(3);
  }, [product?.id]);

  const activeVariant: PublicProductVariant | undefined = useMemo(() => {
    if (!product || product.variantAttributes.length === 0) {
      return undefined;
    }
    return product.variants.find((variant) =>
      variant.selections.every((selection) => selectedValues[selection.attributeId] === selection.valueId)
    );
  }, [product, selectedValues]);

  const gallery = useMemo(() => {
    if (!product) {
      return [] as PublicProductDetail['gallery'];
    }
    if (activeVariant?.media?.length) {
      return activeVariant.media;
    }
    return product.gallery.length ? product.gallery : product.primaryImage ? [product.primaryImage] : [];
  }, [product, activeVariant]);

  useEffect(() => {
    if (!gallery.length) {
      setActiveImageIndex(0);
      return;
    }
    if (activeImageIndex >= gallery.length) {
      setActiveImageIndex(0);
    }
  }, [gallery, activeImageIndex]);

  const basePrice = product?.pricing.finalPrice ?? product?.pricing.unitPrice ?? null;
  const displayPrice = activeVariant?.finalPrice ?? basePrice;
  const originalPrice = product?.pricing.unitPrice ?? displayPrice;
  const savings = originalPrice != null && displayPrice != null ? Math.max(originalPrice - displayPrice, 0) : 0;
  const discountLabel =
    product?.pricing.discountType === 'PERCENTAGE' && product.pricing.discountPercentage != null
      ? `${product.pricing.discountPercentage}% off`
      : savings > 0
        ? `${formatCurrency(savings)} off`
        : null;

  const inStock = activeVariant ? activeVariant.inStock : product?.stock.inStock ?? false;
  const availableQuantity = activeVariant?.quantity ?? product?.stock.availableQuantity ?? null;
  const maxPurchaseLimit = product?.maxPurchaseQuantity ?? availableQuantity ?? null;
  const minPurchase = product?.minPurchaseQuantity ?? 1;

  const incrementQuantity = () => {
    setQuantity((current) => {
      const next = current + 1;
      if (maxPurchaseLimit != null && next > maxPurchaseLimit) {
        return current;
      }
      return next;
    });
<<<<<<< HEAD
  };

  const decrementQuantity = () => {
    setQuantity((current) => Math.max(minPurchase, current - 1));
  };

  const handleSelectAttribute = (attributeId: number, valueId: number) => {
    setSelectedValues((prev) => ({ ...prev, [attributeId]: valueId }));
  };

  const requiresVariantSelection = Boolean(product?.variantAttributes.length);
  const hasValidSelection = !requiresVariantSelection || Boolean(activeVariant);

  const scrollToReviews = () => {
    reviewsRef.current?.scrollIntoView({ behavior: 'smooth', block: 'start' });
  };

=======
  };

  const decrementQuantity = () => {
    setQuantity((current) => Math.max(minPurchase, current - 1));
  };

  const handleSelectAttribute = (attributeId: number, valueId: number) => {
    setSelectedValues((prev) => ({ ...prev, [attributeId]: valueId }));
  };

  const requiresVariantSelection = Boolean(product?.variantAttributes.length);
  const hasValidSelection = !requiresVariantSelection || Boolean(activeVariant);

  const scrollToReviews = () => {
    reviewsRef.current?.scrollIntoView({ behavior: 'smooth', block: 'start' });
  };

>>>>>>> 2ac86edd
  const loadError = productQuery.isError ? (productQuery.error as AxiosError | undefined) : undefined;

  const visibleReviews = product ? product.reviews.slice(0, reviewLimit) : [];
  const canLoadMoreReviews = Boolean(product && reviewLimit < product.reviews.length);

  return (
    <div className="min-h-screen bg-[#EEF2F7] text-slate-900">
      <header className="border-b border-slate-200 bg-white/95 backdrop-blur">
        <div className="mx-auto flex max-w-6xl flex-col gap-6 px-4 py-6 sm:flex-row sm:items-center sm:justify-between sm:px-6 lg:px-8">
          <Link to="/" className="text-2xl font-semibold tracking-tight text-slate-900">
            ShopHub
          </Link>
          <nav className="flex flex-wrap items-center gap-3 text-sm text-slate-600">
            {navLinks.map((link) => (
              <Link
                key={link.href}
                to={link.href}
                className="rounded-full px-4 py-2 transition hover:bg-slate-100 hover:text-slate-900"
              >
                {link.label}
              </Link>
            ))}
          </nav>
        </div>
      </header>

      <main className="mx-auto w-full max-w-6xl px-4 py-10 sm:px-6 lg:px-8">
        {productQuery.isLoading && (
          <div className="rounded-2xl border border-slate-200 bg-white p-16 text-center text-sm text-slate-500 shadow-sm">
            Loading product details…
          </div>
        )}

        {!productQuery.isLoading && !product && (
          <div className="rounded-2xl border border-slate-200 bg-white p-16 text-center text-sm text-slate-500 shadow-sm">
            {loadError?.response?.status === 404
              ? 'This product could not be found.'
              : 'We were unable to load this product. Please try again later.'}
          </div>
        )}

        {product && (
          <div className="flex flex-col gap-10">
            <section className="rounded-[32px] border border-slate-100 bg-white p-6 shadow-lg shadow-slate-200/40 sm:p-8">
              <div className="grid gap-10 lg:grid-cols-[1.1fr_1fr]">
                <div className="flex flex-col gap-5">
                  <div className="relative overflow-hidden rounded-[28px] border border-slate-100 bg-slate-50">
                    {gallery.length === 0 && (
                      <div className="flex h-[28rem] items-center justify-center text-sm text-slate-400">
                        No imagery available
                      </div>
                    )}
                    {gallery.length > 0 && (
                      <img
                        src={gallery[activeImageIndex]?.url}
                        alt={product.name}
                        className="h-[28rem] w-full object-cover"
                      />
                    )}
                    {gallery.length > 1 && (
                      <div className="absolute bottom-4 left-1/2 flex -translate-x-1/2 gap-2 rounded-full bg-white/90 px-3 py-1 text-xs text-slate-600 shadow">
                        {gallery.map((_, index) => (
                          <button
                            key={index}
                            type="button"
                            onClick={() => setActiveImageIndex(index)}
                            className={classNames(
                              'h-2.5 w-2.5 rounded-full transition',
                              index === activeImageIndex ? 'bg-emerald-500' : 'bg-slate-300'
                            )}
                            aria-label={`Show image ${index + 1}`}
                          />
                        ))}
                      </div>
                    )}
                  </div>

                  {gallery.length > 1 && (
                    <div className="grid grid-cols-4 gap-3">
                      {gallery.map((image, index) => (
                        <button
                          key={image.url + index}
                          type="button"
                          onClick={() => setActiveImageIndex(index)}
                          className={classNames(
                            'overflow-hidden rounded-2xl border-2 transition',
                            index === activeImageIndex
                              ? 'border-emerald-500 shadow-lg shadow-emerald-200/40'
                              : 'border-transparent hover:border-emerald-200'
                          )}
                        >
                          <img
                            src={image.url}
                            alt={`${product.name} thumbnail ${index + 1}`}
                            className="h-24 w-full object-cover"
                          />
                        </button>
                      ))}
                    </div>
                  )}
                </div>

                <div className="flex flex-col gap-6">
                  <div className="space-y-4">
                    <div className="flex flex-wrap items-center gap-2 text-xs font-medium uppercase tracking-wide text-emerald-600">
                      {product.categoryNames.map((category) => (
                        <span key={category} className="rounded-full bg-emerald-50 px-3 py-1 text-emerald-600">
                          {category}
                        </span>
                      ))}
                    </div>
                    <div className="flex flex-col gap-3">
                      <h1 className="text-3xl font-bold tracking-tight text-slate-900 sm:text-4xl">{product.name}</h1>
                      {product.brandName && <p className="text-sm text-slate-500">By {product.brandName}</p>}
                      <div className="flex flex-wrap items-center gap-4 text-sm text-slate-500">
                        <button
                          type="button"
                          onClick={scrollToReviews}
                          className="flex items-center gap-2 rounded-full bg-amber-50 px-3 py-1 text-amber-600 transition hover:bg-amber-100"
                        >
                          <StarRating rating={product.reviewSummary.averageRating} />
                          <span>
                            {product.reviewSummary.averageRating.toFixed(1)} ({product.reviewSummary.totalReviews} reviews)
                          </span>
                        </button>
                        <span
                          className={classNames(
                            'inline-flex items-center gap-1 rounded-full border px-3 py-1 text-xs font-semibold',
                            buildStatusTone(inStock)
                          )}
                        >
                          {inStock ? '✅ In Stock' : '❌ Out of Stock'}
                        </span>
                        {product.sku && <span className="text-xs text-slate-400">SKU: {product.sku}</span>}
                      </div>
                    </div>
                  </div>

                  <div className="space-y-6 rounded-[24px] border border-slate-100 bg-[#F8FAFF] p-6">
                    <div className="flex flex-col gap-2">
                      <div className="flex flex-wrap items-baseline gap-4">
                        <span className="text-4xl font-semibold text-slate-900">
                          {formatCurrency(displayPrice) ?? '—'}
                        </span>
                        {originalPrice != null && originalPrice > (displayPrice ?? 0) && (
                          <span className="text-base text-slate-400 line-through">{formatCurrency(originalPrice)}</span>
                        )}
                        {discountLabel && (
                          <span className="rounded-full bg-emerald-100 px-3 py-1 text-xs font-semibold uppercase tracking-wide text-emerald-700">
                            {discountLabel}
                          </span>
                        )}
                      </div>
                      {savings > 0 && (
                        <p className="text-sm text-emerald-600">You save {formatCurrency(savings)}</p>
                      )}
                      {product.shortDescription && (
                        <p className="text-sm text-slate-600">{product.shortDescription}</p>
                      )}
                    </div>

                    {product.offers.length > 0 && (
                      <div className="space-y-4">
                        <div className="flex items-center justify-between">
                          <h2 className="text-sm font-semibold uppercase tracking-wide text-slate-500">Available offers</h2>
                          <span className="text-xs text-slate-400">Apply at checkout</span>
                        </div>
                        <div className="space-y-3">
                          {product.offers.map((offer) => (
                            <OfferCard key={offer.id} offer={offer} />
                          ))}
                        </div>
                      </div>
                    )}
                  </div>

                  {product.variantAttributes.length > 0 && (
                    <div className="space-y-6">
                      {product.variantAttributes.map((attribute) => (
                        <VariantSelector
                          key={attribute.attributeId}
                          attribute={attribute}
                          selectedValueId={selectedValues[attribute.attributeId]}
                          onSelect={(valueId) => handleSelectAttribute(attribute.attributeId, valueId)}
                          disabled={!inStock}
                        />
                      ))}
                    </div>
                  )}

                  <div className="flex flex-col gap-5">
                    <div className="flex flex-wrap items-center gap-4">
                      <div className="flex items-center rounded-full border border-slate-200 bg-white shadow-sm">
                        <button
                          type="button"
                          onClick={decrementQuantity}
                          className="px-4 py-2 text-lg font-semibold text-slate-600 transition hover:text-slate-900 disabled:opacity-40"
                          disabled={quantity <= minPurchase}
                        >
                          –
                        </button>
                        <span className="min-w-[3rem] text-center text-lg font-semibold text-slate-900">{quantity}</span>
                        <button
                          type="button"
                          onClick={incrementQuantity}
                          className="px-4 py-2 text-lg font-semibold text-slate-600 transition hover:text-slate-900 disabled:opacity-40"
                          disabled={maxPurchaseLimit != null && quantity >= maxPurchaseLimit}
                        >
                          +
                        </button>
                      </div>
                      <div className="flex flex-col text-xs text-slate-500">
                        <span>Minimum order: {minPurchase}</span>
                        {maxPurchaseLimit != null && (
                          <span>You can purchase up to {maxPurchaseLimit} units of this product.</span>
                        )}
                      </div>
                    </div>

                    <div className="flex flex-wrap gap-4">
                      <button
                        type="button"
                        className="flex-1 rounded-full bg-emerald-500 px-6 py-3 text-center text-sm font-semibold text-white shadow-lg shadow-emerald-200/60 transition hover:-translate-y-0.5 hover:bg-emerald-600 disabled:cursor-not-allowed disabled:bg-slate-300"
                        disabled={!inStock || !hasValidSelection}
                      >
                        <span className="mr-2">🛒</span>Add to Cart
                      </button>
                      <button
                        type="button"
                        className="flex-1 rounded-full border border-emerald-500 px-6 py-3 text-center text-sm font-semibold text-emerald-600 transition hover:-translate-y-0.5 hover:bg-emerald-50 disabled:cursor-not-allowed disabled:border-slate-200 disabled:text-slate-300"
                        disabled={!inStock || !hasValidSelection}
                      >
                        <span className="mr-2">⚡</span>Buy Now
                      </button>
                    </div>
                  </div>

                  {product.wedges.length > 0 && (
                    <div className="rounded-[24px] border border-slate-100 bg-white p-6 shadow-sm">
                      <h2 className="text-sm font-semibold uppercase tracking-wide text-slate-500">Product highlights</h2>
                      <div className="mt-4 grid gap-4 sm:grid-cols-2">
                        {product.wedges.map((wedge) => (
                          <div
                            key={wedge.id}
                            className="flex items-start gap-3 rounded-2xl border border-slate-100 bg-slate-50/60 p-4"
                          >
                            <div className="flex h-12 w-12 items-center justify-center rounded-full bg-emerald-100 text-xl text-emerald-600">
                              {wedge.iconUrl ? '✨' : '⭐'}
                            </div>
                            <div>
                              <p className="text-sm font-semibold text-slate-800">{wedge.name}</p>
                              {wedge.shortDescription && <p className="mt-1 text-sm text-slate-600">{wedge.shortDescription}</p>}
                            </div>
                          </div>
                        ))}
                      </div>
                    </div>
                  )}
                </div>
              </div>
            </section>

            {product.frequentlyBought.length > 0 && (
              <FrequentlyBoughtTogether product={product} items={product.frequentlyBought} />
            )}

            {(product.expandableSections.length > 0 || product.infoSections.length > 0) && (
              <HighlightsPanel expandable={product.expandableSections} info={product.infoSections} />
            )}

            <ReviewSection
              ref={reviewsRef}
              reviews={visibleReviews}
              summary={product.reviewSummary}
              totalReviews={product.reviews.length}
              canLoadMore={canLoadMoreReviews}
              onLoadMore={() => setReviewLimit((limit) => Math.min(limit + 3, product.reviews.length))}
            />

            {product.recentlyViewed.length > 0 && (
              <div className="rounded-[32px] border border-slate-100 bg-white p-6 shadow-lg shadow-slate-200/50">
                <div className="flex items-center justify-between">
                  <h2 className="text-xl font-semibold text-slate-900">Recently viewed</h2>
                  <Link to="/" className="text-sm font-medium text-emerald-600 hover:text-emerald-700">
                    Explore more
                  </Link>
                </div>
                <div className="mt-6 overflow-x-auto pb-2">
                  <div className="flex gap-6">
                    {product.recentlyViewed.map((item) => (
<<<<<<< HEAD
                      <RecommendationTile key={item.id} item={item} />
=======
                      <RecommendationCard key={item.id} item={item} />
>>>>>>> 2ac86edd
                    ))}
                  </div>
                </div>
              </div>
            )}
          </div>
        )}
      </main>
    </div>
  );
};

const OfferCard = ({ offer }: { offer: PublicProductOffer }) => {
  const discountLabel =
    offer.discountType === 'PERCENTAGE'
      ? `${offer.discountValue}% off`
      : offer.discountValue
        ? `${formatCurrency(offer.discountValue)} off`
        : 'Special savings';

  return (
    <div className="flex flex-col gap-2 rounded-2xl border border-emerald-100 bg-emerald-50/60 p-4 shadow-sm">
      <div className="flex flex-wrap items-center justify-between gap-3">
        <div>
          <p className="text-sm font-semibold text-slate-900">{offer.name}</p>
          <p className="text-xs text-emerald-600">{discountLabel}</p>
        </div>
        <span className="rounded-full bg-white px-3 py-1 text-xs font-mono text-slate-700 shadow">{offer.code}</span>
      </div>
      {offer.shortDescription && <p className="text-xs text-slate-600">{offer.shortDescription}</p>}
      <p className="text-[11px] uppercase tracking-wide text-slate-400">
        Valid {formatDate(offer.startDate)} – {formatDate(offer.endDate)}
      </p>
    </div>
  );
};

const VariantSelector = ({
  attribute,
  selectedValueId,
  onSelect,
  disabled
}: {
  attribute: PublicProductVariantAttribute;
  selectedValueId?: number;
  onSelect: (valueId: number) => void;
  disabled: boolean;
}) => {
  const isSwatch = attribute.displayType === 'swatch';

  return (
    <div className="space-y-3">
      <div className="flex items-center justify-between">
        <span className="text-sm font-semibold text-slate-700">{attribute.attributeName}</span>
        {selectedValueId != null && (
          <span className="text-xs text-slate-400">
            {attribute.values.find((value) => value.id === selectedValueId)?.label ?? ''}
          </span>
        )}
      </div>
      <div className="flex flex-wrap gap-3">
        {attribute.values.map((value) => {
          const isSelected = value.id === selectedValueId;
          if (isSwatch) {
            return (
              <button
                key={value.id}
                type="button"
                disabled={disabled}
                onClick={() => onSelect(value.id)}
                className={classNames(
                  'flex h-12 w-12 items-center justify-center rounded-full border-2 transition',
                  isSelected ? 'border-emerald-500 shadow-lg shadow-emerald-200/50' : 'border-transparent',
                  disabled ? 'opacity-40' : 'hover:border-emerald-300'
                )}
                title={value.label}
              >
                <span
                  className="h-8 w-8 rounded-full border border-white"
                  style={{ backgroundColor: value.swatchColor ?? '#CBD5F5' }}
                />
              </button>
            );
          }
          return (
            <button
              key={value.id}
              type="button"
              disabled={disabled}
              onClick={() => onSelect(value.id)}
              className={classNames(
                'rounded-full border px-4 py-2 text-sm font-medium transition',
                isSelected ? 'border-emerald-500 bg-emerald-50 text-emerald-700 shadow-sm' : 'border-slate-200 bg-white text-slate-700',
                disabled ? 'opacity-40' : 'hover:border-emerald-300 hover:text-emerald-700'
              )}
            >
              {value.label}
            </button>
          );
        })}
      </div>
    </div>
  );
};

const FrequentlyBoughtTogether = ({
  product,
  items
}: {
  product: PublicProductDetail;
  items: PublicProductRecommendation[];
}) => {
  const [selectedIds, setSelectedIds] = useState<Set<number>>(() => new Set(items.map((item) => item.id)));

  useEffect(() => {
    setSelectedIds(new Set(items.map((item) => item.id)));
  }, [items]);

  const toggle = (id: number) => {
    setSelectedIds((prev) => {
      const next = new Set(prev);
      if (next.has(id)) {
        next.delete(id);
      } else {
        next.add(id);
      }
      return next;
    });
  };

  const bundlePrice = useMemo(() => {
    const extras = items.filter((item) => selectedIds.has(item.id));
    const extrasTotal = extras.reduce((acc, item) => acc + (item.finalPrice ?? item.originalPrice ?? 0), 0);
    const primaryPrice = product.pricing.finalPrice ?? product.pricing.unitPrice ?? 0;
    return primaryPrice + extrasTotal;
  }, [items, selectedIds, product.pricing.finalPrice, product.pricing.unitPrice]);

  return (
    <section className="rounded-[32px] border border-slate-100 bg-white p-6 shadow-lg shadow-slate-200/40">
      <h2 className="text-xl font-semibold text-slate-900">Frequently bought together</h2>
      <div className="mt-6 grid gap-6 lg:grid-cols-[2.3fr_1fr] lg:items-start">
        <div className="grid gap-4 md:grid-cols-2 lg:grid-cols-3">
          {[{ id: product.id, name: product.name, slug: product.slug, imageUrl: product.primaryImage?.url ?? '', finalPrice: product.pricing.finalPrice ?? product.pricing.unitPrice } as PublicProductRecommendation]
            .concat(items)
            .map((item) => {
              const isPrimary = item.id === product.id;
              const price = item.finalPrice ?? item.originalPrice;
              return (
                <div
                  key={item.id}
                  className="flex flex-col gap-3 rounded-3xl border border-slate-100 bg-slate-50/60 p-4"
                >
                  <div className="flex items-start gap-3">
                    {!isPrimary && (
                      <input
                        type="checkbox"
                        checked={selectedIds.has(item.id)}
                        onChange={() => toggle(item.id)}
                        className="mt-1 h-4 w-4 rounded border-slate-300 text-emerald-600 focus:ring-emerald-500"
                      />
                    )}
                    <img
                      src={item.imageUrl || product.primaryImage?.url || ''}
                      alt={item.name}
                      className="h-16 w-16 rounded-2xl border border-slate-100 object-cover"
                    />
                    <div className="flex flex-col gap-1">
                      <Link to={`/product/${item.slug}`} className="text-sm font-semibold text-slate-800 hover:text-emerald-600">
                        {item.name}
                      </Link>
                      <span className="text-sm text-slate-500">{formatCurrency(price)}</span>
                    </div>
                  </div>
                  {isPrimary && <span className="text-xs font-medium uppercase tracking-wide text-emerald-600">Main product</span>}
                </div>
              );
            })}
        </div>
        <div className="rounded-[28px] border border-emerald-100 bg-emerald-500 p-6 text-white shadow-xl shadow-emerald-200/70">
          <p className="text-sm uppercase tracking-wide text-white/80">Bundle total</p>
          <p className="mt-3 text-3xl font-bold">{formatCurrency(bundlePrice)}</p>
          <p className="mt-2 text-xs text-white/80">
            Includes base product and {selectedIds.size} add-on{selectedIds.size === 1 ? '' : 's'}.
          </p>
          <button className="mt-6 w-full rounded-full bg-white px-4 py-2 text-sm font-semibold text-emerald-600 shadow-lg shadow-emerald-200/70">
            Add bundle to cart
          </button>
        </div>
      </div>
    </section>
  );
};

const HighlightsPanel = ({
  expandable,
  info
}: {
  expandable: PublicProductSection[];
  info: PublicProductSection[];
}) => {
  return (
    <section className="rounded-[32px] border border-slate-100 bg-white p-6 shadow-lg shadow-slate-200/40">
      <div className="grid gap-6 md:grid-cols-2">
        <SectionContent title="Key Features" sections={expandable} />
        <SectionContent title="Technical Specifications" sections={info} />
      </div>
    </section>
  );
};

const SectionContent = ({ title, sections }: { title: string; sections: PublicProductSection[] }) => {
  if (sections.length === 0) {
    return (
      <div className="rounded-2xl border border-slate-100 bg-slate-50/80 p-6">
        <h2 className="text-lg font-semibold text-slate-900">{title}</h2>
        <p className="mt-2 text-sm text-slate-500">Details coming soon.</p>
      </div>
    );
  }
  return (
    <div className="rounded-2xl border border-slate-100 bg-slate-50/60 p-6">
      <h2 className="text-lg font-semibold text-slate-900">{title}</h2>
      <div className="mt-4 space-y-4">
        {sections.map((section, index) => (
          <Fragment key={`${section.title ?? 'section'}-${index}`}>
            <div className="space-y-2">
              {section.title && <h3 className="text-sm font-semibold text-slate-800">{section.title}</h3>}
              {section.content && <p className="text-sm text-slate-600">{section.content}</p>}
              {section.bulletPoints.length > 0 && (
                <ul className="list-disc space-y-1 pl-5 text-sm text-slate-600">
                  {section.bulletPoints.map((point, idx) => (
                    <li key={idx}>{point}</li>
                  ))}
                </ul>
              )}
            </div>
            {index !== sections.length - 1 && <div className="h-px w-full bg-slate-200" />}
          </Fragment>
        ))}
      </div>
    </div>
  );
};

const ReviewSection = forwardRef<
  HTMLDivElement,
  {
    reviews: PublicProductReview[];
    summary: PublicProductReviewSummary;
    totalReviews: number;
    canLoadMore: boolean;
    onLoadMore: () => void;
  }
>(({ reviews, summary, totalReviews, canLoadMore, onLoadMore }, ref) => {
  return (
    <section
      ref={ref}
      className="rounded-[32px] border border-slate-100 bg-white p-6 shadow-lg shadow-slate-200/40"
    >
      <div className="flex flex-col gap-6 lg:flex-row lg:items-start lg:justify-between">
        <div>
          <h2 className="text-2xl font-semibold text-slate-900">Customer Reviews</h2>
          <p className="mt-2 text-sm text-slate-500">
            Rated {summary.averageRating.toFixed(1)} out of 5 based on {totalReviews} review
            {totalReviews === 1 ? '' : 's'}.
          </p>
        </div>
        <div className="rounded-2xl bg-emerald-500 px-6 py-4 text-white shadow-lg shadow-emerald-200/60">
          <p className="text-sm uppercase tracking-wide text-white/80">Average rating</p>
          <div className="mt-2 flex items-baseline gap-2">
            <span className="text-4xl font-bold">{summary.averageRating.toFixed(1)}</span>
            <span className="text-sm">/ 5</span>
          </div>
          <StarRating rating={summary.averageRating} className="mt-2" size="text-lg" />
        </div>
      </div>

      <div className="mt-8 space-y-6">
        {reviews.length === 0 && (
          <div className="rounded-2xl border border-dashed border-slate-200 p-10 text-center text-sm text-slate-500">
            There are no published reviews yet. Be the first to share your experience!
          </div>
        )}

        {reviews.map((review) => (
          <ReviewCard key={review.id} review={review} />
        ))}
      </div>

      {canLoadMore && (
        <div className="mt-6 flex justify-center">
          <button
            type="button"
            onClick={onLoadMore}
            className="rounded-full border border-emerald-500 px-6 py-2 text-sm font-semibold text-emerald-600 transition hover:bg-emerald-50"
          >
            Load more reviews
          </button>
        </div>
      )}
    </section>
  );
});

ReviewSection.displayName = 'ReviewSection';

const ReviewCard = ({ review }: { review: PublicProductReview }) => (
  <article className="rounded-2xl border border-slate-100 bg-white p-6 shadow-sm">
    <div className="flex flex-wrap items-center justify-between gap-4">
      <div>
        <p className="text-base font-semibold text-slate-900">{review.reviewerName}</p>
        {review.customerAddress && <p className="text-xs text-slate-500">{review.customerAddress}</p>}
      </div>
      <StarRating rating={review.rating} size="text-base" />
    </div>
    {review.comment && <p className="mt-4 text-sm text-slate-700">{review.comment}</p>}
    <p className="mt-3 text-xs text-slate-400">Reviewed on {formatDate(review.reviewedAt)}</p>
    {review.media.length > 0 && (
      <div className="mt-4 flex flex-wrap gap-3">
        {review.media.map((media) => (
          <img
            key={media.url}
            src={media.url}
            alt={`${review.reviewerName} upload`}
            className="h-24 w-24 rounded-xl border border-slate-200 object-cover"
          />
        ))}
      </div>
    )}
  </article>
);

<<<<<<< HEAD
const RecommendationTile = ({ item }: { item: PublicProductRecommendation }) => (
=======
const RecommendationCard = ({ item }: { item: PublicProductRecommendation }) => (
>>>>>>> 2ac86edd
  <Link
    to={`/product/${item.slug}`}
    className="group flex w-64 min-w-[16rem] flex-col overflow-hidden rounded-3xl border border-slate-100 bg-white shadow-sm transition hover:-translate-y-1 hover:shadow-xl"
  >
    <div className="h-48 w-full overflow-hidden bg-slate-100">
      {item.imageUrl ? (
        <img src={item.imageUrl} alt={item.name} className="h-full w-full object-cover transition group-hover:scale-105" />
      ) : (
        <div className="flex h-full items-center justify-center text-sm text-slate-400">No image</div>
      )}
    </div>
    <div className="flex flex-1 flex-col gap-2 px-4 py-4">
      <p className="text-sm font-semibold text-slate-800">{item.name}</p>
      <p className="text-sm text-slate-500">{formatCurrency(item.finalPrice ?? item.originalPrice)}</p>
      <span className="mt-auto text-xs font-medium text-emerald-600">View details →</span>
    </div>
  </Link>
);

const StarRating = ({
  rating,
  className,
  size
}: {
  rating: number;
  className?: string;
  size?: string;
}) => {
  const fullStars = Math.floor(rating);
  const hasHalf = rating - fullStars >= 0.5;

  return (
    <div className={classNames('flex items-center gap-1 text-amber-500', className, size)}>
      {Array.from({ length: 5 }).map((_, index) => {
        const fill = index < fullStars ? '#F59E0B' : index === fullStars && hasHalf ? 'url(#half)' : '#E5E7EB';
        return (
          <svg key={index} width="18" height="18" viewBox="0 0 20 20" fill={fill} xmlns="http://www.w3.org/2000/svg">
            <defs>
              <linearGradient id="half" x1="0" y1="0" x2="20" y2="0" gradientUnits="userSpaceOnUse">
                <stop offset="50%" stopColor="#F59E0B" />
                <stop offset="50%" stopColor="#E5E7EB" />
              </linearGradient>
            </defs>
            <path
              d="M10 1.5l2.472 5.004 5.528.804-4 3.898.944 5.5L10 14.75 5.056 16.7l.944-5.5-4-3.898 5.528-.804L10 1.5z"
              stroke="none"
            />
          </svg>
        );
      })}
    </div>
  );
};

const SectionAccordion = ({ title, sections }: { title: string; sections: PublicProductSection[] }) => {
  if (sections.length === 0) {
    return null;
  }
  return (
    <section className="rounded-3xl border border-slate-200 bg-white p-6 shadow-sm">
      <h2 className="text-xl font-semibold text-slate-900">{title}</h2>
      <div className="mt-4 space-y-4">
        {sections.map((section, index) => (
          <Fragment key={`${section.title ?? 'section'}-${index}`}>
            <div className="space-y-2">
              {section.title && <h3 className="text-sm font-semibold text-slate-800">{section.title}</h3>}
              {section.content && <p className="text-sm text-slate-600">{section.content}</p>}
              {section.bulletPoints.length > 0 && (
                <ul className="list-inside list-disc text-sm text-slate-600">
                  {section.bulletPoints.map((point, idx) => (
                    <li key={idx}>{point}</li>
                  ))}
                </ul>
              )}
            </div>
            {index !== sections.length - 1 && <div className="h-px w-full bg-slate-200" />}
          </Fragment>
        ))}
      </div>
    </section>
  );
};

const RecommendationCard = ({ item }: { item: PublicProductRecommendation }) => (
  <Link
    to={`/product/${item.slug}`}
    className="group flex flex-col overflow-hidden rounded-2xl border border-slate-200 bg-white shadow-sm transition hover:-translate-y-1 hover:shadow-lg"
  >
    <div className="h-48 w-full overflow-hidden bg-slate-100">
      {item.imageUrl ? (
        <img src={item.imageUrl} alt={item.name} className="h-full w-full object-cover transition group-hover:scale-105" />
      ) : (
        <div className="flex h-full items-center justify-center text-sm text-slate-400">No image</div>
      )}
    </div>
    <div className="flex flex-1 flex-col gap-2 px-4 py-4">
      <p className="text-sm font-semibold text-slate-800">{item.name}</p>
      <p className="text-sm text-slate-500">{formatCurrency(item.finalPrice ?? item.originalPrice)}</p>
      <span className="mt-auto text-xs font-medium text-slate-900">View details →</span>
    </div>
  </Link>
);

export default PublicProductPage;<|MERGE_RESOLUTION|>--- conflicted
+++ resolved
@@ -149,7 +149,6 @@
       }
       return next;
     });
-<<<<<<< HEAD
   };
 
   const decrementQuantity = () => {
@@ -167,25 +166,6 @@
     reviewsRef.current?.scrollIntoView({ behavior: 'smooth', block: 'start' });
   };
 
-=======
-  };
-
-  const decrementQuantity = () => {
-    setQuantity((current) => Math.max(minPurchase, current - 1));
-  };
-
-  const handleSelectAttribute = (attributeId: number, valueId: number) => {
-    setSelectedValues((prev) => ({ ...prev, [attributeId]: valueId }));
-  };
-
-  const requiresVariantSelection = Boolean(product?.variantAttributes.length);
-  const hasValidSelection = !requiresVariantSelection || Boolean(activeVariant);
-
-  const scrollToReviews = () => {
-    reviewsRef.current?.scrollIntoView({ behavior: 'smooth', block: 'start' });
-  };
-
->>>>>>> 2ac86edd
   const loadError = productQuery.isError ? (productQuery.error as AxiosError | undefined) : undefined;
 
   const visibleReviews = product ? product.reviews.slice(0, reviewLimit) : [];
@@ -476,11 +456,7 @@
                 <div className="mt-6 overflow-x-auto pb-2">
                   <div className="flex gap-6">
                     {product.recentlyViewed.map((item) => (
-<<<<<<< HEAD
                       <RecommendationTile key={item.id} item={item} />
-=======
-                      <RecommendationCard key={item.id} item={item} />
->>>>>>> 2ac86edd
                     ))}
                   </div>
                 </div>
@@ -813,11 +789,7 @@
   </article>
 );
 
-<<<<<<< HEAD
 const RecommendationTile = ({ item }: { item: PublicProductRecommendation }) => (
-=======
-const RecommendationCard = ({ item }: { item: PublicProductRecommendation }) => (
->>>>>>> 2ac86edd
   <Link
     to={`/product/${item.slug}`}
     className="group flex w-64 min-w-[16rem] flex-col overflow-hidden rounded-3xl border border-slate-100 bg-white shadow-sm transition hover:-translate-y-1 hover:shadow-xl"
