import { Fragment, forwardRef, useEffect, useMemo, useRef, useState } from 'react';
<<<<<<< HEAD
import type { MouseEvent } from 'react';
=======
>>>>>>> 3d41a1e6
import { Link, useParams } from 'react-router-dom';
import { useQuery } from '@tanstack/react-query';
import type { AxiosError } from 'axios';
import api from '../services/http';
<<<<<<< HEAD
import { useAppDispatch, useAppSelector } from '../app/hooks';
import { addCartItem, addGuestItem } from '../features/cart/cartSlice';
import { useToast } from '../components/ToastProvider';
=======
>>>>>>> 3d41a1e6
import type {
  PublicProductDetail,
  PublicProductOffer,
  PublicProductRecommendation,
  PublicProductReview,
  PublicProductReviewSummary,
  PublicProductSection,
  PublicProductVariant,
  PublicProductVariantAttribute,
  PublicProductVariantAttributeValue
} from '../types/public-product';

const navLinks = [
  { href: '/', label: 'Home' },
  { href: '/categories', label: 'Categories' },
  { href: '/brands', label: 'Brands' },
  { href: '/blog', label: 'Blog' }
];

const formatCurrency = (value?: number | null) => {
  if (value == null) {
    return null;
  }
  return value.toLocaleString(undefined, {
    style: 'currency',
    currency: 'USD',
    minimumFractionDigits: 0,
    maximumFractionDigits: 0
  });
};

const formatDate = (value: string) => {
  const parsed = new Date(value);
  if (Number.isNaN(parsed.getTime())) {
    return value;
  }
  return parsed.toLocaleDateString(undefined, {
    month: 'short',
    day: 'numeric',
    year: 'numeric'
  });
};

const classNames = (...classes: Array<string | false | null | undefined>) => classes.filter(Boolean).join(' ');

const buildStatusTone = (inStock: boolean) =>
  inStock
    ? 'border-emerald-200 bg-emerald-50 text-emerald-700'
    : 'border-rose-200 bg-rose-50 text-rose-600';

const PublicProductPage = () => {
  const { slug } = useParams<{ slug: string }>();
  const reviewsRef = useRef<HTMLDivElement | null>(null);
  const [selectedValues, setSelectedValues] = useState<Record<number, number>>({});
  const [quantity, setQuantity] = useState(1);
  const [activeImageIndex, setActiveImageIndex] = useState(0);
  const [reviewLimit, setReviewLimit] = useState(3);
<<<<<<< HEAD
  const dispatch = useAppDispatch();
  const { notify } = useToast();
  const authUser = useAppSelector((state) => state.auth.user);
=======
>>>>>>> 3d41a1e6

  const productQuery = useQuery<PublicProductDetail>({
    queryKey: ['public-product', slug],
    queryFn: async () => {
      const { data } = await api.get<PublicProductDetail>(`/public/products/${slug}`);
      return data;
    },
    enabled: Boolean(slug)
  });

  const product = productQuery.data;

  useEffect(() => {
    if (!product) {
      return;
    }
    const defaults: Record<number, number> = {};
    const preferredVariant = product.variants.find((variant) => variant.inStock) ?? product.variants[0];
    if (preferredVariant) {
      preferredVariant.selections.forEach((selection) => {
        defaults[selection.attributeId] = selection.valueId;
      });
    } else {
      product.variantAttributes.forEach((attribute) => {
        const firstValue = attribute.values[0];
        if (firstValue) {
          defaults[attribute.attributeId] = firstValue.id;
        }
      });
    }
    setSelectedValues(defaults);
    setQuantity(Math.max(product.minPurchaseQuantity ?? 1, 1));
    setActiveImageIndex(0);
    setReviewLimit(3);
  }, [product?.id]);

  const activeVariant: PublicProductVariant | undefined = useMemo(() => {
    if (!product || product.variantAttributes.length === 0) {
      return undefined;
    }
    return product.variants.find((variant) =>
      variant.selections.every((selection) => selectedValues[selection.attributeId] === selection.valueId)
    );
  }, [product, selectedValues]);

  const gallery = useMemo(() => {
    if (!product) {
      return [] as PublicProductDetail['gallery'];
    }
    if (activeVariant?.media?.length) {
      return activeVariant.media;
    }
    return product.gallery.length ? product.gallery : product.primaryImage ? [product.primaryImage] : [];
  }, [product, activeVariant]);

  useEffect(() => {
    if (!gallery.length) {
      setActiveImageIndex(0);
      return;
    }
    if (activeImageIndex >= gallery.length) {
      setActiveImageIndex(0);
    }
  }, [gallery, activeImageIndex]);

  const basePrice = product?.pricing.finalPrice ?? product?.pricing.unitPrice ?? null;
  const displayPrice = activeVariant?.finalPrice ?? basePrice;
  const originalPrice = product?.pricing.unitPrice ?? displayPrice;
  const savings = originalPrice != null && displayPrice != null ? Math.max(originalPrice - displayPrice, 0) : 0;
  const discountLabel =
    product?.pricing.discountType === 'PERCENTAGE' && product.pricing.discountPercentage != null
      ? `${product.pricing.discountPercentage}% off`
      : savings > 0
        ? `${formatCurrency(savings)} off`
        : null;

  const inStock = activeVariant ? activeVariant.inStock : product?.stock.inStock ?? false;
  const availableQuantity = activeVariant?.quantity ?? product?.stock.availableQuantity ?? null;
  const maxPurchaseLimit = product?.maxPurchaseQuantity ?? availableQuantity ?? null;
  const minPurchase = product?.minPurchaseQuantity ?? 1;
<<<<<<< HEAD
  const variantLabel = useMemo(() => {
    if (!activeVariant) {
      return null;
    }
    if (!activeVariant.selections.length) {
      return activeVariant.key ?? null;
    }
    const labels = activeVariant.selections
      .map((selection) => selection.value)
      .filter((value): value is string => Boolean(value));
    if (labels.length === 0) {
      return activeVariant.key ?? null;
    }
    return labels.join(' • ');
  }, [activeVariant]);
  const currentUnitPrice = Number(displayPrice ?? 0);
  const productThumbnail =
    activeVariant?.media?.[0]?.url ?? product?.primaryImage?.url ?? product?.gallery[0]?.url ?? null;
=======
>>>>>>> 3d41a1e6

  const incrementQuantity = () => {
    setQuantity((current) => {
      const next = current + 1;
      if (maxPurchaseLimit != null && next > maxPurchaseLimit) {
        return current;
      }
      return next;
    });
  };

  const decrementQuantity = () => {
    setQuantity((current) => Math.max(minPurchase, current - 1));
<<<<<<< HEAD
  };

  const handleSelectAttribute = (attributeId: number, valueId: number) => {
    setSelectedValues((prev) => ({ ...prev, [attributeId]: valueId }));
  };

  const requiresVariantSelection = Boolean(product?.variantAttributes.length);
  const hasValidSelection = !requiresVariantSelection || Boolean(activeVariant);

  const scrollToReviews = () => {
    reviewsRef.current?.scrollIntoView({ behavior: 'smooth', block: 'start' });
  };

  const handleAddToCart = () => {
    if (!product || !hasValidSelection || !inStock) {
      notify({
        type: 'error',
        title: 'Unable to add to cart',
        message: 'Please select available options before adding this product to your cart.'
      });
      return;
    }
    const payload = {
      productId: product.id,
      variantId: activeVariant?.id ?? null,
      quantity
    };
    if (authUser) {
      dispatch(addCartItem(payload))
        .unwrap()
        .then(() => {
          notify({
            type: 'success',
            title: 'Added to cart',
            message: `${quantity} × ${product.name} added to your cart.`
          });
        })
        .catch((error: unknown) => {
          notify({
            type: 'error',
            title: 'Unable to add to cart',
            message: error instanceof Error ? error.message : 'Please try again later.'
          });
        });
      return;
    }
    const cappedQuantity = availableQuantity != null ? Math.min(quantity, availableQuantity) : quantity;
    dispatch(
      addGuestItem({
        productId: product.id,
        productName: product.name,
        productSlug: product.slug,
        sku: activeVariant?.sku ?? product.sku,
        variantId: activeVariant?.id ?? null,
        variantLabel: variantLabel ?? undefined,
        quantity: cappedQuantity,
        availableQuantity: availableQuantity ?? undefined,
        unitPrice: currentUnitPrice,
        thumbnailUrl: productThumbnail ?? undefined
      })
    );
    notify({
      type: 'success',
      title: 'Saved to cart',
      message: `${cappedQuantity} × ${product.name} saved in your cart.`
    });
  };

=======
  };

  const handleSelectAttribute = (attributeId: number, valueId: number) => {
    setSelectedValues((prev) => ({ ...prev, [attributeId]: valueId }));
  };

  const requiresVariantSelection = Boolean(product?.variantAttributes.length);
  const hasValidSelection = !requiresVariantSelection || Boolean(activeVariant);

  const scrollToReviews = () => {
    reviewsRef.current?.scrollIntoView({ behavior: 'smooth', block: 'start' });
  };

>>>>>>> 3d41a1e6
  const loadError = productQuery.isError ? (productQuery.error as AxiosError | undefined) : undefined;

  const visibleReviews = product ? product.reviews.slice(0, reviewLimit) : [];
  const canLoadMoreReviews = Boolean(product && reviewLimit < product.reviews.length);

  return (
    <div className="min-h-screen bg-[#EEF2F7] text-slate-900">
      <header className="border-b border-slate-200 bg-white/95 backdrop-blur">
        <div className="mx-auto flex max-w-6xl flex-col gap-6 px-4 py-6 sm:flex-row sm:items-center sm:justify-between sm:px-6 lg:px-8">
          <Link to="/" className="text-2xl font-semibold tracking-tight text-slate-900">
            ShopHub
          </Link>
          <nav className="flex flex-wrap items-center gap-3 text-sm text-slate-600">
            {navLinks.map((link) => (
              <Link
                key={link.href}
                to={link.href}
                className="rounded-full px-4 py-2 transition hover:bg-slate-100 hover:text-slate-900"
              >
                {link.label}
              </Link>
            ))}
          </nav>
        </div>
      </header>

      <main className="mx-auto w-full max-w-6xl px-4 py-10 sm:px-6 lg:px-8">
        {productQuery.isLoading && (
          <div className="rounded-2xl border border-slate-200 bg-white p-16 text-center text-sm text-slate-500 shadow-sm">
            Loading product details…
          </div>
        )}

        {!productQuery.isLoading && !product && (
          <div className="rounded-2xl border border-slate-200 bg-white p-16 text-center text-sm text-slate-500 shadow-sm">
            {loadError?.response?.status === 404
              ? 'This product could not be found.'
              : 'We were unable to load this product. Please try again later.'}
          </div>
        )}

        {product && (
          <div className="flex flex-col gap-10">
            <section className="rounded-[32px] border border-slate-100 bg-white p-6 shadow-lg shadow-slate-200/40 sm:p-8">
              <div className="grid gap-10 lg:grid-cols-[1.1fr_1fr]">
                <div className="flex flex-col gap-5">
                  <div className="relative overflow-hidden rounded-[28px] border border-slate-100 bg-slate-50">
                    {gallery.length === 0 && (
                      <div className="flex h-[28rem] items-center justify-center text-sm text-slate-400">
                        No imagery available
                      </div>
                    )}
                    {gallery.length > 0 && (
                      <img
                        src={gallery[activeImageIndex]?.url}
                        alt={product.name}
                        className="h-[28rem] w-full object-cover"
                      />
                    )}
                    {gallery.length > 1 && (
                      <div className="absolute bottom-4 left-1/2 flex -translate-x-1/2 gap-2 rounded-full bg-white/90 px-3 py-1 text-xs text-slate-600 shadow">
                        {gallery.map((_, index) => (
                          <button
                            key={index}
                            type="button"
                            onClick={() => setActiveImageIndex(index)}
                            className={classNames(
                              'h-2.5 w-2.5 rounded-full transition',
                              index === activeImageIndex ? 'bg-emerald-500' : 'bg-slate-300'
                            )}
                            aria-label={`Show image ${index + 1}`}
                          />
                        ))}
                      </div>
                    )}
                  </div>

                  {gallery.length > 1 && (
                    <div className="grid grid-cols-4 gap-3">
                      {gallery.map((image, index) => (
                        <button
                          key={image.url + index}
                          type="button"
                          onClick={() => setActiveImageIndex(index)}
                          className={classNames(
                            'overflow-hidden rounded-2xl border-2 transition',
                            index === activeImageIndex
                              ? 'border-emerald-500 shadow-lg shadow-emerald-200/40'
                              : 'border-transparent hover:border-emerald-200'
                          )}
                        >
                          <img
                            src={image.url}
                            alt={`${product.name} thumbnail ${index + 1}`}
                            className="h-24 w-full object-cover"
                          />
                        </button>
                      ))}
                    </div>
                  )}
                </div>

                <div className="flex flex-col gap-6">
                  <div className="space-y-4">
                    <div className="flex flex-wrap items-center gap-2 text-xs font-medium uppercase tracking-wide text-emerald-600">
                      {product.categoryNames.map((category) => (
                        <span key={category} className="rounded-full bg-emerald-50 px-3 py-1 text-emerald-600">
                          {category}
                        </span>
                      ))}
                    </div>
                    <div className="flex flex-col gap-3">
                      <h1 className="text-3xl font-bold tracking-tight text-slate-900 sm:text-4xl">{product.name}</h1>
                      {product.brandName && <p className="text-sm text-slate-500">By {product.brandName}</p>}
                      <div className="flex flex-wrap items-center gap-4 text-sm text-slate-500">
                        <button
                          type="button"
                          onClick={scrollToReviews}
                          className="flex items-center gap-2 rounded-full bg-amber-50 px-3 py-1 text-amber-600 transition hover:bg-amber-100"
                        >
                          <StarRating rating={product.reviewSummary.averageRating} />
                          <span>
                            {product.reviewSummary.averageRating.toFixed(1)} ({product.reviewSummary.totalReviews} reviews)
                          </span>
                        </button>
                        <span
                          className={classNames(
                            'inline-flex items-center gap-1 rounded-full border px-3 py-1 text-xs font-semibold',
                            buildStatusTone(inStock)
                          )}
                        >
                          {inStock ? '✅ In Stock' : '❌ Out of Stock'}
                        </span>
                        {product.sku && <span className="text-xs text-slate-400">SKU: {product.sku}</span>}
                      </div>
                    </div>
                  </div>

                  <div className="space-y-6 rounded-[24px] border border-slate-100 bg-[#F8FAFF] p-6">
                    <div className="flex flex-col gap-2">
                      <div className="flex flex-wrap items-baseline gap-4">
                        <span className="text-4xl font-semibold text-slate-900">
                          {formatCurrency(displayPrice) ?? '—'}
                        </span>
                        {originalPrice != null && originalPrice > (displayPrice ?? 0) && (
                          <span className="text-base text-slate-400 line-through">{formatCurrency(originalPrice)}</span>
                        )}
                        {discountLabel && (
                          <span className="rounded-full bg-emerald-100 px-3 py-1 text-xs font-semibold uppercase tracking-wide text-emerald-700">
                            {discountLabel}
                          </span>
                        )}
                      </div>
                      {savings > 0 && (
                        <p className="text-sm text-emerald-600">You save {formatCurrency(savings)}</p>
                      )}
                      {product.shortDescription && (
                        <p className="text-sm text-slate-600">{product.shortDescription}</p>
                      )}
                    </div>

                    {product.offers.length > 0 && (
                      <div className="space-y-4">
                        <div className="flex items-center justify-between">
                          <h2 className="text-sm font-semibold uppercase tracking-wide text-slate-500">Available offers</h2>
                          <span className="text-xs text-slate-400">Apply at checkout</span>
                        </div>
                        <div className="space-y-3">
                          {product.offers.map((offer) => (
                            <OfferCard key={offer.id} offer={offer} />
                          ))}
                        </div>
                      </div>
                    )}
                  </div>

                  {product.variantAttributes.length > 0 && (
                    <div className="space-y-6">
                      {product.variantAttributes.map((attribute) => (
                        <VariantSelector
                          key={attribute.attributeId}
                          attribute={attribute}
                          selectedValueId={selectedValues[attribute.attributeId]}
                          onSelect={(valueId) => handleSelectAttribute(attribute.attributeId, valueId)}
                          disabled={!inStock}
                        />
                      ))}
                    </div>
                  )}

                  <div className="flex flex-col gap-5">
                    <div className="flex flex-wrap items-center gap-4">
                      <div className="flex items-center rounded-full border border-slate-200 bg-white shadow-sm">
                        <button
                          type="button"
                          onClick={decrementQuantity}
                          className="px-4 py-2 text-lg font-semibold text-slate-600 transition hover:text-slate-900 disabled:opacity-40"
                          disabled={quantity <= minPurchase}
                        >
                          –
                        </button>
                        <span className="min-w-[3rem] text-center text-lg font-semibold text-slate-900">{quantity}</span>
                        <button
                          type="button"
                          onClick={incrementQuantity}
                          className="px-4 py-2 text-lg font-semibold text-slate-600 transition hover:text-slate-900 disabled:opacity-40"
                          disabled={maxPurchaseLimit != null && quantity >= maxPurchaseLimit}
                        >
                          +
                        </button>
                      </div>
                      <div className="flex flex-col text-xs text-slate-500">
                        <span>Minimum order: {minPurchase}</span>
                        {maxPurchaseLimit != null && (
                          <span>You can purchase up to {maxPurchaseLimit} units of this product.</span>
                        )}
                      </div>
                    </div>

                    <div className="flex flex-wrap gap-4">
                      <button
                        type="button"
<<<<<<< HEAD
                        onClick={handleAddToCart}
=======
>>>>>>> 3d41a1e6
                        className="flex-1 rounded-full bg-emerald-500 px-6 py-3 text-center text-sm font-semibold text-white shadow-lg shadow-emerald-200/60 transition hover:-translate-y-0.5 hover:bg-emerald-600 disabled:cursor-not-allowed disabled:bg-slate-300"
                        disabled={!inStock || !hasValidSelection}
                      >
                        <span className="mr-2">🛒</span>Add to Cart
                      </button>
                      <button
                        type="button"
                        className="flex-1 rounded-full border border-emerald-500 px-6 py-3 text-center text-sm font-semibold text-emerald-600 transition hover:-translate-y-0.5 hover:bg-emerald-50 disabled:cursor-not-allowed disabled:border-slate-200 disabled:text-slate-300"
                        disabled={!inStock || !hasValidSelection}
                      >
                        <span className="mr-2">⚡</span>Buy Now
                      </button>
                    </div>
                  </div>

                  {product.wedges.length > 0 && (
                    <div className="rounded-[24px] border border-slate-100 bg-white p-6 shadow-sm">
                      <h2 className="text-sm font-semibold uppercase tracking-wide text-slate-500">Product highlights</h2>
                      <div className="mt-4 grid gap-4 sm:grid-cols-2">
                        {product.wedges.map((wedge) => (
                          <div
                            key={wedge.id}
                            className="flex items-start gap-3 rounded-2xl border border-slate-100 bg-slate-50/60 p-4"
                          >
                            <div className="flex h-12 w-12 items-center justify-center rounded-full bg-emerald-100 text-xl text-emerald-600">
                              {wedge.iconUrl ? '✨' : '⭐'}
                            </div>
                            <div>
                              <p className="text-sm font-semibold text-slate-800">{wedge.name}</p>
                              {wedge.shortDescription && <p className="mt-1 text-sm text-slate-600">{wedge.shortDescription}</p>}
                            </div>
                          </div>
                        ))}
                      </div>
                    </div>
                  )}
                </div>
              </div>
            </section>

            {product.frequentlyBought.length > 0 && (
              <FrequentlyBoughtTogether product={product} items={product.frequentlyBought} />
            )}

            {(product.expandableSections.length > 0 || product.infoSections.length > 0) && (
              <HighlightsPanel expandable={product.expandableSections} info={product.infoSections} />
            )}

            <ReviewSection
              ref={reviewsRef}
              reviews={visibleReviews}
              summary={product.reviewSummary}
              totalReviews={product.reviews.length}
              canLoadMore={canLoadMoreReviews}
              onLoadMore={() => setReviewLimit((limit) => Math.min(limit + 3, product.reviews.length))}
            />

            {product.recentlyViewed.length > 0 && (
              <div className="rounded-[32px] border border-slate-100 bg-white p-6 shadow-lg shadow-slate-200/50">
                <div className="flex items-center justify-between">
                  <h2 className="text-xl font-semibold text-slate-900">Recently viewed</h2>
                  <Link to="/" className="text-sm font-medium text-emerald-600 hover:text-emerald-700">
                    Explore more
                  </Link>
                </div>
                <div className="mt-6 overflow-x-auto pb-2">
                  <div className="flex gap-6">
                    {product.recentlyViewed.map((item) => (
                      <RecommendationTile key={item.id} item={item} />
                    ))}
                  </div>
                </div>
              </div>
            )}
          </div>
        )}
      </main>
    </div>
  );
};

const OfferCard = ({ offer }: { offer: PublicProductOffer }) => {
  const discountLabel =
    offer.discountType === 'PERCENTAGE'
      ? `${offer.discountValue}% off`
      : offer.discountValue
        ? `${formatCurrency(offer.discountValue)} off`
        : 'Special savings';

  return (
    <div className="flex flex-col gap-2 rounded-2xl border border-emerald-100 bg-emerald-50/60 p-4 shadow-sm">
      <div className="flex flex-wrap items-center justify-between gap-3">
        <div>
          <p className="text-sm font-semibold text-slate-900">{offer.name}</p>
          <p className="text-xs text-emerald-600">{discountLabel}</p>
        </div>
        <span className="rounded-full bg-white px-3 py-1 text-xs font-mono text-slate-700 shadow">{offer.code}</span>
      </div>
      {offer.shortDescription && <p className="text-xs text-slate-600">{offer.shortDescription}</p>}
      <p className="text-[11px] uppercase tracking-wide text-slate-400">
        Valid {formatDate(offer.startDate)} – {formatDate(offer.endDate)}
      </p>
    </div>
  );
};

const VariantSelector = ({
  attribute,
  selectedValueId,
  onSelect,
  disabled
}: {
  attribute: PublicProductVariantAttribute;
  selectedValueId?: number;
  onSelect: (valueId: number) => void;
  disabled: boolean;
}) => {
  const isSwatch = attribute.displayType === 'swatch';

  return (
    <div className="space-y-3">
      <div className="flex items-center justify-between">
        <span className="text-sm font-semibold text-slate-700">{attribute.attributeName}</span>
        {selectedValueId != null && (
          <span className="text-xs text-slate-400">
            {attribute.values.find((value) => value.id === selectedValueId)?.label ?? ''}
          </span>
        )}
      </div>
      <div className="flex flex-wrap gap-3">
        {attribute.values.map((value) => {
          const isSelected = value.id === selectedValueId;
          if (isSwatch) {
            return (
              <button
                key={value.id}
                type="button"
                disabled={disabled}
                onClick={() => onSelect(value.id)}
                className={classNames(
                  'flex h-12 w-12 items-center justify-center rounded-full border-2 transition',
                  isSelected ? 'border-emerald-500 shadow-lg shadow-emerald-200/50' : 'border-transparent',
                  disabled ? 'opacity-40' : 'hover:border-emerald-300'
                )}
                title={value.label}
              >
                <span
                  className="h-8 w-8 rounded-full border border-white"
                  style={{ backgroundColor: value.swatchColor ?? '#CBD5F5' }}
                />
              </button>
            );
          }
          return (
            <button
              key={value.id}
              type="button"
              disabled={disabled}
              onClick={() => onSelect(value.id)}
              className={classNames(
                'rounded-full border px-4 py-2 text-sm font-medium transition',
                isSelected ? 'border-emerald-500 bg-emerald-50 text-emerald-700 shadow-sm' : 'border-slate-200 bg-white text-slate-700',
                disabled ? 'opacity-40' : 'hover:border-emerald-300 hover:text-emerald-700'
              )}
            >
              {value.label}
            </button>
          );
        })}
      </div>
    </div>
  );
};

const FrequentlyBoughtTogether = ({
  product,
  items
}: {
  product: PublicProductDetail;
  items: PublicProductRecommendation[];
}) => {
  const [selectedIds, setSelectedIds] = useState<Set<number>>(() => new Set(items.map((item) => item.id)));

  useEffect(() => {
    setSelectedIds(new Set(items.map((item) => item.id)));
  }, [items]);

  const toggle = (id: number) => {
    setSelectedIds((prev) => {
      const next = new Set(prev);
      if (next.has(id)) {
        next.delete(id);
      } else {
        next.add(id);
      }
      return next;
    });
  };

  const bundlePrice = useMemo(() => {
    const extras = items.filter((item) => selectedIds.has(item.id));
    const extrasTotal = extras.reduce((acc, item) => acc + (item.finalPrice ?? item.originalPrice ?? 0), 0);
    const primaryPrice = product.pricing.finalPrice ?? product.pricing.unitPrice ?? 0;
    return primaryPrice + extrasTotal;
  }, [items, selectedIds, product.pricing.finalPrice, product.pricing.unitPrice]);

  return (
    <section className="rounded-[32px] border border-slate-100 bg-white p-6 shadow-lg shadow-slate-200/40">
      <h2 className="text-xl font-semibold text-slate-900">Frequently bought together</h2>
      <div className="mt-6 grid gap-6 lg:grid-cols-[2.3fr_1fr] lg:items-start">
        <div className="grid gap-4 md:grid-cols-2 lg:grid-cols-3">
          {[{ id: product.id, name: product.name, slug: product.slug, imageUrl: product.primaryImage?.url ?? '', finalPrice: product.pricing.finalPrice ?? product.pricing.unitPrice } as PublicProductRecommendation]
            .concat(items)
            .map((item) => {
              const isPrimary = item.id === product.id;
              const price = item.finalPrice ?? item.originalPrice;
              return (
                <div
                  key={item.id}
                  className="flex flex-col gap-3 rounded-3xl border border-slate-100 bg-slate-50/60 p-4"
                >
                  <div className="flex items-start gap-3">
                    {!isPrimary && (
                      <input
                        type="checkbox"
                        checked={selectedIds.has(item.id)}
                        onChange={() => toggle(item.id)}
                        className="mt-1 h-4 w-4 rounded border-slate-300 text-emerald-600 focus:ring-emerald-500"
                      />
                    )}
                    <img
                      src={item.imageUrl || product.primaryImage?.url || ''}
                      alt={item.name}
                      className="h-16 w-16 rounded-2xl border border-slate-100 object-cover"
                    />
                    <div className="flex flex-col gap-1">
                      <Link to={`/product/${item.slug}`} className="text-sm font-semibold text-slate-800 hover:text-emerald-600">
                        {item.name}
                      </Link>
                      <span className="text-sm text-slate-500">{formatCurrency(price)}</span>
                    </div>
                  </div>
                  {isPrimary && <span className="text-xs font-medium uppercase tracking-wide text-emerald-600">Main product</span>}
                </div>
              );
            })}
        </div>
        <div className="rounded-[28px] border border-emerald-100 bg-emerald-500 p-6 text-white shadow-xl shadow-emerald-200/70">
          <p className="text-sm uppercase tracking-wide text-white/80">Bundle total</p>
          <p className="mt-3 text-3xl font-bold">{formatCurrency(bundlePrice)}</p>
          <p className="mt-2 text-xs text-white/80">
            Includes base product and {selectedIds.size} add-on{selectedIds.size === 1 ? '' : 's'}.
          </p>
          <button className="mt-6 w-full rounded-full bg-white px-4 py-2 text-sm font-semibold text-emerald-600 shadow-lg shadow-emerald-200/70">
            Add bundle to cart
          </button>
        </div>
      </div>
    </section>
  );
};

const HighlightsPanel = ({
  expandable,
  info
}: {
  expandable: PublicProductSection[];
  info: PublicProductSection[];
}) => {
  return (
    <section className="rounded-[32px] border border-slate-100 bg-white p-6 shadow-lg shadow-slate-200/40">
      <div className="grid gap-6 md:grid-cols-2">
        <SectionContent title="Key Features" sections={expandable} />
        <SectionContent title="Technical Specifications" sections={info} />
      </div>
    </section>
  );
};

const SectionContent = ({ title, sections }: { title: string; sections: PublicProductSection[] }) => {
  if (sections.length === 0) {
    return (
      <div className="rounded-2xl border border-slate-100 bg-slate-50/80 p-6">
        <h2 className="text-lg font-semibold text-slate-900">{title}</h2>
        <p className="mt-2 text-sm text-slate-500">Details coming soon.</p>
      </div>
    );
  }
  return (
    <div className="rounded-2xl border border-slate-100 bg-slate-50/60 p-6">
      <h2 className="text-lg font-semibold text-slate-900">{title}</h2>
      <div className="mt-4 space-y-4">
        {sections.map((section, index) => (
          <Fragment key={`${section.title ?? 'section'}-${index}`}>
            <div className="space-y-2">
              {section.title && <h3 className="text-sm font-semibold text-slate-800">{section.title}</h3>}
              {section.content && <p className="text-sm text-slate-600">{section.content}</p>}
              {section.bulletPoints.length > 0 && (
                <ul className="list-disc space-y-1 pl-5 text-sm text-slate-600">
                  {section.bulletPoints.map((point, idx) => (
                    <li key={idx}>{point}</li>
                  ))}
                </ul>
              )}
            </div>
            {index !== sections.length - 1 && <div className="h-px w-full bg-slate-200" />}
          </Fragment>
        ))}
      </div>
    </div>
  );
};

const ReviewSection = forwardRef<
  HTMLDivElement,
  {
    reviews: PublicProductReview[];
    summary: PublicProductReviewSummary;
    totalReviews: number;
    canLoadMore: boolean;
    onLoadMore: () => void;
  }
>(({ reviews, summary, totalReviews, canLoadMore, onLoadMore }, ref) => {
  return (
    <section
      ref={ref}
      className="rounded-[32px] border border-slate-100 bg-white p-6 shadow-lg shadow-slate-200/40"
    >
      <div className="flex flex-col gap-6 lg:flex-row lg:items-start lg:justify-between">
        <div>
          <h2 className="text-2xl font-semibold text-slate-900">Customer Reviews</h2>
          <p className="mt-2 text-sm text-slate-500">
            Rated {summary.averageRating.toFixed(1)} out of 5 based on {totalReviews} review
            {totalReviews === 1 ? '' : 's'}.
          </p>
        </div>
        <div className="rounded-2xl bg-emerald-500 px-6 py-4 text-white shadow-lg shadow-emerald-200/60">
          <p className="text-sm uppercase tracking-wide text-white/80">Average rating</p>
          <div className="mt-2 flex items-baseline gap-2">
            <span className="text-4xl font-bold">{summary.averageRating.toFixed(1)}</span>
            <span className="text-sm">/ 5</span>
          </div>
          <StarRating rating={summary.averageRating} className="mt-2" size="text-lg" />
        </div>
      </div>

      <div className="mt-8 space-y-6">
        {reviews.length === 0 && (
          <div className="rounded-2xl border border-dashed border-slate-200 p-10 text-center text-sm text-slate-500">
            There are no published reviews yet. Be the first to share your experience!
          </div>
        )}

        {reviews.map((review) => (
          <ReviewCard key={review.id} review={review} />
        ))}
      </div>

      {canLoadMore && (
        <div className="mt-6 flex justify-center">
          <button
            type="button"
            onClick={onLoadMore}
            className="rounded-full border border-emerald-500 px-6 py-2 text-sm font-semibold text-emerald-600 transition hover:bg-emerald-50"
          >
            Load more reviews
          </button>
        </div>
      )}
    </section>
  );
});

ReviewSection.displayName = 'ReviewSection';

const ReviewCard = ({ review }: { review: PublicProductReview }) => (
  <article className="rounded-2xl border border-slate-100 bg-white p-6 shadow-sm">
    <div className="flex flex-wrap items-center justify-between gap-4">
      <div>
        <p className="text-base font-semibold text-slate-900">{review.reviewerName}</p>
        {review.customerAddress && <p className="text-xs text-slate-500">{review.customerAddress}</p>}
      </div>
      <StarRating rating={review.rating} size="text-base" />
    </div>
    {review.comment && <p className="mt-4 text-sm text-slate-700">{review.comment}</p>}
    <p className="mt-3 text-xs text-slate-400">Reviewed on {formatDate(review.reviewedAt)}</p>
    {review.media.length > 0 && (
      <div className="mt-4 flex flex-wrap gap-3">
        {review.media.map((media) => (
          <img
            key={media.url}
            src={media.url}
            alt={`${review.reviewerName} upload`}
            className="h-24 w-24 rounded-xl border border-slate-200 object-cover"
          />
        ))}
      </div>
    )}
  </article>
);

<<<<<<< HEAD
const RecommendationTile = ({ item }: { item: PublicProductRecommendation }) => {
  const dispatch = useAppDispatch();
  const { notify } = useToast();
  const authUser = useAppSelector((state) => state.auth.user);
  const unitPrice = Number(item.finalPrice ?? item.originalPrice ?? 0);

  const handleQuickAdd = (event: MouseEvent) => {
    event.preventDefault();
    event.stopPropagation();
    if (authUser) {
      dispatch(addCartItem({ productId: item.id, variantId: null, quantity: 1 }))
        .unwrap()
        .then(() => {
          notify({ type: 'success', title: 'Added to cart', message: `${item.name} added to your cart.` });
        })
        .catch((error: unknown) => {
          notify({
            type: 'error',
            title: 'Unable to add',
            message: error instanceof Error ? error.message : 'Please try again later.'
          });
        });
      return;
    }
    dispatch(
      addGuestItem({
        productId: item.id,
        productName: item.name,
        productSlug: item.slug,
        quantity: 1,
        unitPrice,
        variantId: null,
        variantLabel: undefined,
        thumbnailUrl: item.imageUrl ?? undefined
      })
    );
    notify({ type: 'success', title: 'Saved to cart', message: `${item.name} saved in your cart.` });
  };

  return (
    <div className="flex w-64 min-w-[16rem] flex-col overflow-hidden rounded-3xl border border-slate-100 bg-white shadow-sm transition hover:-translate-y-1 hover:shadow-xl">
      <Link to={`/product/${item.slug}`} className="flex flex-1 flex-col">
        <div className="h-48 w-full overflow-hidden bg-slate-100">
          {item.imageUrl ? (
            <img
              src={item.imageUrl}
              alt={item.name}
              className="h-full w-full object-cover transition group-hover:scale-105"
            />
          ) : (
            <div className="flex h-full items-center justify-center text-sm text-slate-400">No image</div>
          )}
        </div>
        <div className="flex flex-1 flex-col gap-2 px-4 py-4">
          <p className="text-sm font-semibold text-slate-800">{item.name}</p>
          <p className="text-sm text-slate-500">{formatCurrency(item.finalPrice ?? item.originalPrice)}</p>
          <span className="mt-auto text-xs font-medium text-emerald-600">View details →</span>
        </div>
      </Link>
      <button
        type="button"
        onClick={handleQuickAdd}
        className="m-4 rounded-full bg-emerald-500 px-4 py-2 text-xs font-semibold text-white shadow-sm transition hover:-translate-y-0.5 hover:bg-emerald-600"
      >
        Quick add
      </button>
    </div>
  );
};
=======
const RecommendationTile = ({ item }: { item: PublicProductRecommendation }) => (
  <Link
    to={`/product/${item.slug}`}
    className="group flex w-64 min-w-[16rem] flex-col overflow-hidden rounded-3xl border border-slate-100 bg-white shadow-sm transition hover:-translate-y-1 hover:shadow-xl"
  >
    <div className="h-48 w-full overflow-hidden bg-slate-100">
      {item.imageUrl ? (
        <img src={item.imageUrl} alt={item.name} className="h-full w-full object-cover transition group-hover:scale-105" />
      ) : (
        <div className="flex h-full items-center justify-center text-sm text-slate-400">No image</div>
      )}
    </div>
    <div className="flex flex-1 flex-col gap-2 px-4 py-4">
      <p className="text-sm font-semibold text-slate-800">{item.name}</p>
      <p className="text-sm text-slate-500">{formatCurrency(item.finalPrice ?? item.originalPrice)}</p>
      <span className="mt-auto text-xs font-medium text-emerald-600">View details →</span>
    </div>
  </Link>
);
>>>>>>> 3d41a1e6

const StarRating = ({
  rating,
  className,
  size
}: {
  rating: number;
  className?: string;
  size?: string;
}) => {
  const fullStars = Math.floor(rating);
  const hasHalf = rating - fullStars >= 0.5;

  return (
    <div className={classNames('flex items-center gap-1 text-amber-500', className, size)}>
      {Array.from({ length: 5 }).map((_, index) => {
        const fill = index < fullStars ? '#F59E0B' : index === fullStars && hasHalf ? 'url(#half)' : '#E5E7EB';
        return (
          <svg key={index} width="18" height="18" viewBox="0 0 20 20" fill={fill} xmlns="http://www.w3.org/2000/svg">
            <defs>
              <linearGradient id="half" x1="0" y1="0" x2="20" y2="0" gradientUnits="userSpaceOnUse">
                <stop offset="50%" stopColor="#F59E0B" />
                <stop offset="50%" stopColor="#E5E7EB" />
              </linearGradient>
            </defs>
            <path
              d="M10 1.5l2.472 5.004 5.528.804-4 3.898.944 5.5L10 14.75 5.056 16.7l.944-5.5-4-3.898 5.528-.804L10 1.5z"
              stroke="none"
            />
          </svg>
        );
      })}
    </div>
  );
};

const SectionAccordion = ({ title, sections }: { title: string; sections: PublicProductSection[] }) => {
  if (sections.length === 0) {
    return null;
  }
  return (
    <section className="rounded-3xl border border-slate-200 bg-white p-6 shadow-sm">
      <h2 className="text-xl font-semibold text-slate-900">{title}</h2>
      <div className="mt-4 space-y-4">
        {sections.map((section, index) => (
          <Fragment key={`${section.title ?? 'section'}-${index}`}>
            <div className="space-y-2">
              {section.title && <h3 className="text-sm font-semibold text-slate-800">{section.title}</h3>}
              {section.content && <p className="text-sm text-slate-600">{section.content}</p>}
              {section.bulletPoints.length > 0 && (
                <ul className="list-inside list-disc text-sm text-slate-600">
                  {section.bulletPoints.map((point, idx) => (
                    <li key={idx}>{point}</li>
                  ))}
                </ul>
              )}
            </div>
            {index !== sections.length - 1 && <div className="h-px w-full bg-slate-200" />}
          </Fragment>
        ))}
      </div>
    </section>
  );
};

const RecommendationCard = ({ item }: { item: PublicProductRecommendation }) => (
  <Link
    to={`/product/${item.slug}`}
    className="group flex flex-col overflow-hidden rounded-2xl border border-slate-200 bg-white shadow-sm transition hover:-translate-y-1 hover:shadow-lg"
  >
    <div className="h-48 w-full overflow-hidden bg-slate-100">
      {item.imageUrl ? (
        <img src={item.imageUrl} alt={item.name} className="h-full w-full object-cover transition group-hover:scale-105" />
      ) : (
        <div className="flex h-full items-center justify-center text-sm text-slate-400">No image</div>
      )}
    </div>
    <div className="flex flex-1 flex-col gap-2 px-4 py-4">
      <p className="text-sm font-semibold text-slate-800">{item.name}</p>
      <p className="text-sm text-slate-500">{formatCurrency(item.finalPrice ?? item.originalPrice)}</p>
      <span className="mt-auto text-xs font-medium text-slate-900">View details →</span>
    </div>
  </Link>
);

export default PublicProductPage;<|MERGE_RESOLUTION|>--- conflicted
+++ resolved
@@ -1,18 +1,12 @@
 import { Fragment, forwardRef, useEffect, useMemo, useRef, useState } from 'react';
-<<<<<<< HEAD
 import type { MouseEvent } from 'react';
-=======
->>>>>>> 3d41a1e6
 import { Link, useParams } from 'react-router-dom';
 import { useQuery } from '@tanstack/react-query';
 import type { AxiosError } from 'axios';
 import api from '../services/http';
-<<<<<<< HEAD
 import { useAppDispatch, useAppSelector } from '../app/hooks';
 import { addCartItem, addGuestItem } from '../features/cart/cartSlice';
 import { useToast } from '../components/ToastProvider';
-=======
->>>>>>> 3d41a1e6
 import type {
   PublicProductDetail,
   PublicProductOffer,
@@ -70,12 +64,9 @@
   const [quantity, setQuantity] = useState(1);
   const [activeImageIndex, setActiveImageIndex] = useState(0);
   const [reviewLimit, setReviewLimit] = useState(3);
-<<<<<<< HEAD
   const dispatch = useAppDispatch();
   const { notify } = useToast();
   const authUser = useAppSelector((state) => state.auth.user);
-=======
->>>>>>> 3d41a1e6
 
   const productQuery = useQuery<PublicProductDetail>({
     queryKey: ['public-product', slug],
@@ -156,7 +147,6 @@
   const availableQuantity = activeVariant?.quantity ?? product?.stock.availableQuantity ?? null;
   const maxPurchaseLimit = product?.maxPurchaseQuantity ?? availableQuantity ?? null;
   const minPurchase = product?.minPurchaseQuantity ?? 1;
-<<<<<<< HEAD
   const variantLabel = useMemo(() => {
     if (!activeVariant) {
       return null;
@@ -175,8 +165,6 @@
   const currentUnitPrice = Number(displayPrice ?? 0);
   const productThumbnail =
     activeVariant?.media?.[0]?.url ?? product?.primaryImage?.url ?? product?.gallery[0]?.url ?? null;
-=======
->>>>>>> 3d41a1e6
 
   const incrementQuantity = () => {
     setQuantity((current) => {
@@ -190,7 +178,6 @@
 
   const decrementQuantity = () => {
     setQuantity((current) => Math.max(minPurchase, current - 1));
-<<<<<<< HEAD
   };
 
   const handleSelectAttribute = (attributeId: number, valueId: number) => {
@@ -259,21 +246,6 @@
     });
   };
 
-=======
-  };
-
-  const handleSelectAttribute = (attributeId: number, valueId: number) => {
-    setSelectedValues((prev) => ({ ...prev, [attributeId]: valueId }));
-  };
-
-  const requiresVariantSelection = Boolean(product?.variantAttributes.length);
-  const hasValidSelection = !requiresVariantSelection || Boolean(activeVariant);
-
-  const scrollToReviews = () => {
-    reviewsRef.current?.scrollIntoView({ behavior: 'smooth', block: 'start' });
-  };
-
->>>>>>> 3d41a1e6
   const loadError = productQuery.isError ? (productQuery.error as AxiosError | undefined) : undefined;
 
   const visibleReviews = product ? product.reviews.slice(0, reviewLimit) : [];
@@ -496,10 +468,7 @@
                     <div className="flex flex-wrap gap-4">
                       <button
                         type="button"
-<<<<<<< HEAD
                         onClick={handleAddToCart}
-=======
->>>>>>> 3d41a1e6
                         className="flex-1 rounded-full bg-emerald-500 px-6 py-3 text-center text-sm font-semibold text-white shadow-lg shadow-emerald-200/60 transition hover:-translate-y-0.5 hover:bg-emerald-600 disabled:cursor-not-allowed disabled:bg-slate-300"
                         disabled={!inStock || !hasValidSelection}
                       >
@@ -901,7 +870,6 @@
   </article>
 );
 
-<<<<<<< HEAD
 const RecommendationTile = ({ item }: { item: PublicProductRecommendation }) => {
   const dispatch = useAppDispatch();
   const { notify } = useToast();
@@ -971,27 +939,6 @@
     </div>
   );
 };
-=======
-const RecommendationTile = ({ item }: { item: PublicProductRecommendation }) => (
-  <Link
-    to={`/product/${item.slug}`}
-    className="group flex w-64 min-w-[16rem] flex-col overflow-hidden rounded-3xl border border-slate-100 bg-white shadow-sm transition hover:-translate-y-1 hover:shadow-xl"
-  >
-    <div className="h-48 w-full overflow-hidden bg-slate-100">
-      {item.imageUrl ? (
-        <img src={item.imageUrl} alt={item.name} className="h-full w-full object-cover transition group-hover:scale-105" />
-      ) : (
-        <div className="flex h-full items-center justify-center text-sm text-slate-400">No image</div>
-      )}
-    </div>
-    <div className="flex flex-1 flex-col gap-2 px-4 py-4">
-      <p className="text-sm font-semibold text-slate-800">{item.name}</p>
-      <p className="text-sm text-slate-500">{formatCurrency(item.finalPrice ?? item.originalPrice)}</p>
-      <span className="mt-auto text-xs font-medium text-emerald-600">View details →</span>
-    </div>
-  </Link>
-);
->>>>>>> 3d41a1e6
 
 const StarRating = ({
   rating,
