import { FormEvent, useCallback, useEffect, useMemo, useState } from 'react';
import { useNavigate } from 'react-router-dom';
import { useMutation, useQuery, useQueryClient } from '@tanstack/react-query';
import api from '../services/http';
import type { Pagination, Permission, Role, User, UserSummaryMetrics, UserRecentProduct } from '../types/models';
import type { Cart } from '../types/cart';
import type { AddressType, CheckoutAddress, CheckoutRegionOption } from '../types/checkout';
import type { OrderDetail, OrderListItem } from '../types/orders';
import { useToast } from '../components/ToastProvider';
import { useConfirm } from '../components/ConfirmDialogProvider';
import SortableColumnHeader from '../components/SortableColumnHeader';
import ExportMenu from '../components/ExportMenu';
import { exportDataset, type ExportFormat } from '../utils/exporters';
import { extractErrorMessage } from '../utils/errors';
import {
  buildPermissionGroups,
  CAPABILITY_COLUMNS,
  PERMISSION_AUDIENCE_HEADERS,
  PERMISSION_AUDIENCE_ORDER,
  type PermissionGroup
} from '../utils/permissionGroups';
import { useAppSelector } from '../app/hooks';
import type { PermissionKey } from '../types/auth';
import { hasAnyPermission } from '../utils/permissions';
import PageHeader from '../components/PageHeader';
import PageSection from '../components/PageSection';
import PaginationControls from '../components/PaginationControls';
import { formatCurrency } from '../utils/currency';
import type { ProductDetail, ProductSummary } from '../types/product';
import Button from '../components/Button';
import OrderDetailPanel from '../components/orders/OrderDetailPanel';
import { selectBaseCurrency } from '../features/settings/selectors';
import Spinner from '../components/Spinner';

const PAGE_SIZE_OPTIONS = [25, 50, 100];
const DEFAULT_PAGE_SIZE = 25;
const CUSTOMER_ROLE_KEY = 'CUSTOMER';

const SLOT_LABELS = CAPABILITY_COLUMNS.reduce<Record<string, string>>((map, column) => {
  map[column.slot] = column.label;
  return map;
}, {});

const formatDateTime = (value: string) =>
  new Date(value).toLocaleString(undefined, { dateStyle: 'medium', timeStyle: 'short' });

const PencilIcon = () => (
  <svg xmlns="http://www.w3.org/2000/svg" viewBox="0 0 20 20" fill="currentColor" className="h-4 w-4">
    <path d="M15.414 2.586a2 2 0 0 0-2.828 0L3 12.172V17h4.828l9.586-9.586a2 2 0 0 0 0-2.828l-2-2Zm-2.121 1.415 2 2L13 8.293l-2-2 2.293-2.292ZM5 13.414 11.293 7.12l1.586 1.586L6.586 15H5v-1.586Z" />
  </svg>
);

const TrashIcon = () => (
  <svg
    xmlns="http://www.w3.org/2000/svg"
    viewBox="0 0 24 24"
    fill="none"
    stroke="currentColor"
    strokeWidth={1.6}
    className="h-4 w-4"
  >
    <path strokeLinecap="round" strokeLinejoin="round" d="M6 7h12" />
    <path strokeLinecap="round" strokeLinejoin="round" d="M10 11v6" />
    <path strokeLinecap="round" strokeLinejoin="round" d="M14 11v6" />
    <path
      strokeLinecap="round"
      strokeLinejoin="round"
      d="M9 7V4h6v3m2 0v12a2 2 0 0 1-2 2H9a2 2 0 0 1-2-2V7h12Z"
    />
  </svg>
);

type PanelMode = 'empty' | 'create' | 'detail';
type DetailTab = 'profile' | 'access' | 'addresses' | 'orders' | 'cart' | 'recent';
type UserSortField = 'name' | 'email' | 'status' | 'audience' | 'groups';

type UserFormState = {
  firstName: string;
  lastName: string;
  email: string;
  password: string;
  active: boolean;
  phoneNumber: string;
  whatsappNumber: string;
  facebookUrl: string;
  linkedinUrl: string;
  skypeId: string;
  emailSignature: string;
  roleIds: number[];
  directPermissions: string[];
  revokedPermissions: string[];
};

const emptyForm: UserFormState = {
  firstName: '',
  lastName: '',
  email: '',
  password: '',
  active: true,
  phoneNumber: '',
  whatsappNumber: '',
  facebookUrl: '',
  linkedinUrl: '',
  skypeId: '',
  emailSignature: '',
  roleIds: [],
  directPermissions: [],
  revokedPermissions: []
};

const normalizePermissionKey = (value: string) => value.toUpperCase();

const compareText = (a: string, b: string) => a.localeCompare(b, undefined, { sensitivity: 'base' });

const isCustomerAccount = (user: User) =>
  user.roles.some((role) => role.toUpperCase() === CUSTOMER_ROLE_KEY);

const UsersPage = () => {
  const queryClient = useQueryClient();
  const navigate = useNavigate();
  const { notify } = useToast();
  const confirm = useConfirm();
  const { permissions: grantedPermissions, user: currentUser, roles: currentRoles } = useAppSelector((state) => state.auth);
  const baseCurrency = useAppSelector(selectBaseCurrency);

  const [page, setPage] = useState(0);
  const [pageSize, setPageSize] = useState(DEFAULT_PAGE_SIZE);
  const [searchDraft, setSearchDraft] = useState('');
  const [searchTerm, setSearchTerm] = useState('');
  const [statusFilter, setStatusFilter] = useState<'all' | 'active' | 'inactive'>('all');
  const [audienceFilter, setAudienceFilter] = useState<'all' | 'internal' | 'customer'>('all');
  const [panelMode, setPanelMode] = useState<PanelMode>('empty');
  const [activeTab, setActiveTab] = useState<DetailTab>('profile');
  const [selectedUserId, setSelectedUserId] = useState<number | null>(null);
  const [form, setForm] = useState<UserFormState>(emptyForm);
  const [formError, setFormError] = useState<string | null>(null);
  const [statusUpdateId, setStatusUpdateId] = useState<number | null>(null);
  const [sort, setSort] = useState<{ field: UserSortField; direction: 'asc' | 'desc' }>({ field: 'name', direction: 'asc' });
  const [isExporting, setIsExporting] = useState(false);
  const [cartItemDrafts, setCartItemDrafts] = useState<Record<number, number>>({});
  const [isCartAddOpen, setIsCartAddOpen] = useState(false);
  const [cartProductSearchTerm, setCartProductSearchTerm] = useState('');
  const [cartSelectedProductId, setCartSelectedProductId] = useState<number | null>(null);
  const [cartSelectedVariantId, setCartSelectedVariantId] = useState<number | null>(null);
  const [cartAddQuantity, setCartAddQuantity] = useState(1);
  const [updatingItemId, setUpdatingItemId] = useState<number | null>(null);
  const [removingItemId, setRemovingItemId] = useState<number | null>(null);
  const [selectedUserOrderId, setSelectedUserOrderId] = useState<number | null>(null);
  const createEmptyAddressForm = (type: AddressType = 'SHIPPING') => ({
    type,
    countryId: '',
    stateId: '',
    cityId: '',
    fullName: '',
    mobileNumber: '',
    pinCode: '',
    addressLine1: '',
    addressLine2: '',
    landmark: '',
    makeDefault: false
  });
  const [addressFormOpen, setAddressFormOpen] = useState(false);
  const [addressForm, setAddressForm] = useState(createEmptyAddressForm());
  const [editingAddressId, setEditingAddressId] = useState<number | null>(null);

  const clampQuantity = (value: number) => {
    if (!Number.isFinite(value)) {
      return 1;
    }
    return Math.max(1, Math.floor(value));
  };

  const renderRecentTab = () => {
    if (panelMode !== 'detail' || !selectedUserId) {
      return (
        <section className="rounded-xl border border-slate-200 bg-white p-6 text-sm text-slate-600 shadow-sm">
          Select a user from the list to review their recently viewed products.
        </section>
      );
    }

    if (recentViewsQuery.isLoading || recentViewsQuery.isFetching) {
      return (
        <section className="rounded-xl border border-slate-200 bg-white p-6 shadow-sm">
          <p className="text-sm text-slate-500">Loading recently viewed products…</p>
        </section>
      );
    }

    if (recentViewsQuery.isError) {
      const errorMessage = extractErrorMessage(recentViewsQuery.error, 'Unable to load recently viewed products.');
      return (
        <section className="space-y-4 rounded-xl border border-rose-200 bg-rose-50/80 p-6 shadow-sm">
          <div className="text-sm font-semibold text-rose-700">{errorMessage}</div>
          <button
            type="button"
            onClick={() => recentViewsQuery.refetch()}
            className="inline-flex items-center justify-center rounded-lg bg-rose-600 px-4 py-2 text-sm font-semibold text-white shadow-sm transition hover:bg-rose-700"
          >
            Try again
          </button>
        </section>
      );
    }

    if (!recentViews.length) {
      return (
        <section className="rounded-xl border border-slate-200 bg-white p-6 shadow-sm">
          <h3 className="text-sm font-semibold text-slate-800">No recent activity</h3>
          <p className="mt-2 text-sm text-slate-500">
            We haven’t recorded any recently viewed products for this customer yet. As soon as they browse the catalogue, their history will appear here.
          </p>
        </section>
      );
    }

    return (
      <section className="space-y-4">
        <div className="flex flex-col gap-2 sm:flex-row sm:items-center sm:justify-between">
          <div>
            <h3 className="text-sm font-semibold text-slate-800">Recently viewed products</h3>
            <p className="text-xs text-slate-500">Most recent activity appears first.</p>
          </div>
          <span className="text-xs uppercase tracking-wide text-slate-400">{recentViews.length} items</span>
        </div>
        <div className="grid gap-4 md:grid-cols-2 xl:grid-cols-3">
          {recentViews.map((item) => {
            const finalPrice = item.finalPrice ?? item.unitPrice ?? 0;
            const listPrice = item.unitPrice ?? null;
            const hasDiscount = listPrice != null && finalPrice < listPrice;
            return (
              <button
                key={`${item.productId}-${item.lastViewedAt}`}
                type="button"
                onClick={() => handleNavigateToProduct(item.productId)}
                className="flex w-full items-start gap-3 rounded-2xl border border-slate-200 bg-white p-4 text-left shadow-sm transition hover:-translate-y-1 hover:shadow-lg"
              >
                <div className="h-16 w-16 overflow-hidden rounded-xl border border-slate-200 bg-slate-100">
                  {item.thumbnailUrl ? (
                    <img src={item.thumbnailUrl} alt={item.productName} className="h-full w-full object-cover" />
                  ) : (
                    <span className="flex h-full w-full items-center justify-center text-sm font-semibold uppercase text-slate-400">
                      {item.productName.charAt(0)}
                    </span>
                  )}
                </div>
                <div className="flex-1 space-y-1">
                  <p className="text-sm font-semibold text-slate-800">{item.productName}</p>
                  {item.sku && (
                    <p className="text-xs uppercase tracking-wide text-slate-400">SKU: {item.sku}</p>
                  )}
                  <div className="flex items-center gap-2 text-sm font-semibold text-slate-900">
                    <span>{formatCurrency(finalPrice, undefined)}</span>
                    {hasDiscount && (
                      <span className="text-xs font-normal text-slate-400 line-through">{formatCurrency(listPrice ?? 0, undefined)}</span>
                    )}
                  </div>
                  <p className="text-xs text-slate-500">Last viewed {formatDateTime(item.lastViewedAt)}</p>
                </div>
              </button>
            );
          })}
        </div>
      </section>
    );
  };

  const renderOrdersTab = () => {
    if (panelMode !== 'detail' || !selectedUserId) {
      return (
        <section className="rounded-xl border border-slate-200 bg-white p-6 text-sm text-slate-600 shadow-sm">
          Select a user to review their recent orders and fulfilment details.
        </section>
      );
    }

    if (userOrdersQuery.isLoading || userOrdersQuery.isFetching) {
      return (
        <section className="rounded-xl border border-slate-200 bg-white p-6 shadow-sm">
          <p className="text-sm text-slate-500">Loading orders…</p>
        </section>
      );
    }

    if (userOrdersQuery.isError) {
      const message = extractErrorMessage(userOrdersQuery.error, 'Unable to load orders for this customer.');
      return (
        <section className="space-y-4 rounded-xl border border-rose-200 bg-rose-50/80 p-6 shadow-sm">
          <div className="text-sm font-semibold text-rose-700">{message}</div>
          <button
            type="button"
            onClick={() => userOrdersQuery.refetch()}
            className="inline-flex items-center justify-center rounded-lg bg-rose-600 px-4 py-2 text-sm font-semibold text-white shadow-sm transition hover:bg-rose-700"
          >
            Try again
          </button>
        </section>
      );
    }

    if (!userOrders.length) {
      return (
        <section className="rounded-xl border border-slate-200 bg-white p-6 shadow-sm">
          <h3 className="text-sm font-semibold text-slate-800">No orders yet</h3>
          <p className="mt-2 text-sm text-slate-500">
            This customer hasn’t placed an order yet. When they complete a checkout, their orders will appear here automatically.
          </p>
        </section>
      );
    }

    return (
      <div className="grid gap-6 lg:grid-cols-[320px,1fr]">
        <div className="space-y-3">
          {userOrders.map((order) => {
            const isSelected = selectedUserOrderId === order.id;
            return (
              <button
                key={order.id}
                type="button"
                onClick={() => setSelectedUserOrderId(order.id)}
                className={`w-full rounded-2xl border px-4 py-3 text-left transition ${
                  isSelected
                    ? 'border-primary/40 bg-primary/5 shadow-sm'
                    : 'border-slate-200 bg-white hover:border-slate-300 hover:bg-slate-50'
                }`}
              >
                <div className="flex items-start justify-between gap-4">
                  <div>
                    <p className="text-sm font-semibold text-slate-900">{order.orderNumber}</p>
                    <p className="text-xs text-slate-500">Placed {formatDateTime(order.createdAt)}</p>
                  </div>
                  <div className="text-right">
                    <span
                      className={`inline-flex items-center justify-center rounded-full px-3 py-1 text-[11px] font-semibold uppercase tracking-wide ${
                        order.status === 'PROCESSING'
                          ? 'bg-amber-50 text-amber-700'
                          : 'bg-emerald-50 text-emerald-700'
                      }`}
                    >
                      {order.status ?? 'Processing'}
                    </span>
                    <p className="mt-2 text-sm font-semibold text-slate-900">
                      {formatCurrency(order.summary?.grandTotal ?? 0, baseCurrency)}
                    </p>
                  </div>
                </div>
              </button>
            );
          })}
        </div>
        <div>
          {selectedUserOrderId == null ? (
            <section className="rounded-xl border border-dashed border-slate-300 bg-slate-50 p-6 text-sm text-slate-500">
              Pick an order from the list to view payment, shipping, and line item details.
            </section>
          ) : userOrderDetailQuery.isLoading ? (
            <section className="flex min-h-[200px] items-center justify-center rounded-xl border border-slate-200 bg-white shadow-sm">
              <Spinner />
            </section>
          ) : userOrderDetailQuery.isError ? (
            <section className="space-y-4 rounded-xl border border-rose-200 bg-rose-50/80 p-6 text-sm text-rose-600 shadow-sm">
              <p>{extractErrorMessage(userOrderDetailQuery.error, 'Unable to load order details.')}</p>
              <button
                type="button"
                onClick={() => userOrderDetailQuery.refetch()}
                className="inline-flex items-center justify-center rounded-lg bg-rose-600 px-4 py-2 text-sm font-semibold text-white shadow-sm transition hover:bg-rose-700"
              >
                Try again
              </button>
            </section>
          ) : selectedUserOrderDetail ? (
            <OrderDetailPanel
              order={selectedUserOrderDetail}
              baseCurrency={baseCurrency}
              onClose={() => setSelectedUserOrderId(null)}
            />
          ) : null}
        </div>
      </div>
    );
  };

  const openUserDetail = useCallback(
    (userId: number) => {
      setSelectedUserId(userId);
      setPanelMode('detail');
      setActiveTab('profile');
    },
    [setActiveTab, setPanelMode, setSelectedUserId]
  );
  const currentUserId = currentUser?.id ?? null;
  const isSuperAdmin = useMemo(
    () => (currentRoles ?? []).some((role) => role.toUpperCase() === 'SUPER_ADMIN'),
    [currentRoles]
  );
  const canViewAllUsers = useMemo(
    () => hasAnyPermission(grantedPermissions as PermissionKey[], ['USER_VIEW_GLOBAL']),
    [grantedPermissions]
  );

  const canCreateUser = useMemo(
    () => hasAnyPermission(grantedPermissions as PermissionKey[], ['USER_CREATE']),
    [grantedPermissions]
  );
  const canManageUsers = useMemo(
    () => hasAnyPermission(grantedPermissions as PermissionKey[], ['USER_UPDATE']),
    [grantedPermissions]
  );
  const canDeleteUsers = useMemo(
    () => hasAnyPermission(grantedPermissions as PermissionKey[], ['USER_DELETE']),
    [grantedPermissions]
  );
  const canExportUsers = useMemo(
    () => hasAnyPermission(grantedPermissions as PermissionKey[], ['USERS_EXPORT']),
    [grantedPermissions]
  );
  const canCreateUserAddresses = useMemo(
<<<<<<< HEAD
    () => hasAnyPermission(grantedPermissions as PermissionKey[], ['USER_CREATE']),
    [grantedPermissions]
  );
  const canEditUserAddresses = useMemo(
    () => hasAnyPermission(grantedPermissions as PermissionKey[], ['USER_UPDATE']),
    [grantedPermissions]
  );
  const canDeleteUserAddresses = useMemo(
    () => hasAnyPermission(grantedPermissions as PermissionKey[], ['USER_DELETE']),
    [grantedPermissions]
  );
  const canCreateUserCartItems = useMemo(
    () => hasAnyPermission(grantedPermissions as PermissionKey[], ['USER_CREATE']),
    [grantedPermissions]
  );
  const canEditUserCartItems = useMemo(
    () => hasAnyPermission(grantedPermissions as PermissionKey[], ['USER_UPDATE']),
    [grantedPermissions]
  );
  const canRemoveUserCartItems = useMemo(
    () => hasAnyPermission(grantedPermissions as PermissionKey[], ['USER_DELETE']),
    [grantedPermissions]
=======
    () => canViewAllUsers && hasAnyPermission(grantedPermissions as PermissionKey[], ['USER_CREATE']),
    [canViewAllUsers, grantedPermissions]
  );
  const canEditUserAddresses = useMemo(
    () => canViewAllUsers && hasAnyPermission(grantedPermissions as PermissionKey[], ['USER_UPDATE']),
    [canViewAllUsers, grantedPermissions]
  );
  const canDeleteUserAddresses = useMemo(
    () => canViewAllUsers && hasAnyPermission(grantedPermissions as PermissionKey[], ['USER_DELETE']),
    [canViewAllUsers, grantedPermissions]
  );
  const canCreateUserCartItems = useMemo(
    () => canViewAllUsers && hasAnyPermission(grantedPermissions as PermissionKey[], ['USER_CREATE']),
    [canViewAllUsers, grantedPermissions]
  );
  const canEditUserCartItems = useMemo(
    () => canViewAllUsers && hasAnyPermission(grantedPermissions as PermissionKey[], ['USER_UPDATE']),
    [canViewAllUsers, grantedPermissions]
  );
  const canRemoveUserCartItems = useMemo(
    () =>
      canViewAllUsers && hasAnyPermission(grantedPermissions as PermissionKey[], ['USER_DELETE']),
    [canViewAllUsers, grantedPermissions]
>>>>>>> 835851f1
  );
  const canManageUserAddresses =
    canCreateUserAddresses || canEditUserAddresses || canDeleteUserAddresses;
  const canModifyUserCartItems = canCreateUserCartItems || canEditUserCartItems;

  useEffect(() => {
    setPage(0);
  }, [pageSize, statusFilter, audienceFilter, sort.field, sort.direction]);

  useEffect(() => {
    const timer = window.setTimeout(() => {
      setSearchTerm(searchDraft.trim());
      setPage(0);
    }, 300);

    return () => window.clearTimeout(timer);
  }, [searchDraft]);

  useEffect(() => {
    if (panelMode === 'create') {
      setForm(emptyForm);
      setFormError(null);
      setActiveTab('profile');
      setSelectedUserId(null);
    }
  }, [panelMode]);

  const { data: roles = [] } = useQuery<Role[]>({
    queryKey: ['roles', 'options'],
    queryFn: async () => {
      const { data } = await api.get<Pagination<Role>>('/roles', { params: { size: 200 } });
      return data.content;
    }
  });

  const { data: permissionsCatalog = [] } = useQuery<Permission[]>({
    queryKey: ['permissions', 'catalogue'],
    queryFn: async () => {
      const { data } = await api.get<Pagination<Permission>>('/permissions', { params: { size: 500 } });
      return data.content;
    }
  });

  const permissionGroups = useMemo<PermissionGroup[]>(
    () => buildPermissionGroups(permissionsCatalog),
    [permissionsCatalog]
  );

  const permissionGroupsByAudience = useMemo(
    () =>
      PERMISSION_AUDIENCE_ORDER.map((audience) => ({
        audience,
        title: PERMISSION_AUDIENCE_HEADERS[audience],
        groups: permissionGroups.filter((group) => group.category === audience)
      })).filter((section) => section.groups.length > 0),
    [permissionGroups]
  );

  const handleNavigateToProduct = useCallback(
    (productId: number) => {
      navigate('/products', { state: { openProductId: productId } });
    },
    [navigate]
  );

  const describeVariant = useCallback((variant: ProductDetail['variants'][number]) => {
    if (!variant) {
      return 'Variant';
    }
    if (variant.values && variant.values.length > 0) {
      return variant.values.map((value) => value.value).join(' • ');
    }
    return variant.key ?? 'Variant';
  }, []);

  const permissionLookup = useMemo(() => {
    const map = new Map<string, Permission>();
    permissionsCatalog.forEach((permission) => map.set(permission.key.toUpperCase(), permission));
    return map;
  }, [permissionsCatalog]);

  const roleIdByKey = useMemo(() => {
    const map = new Map<string, number>();
    roles.forEach((role) => map.set(role.key.toUpperCase(), role.id));
    return map;
  }, [roles]);

  const summaryQuery = useQuery<UserSummaryMetrics>({
    queryKey: ['users', 'summary'],
    queryFn: async () => {
      const { data } = await api.get<UserSummaryMetrics>('/users/summary');
      return data;
    }
  });

  const usersQuery = useQuery<Pagination<User>>({
    queryKey: ['users', 'list', { page, pageSize, searchTerm, sortField: sort.field, sortDirection: sort.direction }],
    queryFn: async () => {
      const serverSortable: UserSortField[] = ['name', 'email', 'status'];
      const serverSortField = serverSortable.includes(sort.field) ? sort.field : 'name';
      const params: Record<string, unknown> = {
        page,
        size: pageSize,
        sort: serverSortField,
        direction: serverSortField === sort.field ? sort.direction : 'asc'
      };
      if (searchTerm.trim()) {
        params.search = searchTerm.trim();
      }
      const { data } = await api.get<Pagination<User>>('/users', { params });
      return data;
    },
    placeholderData: (previousData) => previousData
  });

  const selectedUserQuery = useQuery<User>({
    queryKey: ['users', 'detail', selectedUserId],
    queryFn: async () => {
      const { data } = await api.get<User>(`/users/${selectedUserId}`);
      return data;
    },
    enabled: panelMode === 'detail' && selectedUserId !== null
  });

  const detailUser = selectedUserQuery.data;

  useEffect(() => {
    if (panelMode === 'detail' && selectedUserQuery.data) {
      const detail = selectedUserQuery.data;
      const assignedRoleIds = detail.roles
        .map((roleKey) => roleIdByKey.get(roleKey.toUpperCase()))
        .filter((value): value is number => typeof value === 'number');
      const roleDerivedPermissions = new Set<string>();
      roles.forEach((role) => {
        if (assignedRoleIds.includes(role.id)) {
          role.permissions?.forEach((permission) => {
            roleDerivedPermissions.add(normalizePermissionKey(permission));
          });
        }
      });
      const sanitizedDirect = (detail.directPermissions ?? [])
        .map(normalizePermissionKey)
        .filter((permissionKey) => !roleDerivedPermissions.has(permissionKey));
      const sanitizedRevoked = (detail.revokedPermissions ?? [])
        .map(normalizePermissionKey)
        .filter((permissionKey) => roleDerivedPermissions.has(permissionKey));
      setForm({
        firstName: detail.firstName ?? '',
        lastName: detail.lastName ?? '',
        email: detail.email,
        password: '',
        active: detail.active,
        phoneNumber: detail.phoneNumber ?? '',
        whatsappNumber: detail.whatsappNumber ?? '',
        facebookUrl: detail.facebookUrl ?? '',
        linkedinUrl: detail.linkedinUrl ?? '',
        skypeId: detail.skypeId ?? '',
        emailSignature: detail.emailSignature ?? '',
        roleIds: assignedRoleIds,
        directPermissions: sanitizedDirect,
        revokedPermissions: sanitizedRevoked
      });
      setFormError(null);
      setActiveTab('profile');
    }
  }, [panelMode, selectedUserQuery.data, roleIdByKey, roles]);

  const invalidateUsers = () => {
    queryClient.invalidateQueries({ queryKey: ['users', 'list'] });
    queryClient.invalidateQueries({ queryKey: ['users', 'summary'] });
  };

  const createUser = useMutation({
    mutationFn: async () => {
      const trimmedPassword = form.password.trim();
      if (trimmedPassword.length < 8) {
        throw new Error('Password must be at least 8 characters long.');
      }
      const { data } = await api.post<User>('/users', {
        email: form.email.trim(),
        firstName: form.firstName.trim(),
        lastName: form.lastName.trim(),
        password: trimmedPassword,
        active: form.active,
        phoneNumber: form.phoneNumber.trim() || undefined,
        whatsappNumber: form.whatsappNumber.trim() || undefined,
        facebookUrl: form.facebookUrl.trim() || undefined,
        linkedinUrl: form.linkedinUrl.trim() || undefined,
        skypeId: form.skypeId.trim() || undefined,
        emailSignature: form.emailSignature.trim() || undefined,
        roleIds: form.roleIds,
        permissionKeys: form.directPermissions,
        revokedPermissionKeys: form.revokedPermissions
      });
      return data;
    },
    onSuccess: (data) => {
      notify({ type: 'success', message: 'User created successfully.' });
      invalidateUsers();
      setSelectedUserId(data.id);
      setPanelMode('detail');
      setActiveTab('profile');
      setForm({
        firstName: data.firstName ?? '',
        lastName: data.lastName ?? '',
        email: data.email,
        password: '',
        active: data.active,
        phoneNumber: data.phoneNumber ?? '',
        whatsappNumber: data.whatsappNumber ?? '',
        facebookUrl: data.facebookUrl ?? '',
        linkedinUrl: data.linkedinUrl ?? '',
        skypeId: data.skypeId ?? '',
        emailSignature: data.emailSignature ?? '',
        roleIds: data.roles
          .map((roleKey) => roleIdByKey.get(roleKey.toUpperCase()))
          .filter((value): value is number => typeof value === 'number'),
        directPermissions: (data.directPermissions ?? []).map(normalizePermissionKey),
        revokedPermissions: (data.revokedPermissions ?? []).map(normalizePermissionKey)
      });
      queryClient.invalidateQueries({ queryKey: ['users', 'detail', data.id] });
    },
    onError: (error) => {
      const message = error instanceof Error ? error.message : extractErrorMessage(error, 'Unable to create user.');
      setFormError(message);
      notify({ type: 'error', message });
    }
  });

  const cartQuery = useQuery<Cart>({
    queryKey: ['users', selectedUserId, 'cart'],
    queryFn: async () => {
      const { data } = await api.get<Cart>(`/users/${selectedUserId}/cart`);
      return data;
    },
    enabled: panelMode === 'detail' && activeTab === 'cart' && selectedUserId != null
  });

  const cartProductSearchQuery = useQuery<Pagination<ProductSummary>>({
    queryKey: ['users', selectedUserId, 'cart-product-search', cartProductSearchTerm],
    queryFn: async () => {
      const trimmed = cartProductSearchTerm.trim();
      const { data } = await api.get<Pagination<ProductSummary>>('/products', {
        params: {
          page: 0,
          size: 10,
          search: trimmed || undefined
        }
      });
      return data;
    },
    enabled: panelMode === 'detail' && activeTab === 'cart' && isCartAddOpen && cartProductSearchTerm.trim().length >= 2
  });

  const cartSelectedProductQuery = useQuery<ProductDetail>({
    queryKey: ['users', selectedUserId, 'cart-product-detail', cartSelectedProductId],
    queryFn: async () => {
      const { data } = await api.get<ProductDetail>(`/products/${cartSelectedProductId}`);
      return data;
    },
    enabled: panelMode === 'detail' && activeTab === 'cart' && isCartAddOpen && cartSelectedProductId != null
  });

  const recentViewsQuery = useQuery<UserRecentProduct[]>({
    queryKey: ['admin', 'users', selectedUserId, 'recent-views'],
    queryFn: async () => {
      const { data } = await api.get<UserRecentProduct[]>(
        `/admin/users/${selectedUserId}/recent-views`
      );
      return data;
    },
    enabled: panelMode === 'detail' && activeTab === 'recent' && selectedUserId != null
  });

  const addressesQuery = useQuery<CheckoutAddress[]>({
    queryKey: ['users', selectedUserId, 'addresses'],
    queryFn: async () => {
      const { data } = await api.get<CheckoutAddress[]>(
        `/admin/users/${selectedUserId}/addresses`
      );
      return data;
    },
    enabled: panelMode === 'detail' && activeTab === 'addresses' && selectedUserId != null
  });

  const userOrdersQuery = useQuery<OrderListItem[]>({
    queryKey: ['users', selectedUserId, 'orders'],
    queryFn: async () => {
      const { data } = await api.get<OrderListItem[]>(`/admin/users/${selectedUserId}/orders`);
      return data;
    },
    enabled: panelMode === 'detail' && activeTab === 'orders' && selectedUserId != null
  });

  const userOrderDetailQuery = useQuery<OrderDetail>({
    queryKey: ['users', selectedUserId, 'orders', selectedUserOrderId],
    queryFn: async () => {
      const { data } = await api.get<OrderDetail>(
        `/admin/users/${selectedUserId}/orders/${selectedUserOrderId}`
      );
      return data;
    },
    enabled:
      panelMode === 'detail' &&
      activeTab === 'orders' &&
      selectedUserId != null &&
      selectedUserOrderId != null
  });

  const addressCountriesQuery = useQuery<CheckoutRegionOption[]>({
    queryKey: ['admin', 'users', 'addresses', 'countries'],
    queryFn: async () => {
      const { data } = await api.get<CheckoutRegionOption[]>('/checkout/regions/countries');
      return data;
    },
    enabled: panelMode === 'detail' && activeTab === 'addresses' && addressFormOpen
  });

  const addressStatesQuery = useQuery<CheckoutRegionOption[]>({
    queryKey: ['admin', 'users', 'addresses', 'states', addressForm.countryId],
    queryFn: async () => {
      const { data } = await api.get<CheckoutRegionOption[]>(
        `/checkout/regions/countries/${addressForm.countryId}/states`
      );
      return data;
    },
    enabled:
      panelMode === 'detail' &&
      activeTab === 'addresses' &&
      addressFormOpen &&
      Boolean(addressForm.countryId)
  });

  const addressCitiesQuery = useQuery<CheckoutRegionOption[]>({
    queryKey: ['admin', 'users', 'addresses', 'cities', addressForm.stateId],
    queryFn: async () => {
      const { data } = await api.get<CheckoutRegionOption[]>(
        `/checkout/regions/states/${addressForm.stateId}/cities`
      );
      return data;
    },
    enabled:
      panelMode === 'detail' &&
      activeTab === 'addresses' &&
      addressFormOpen &&
      Boolean(addressForm.stateId)
  });

  const buildAddressPayload = () => ({
    type: addressForm.type,
    countryId: addressForm.countryId ? Number(addressForm.countryId) : undefined,
    stateId: addressForm.stateId ? Number(addressForm.stateId) : undefined,
    cityId: addressForm.cityId ? Number(addressForm.cityId) : undefined,
    fullName: addressForm.fullName,
    mobileNumber: addressForm.mobileNumber,
    pinCode: addressForm.pinCode || undefined,
    addressLine1: addressForm.addressLine1,
    addressLine2: addressForm.addressLine2 || undefined,
    landmark: addressForm.landmark || undefined,
    makeDefault: Boolean(addressForm.makeDefault)
  });

  const createAddressMutation = useMutation({
    mutationFn: async () => {
      if (!selectedUserId) {
        throw new Error('Select a user before adding an address.');
      }
      if (!canCreateUserAddresses) {
        throw new Error('You do not have permission to add addresses.');
      }
      const payload = buildAddressPayload();
      const { data } = await api.post<CheckoutAddress>(
        `/admin/users/${selectedUserId}/addresses`,
        payload
      );
      return data;
    },
    onSuccess: (data) => {
      if (selectedUserId != null) {
        queryClient.setQueryData<CheckoutAddress[]>(['users', selectedUserId, 'addresses'], (prev) => {
          const next = (prev ?? []).filter((address) => address.id !== data.id);
          return [data, ...next];
        });
      }
      notify({ type: 'success', message: 'Address added successfully.' });
      setAddressForm(createEmptyAddressForm());
      setAddressFormOpen(false);
      setEditingAddressId(null);
      void addressesQuery.refetch();
    },
    onError: (error) => {
      notify({ type: 'error', message: extractErrorMessage(error, 'Unable to add address.') });
    }
  });

  const updateAddressMutation = useMutation({
    mutationFn: async () => {
      if (!selectedUserId || editingAddressId == null) {
        throw new Error('Select an address before updating it.');
      }
      if (!canEditUserAddresses) {
        throw new Error('You do not have permission to update addresses.');
      }
      const payload = buildAddressPayload();
      const { data } = await api.put<CheckoutAddress>(
        `/admin/users/${selectedUserId}/addresses/${editingAddressId}`,
        payload
      );
      return data;
    },
    onSuccess: (data) => {
      if (selectedUserId != null) {
        queryClient.setQueryData<CheckoutAddress[]>(['users', selectedUserId, 'addresses'], (prev) =>
          (prev ?? []).map((address) => (address.id === data.id ? data : address))
        );
      }
      notify({ type: 'success', message: 'Address updated successfully.' });
      setAddressForm(createEmptyAddressForm());
      setAddressFormOpen(false);
      setEditingAddressId(null);
      void addressesQuery.refetch();
    },
    onError: (error) => {
      notify({ type: 'error', message: extractErrorMessage(error, 'Unable to update address.') });
    }
  });

  const deleteAddressMutation = useMutation({
    mutationFn: async (addressId: number) => {
      if (!selectedUserId) {
        throw new Error('Select a user before deleting an address.');
      }
      if (!canDeleteUserAddresses) {
        throw new Error('You do not have permission to delete addresses.');
      }
      await api.delete(`/admin/users/${selectedUserId}/addresses/${addressId}`);
      return addressId;
    },
    onSuccess: (addressId) => {
      if (selectedUserId != null) {
        queryClient.setQueryData<CheckoutAddress[]>(['users', selectedUserId, 'addresses'], (prev) =>
          (prev ?? []).filter((address) => address.id !== addressId)
        );
      }
      if (editingAddressId === addressId) {
        setAddressForm(createEmptyAddressForm());
        setEditingAddressId(null);
        setAddressFormOpen(false);
      }
      notify({ type: 'success', message: 'Address deleted successfully.' });
      void addressesQuery.refetch();
    },
    onError: (error) => {
      notify({ type: 'error', message: extractErrorMessage(error, 'Unable to delete address.') });
    }
  });

  const cartProductOptions = cartProductSearchQuery.data?.content ?? [];
  const isSearchingCartProducts = cartProductSearchQuery.isFetching;
  const selectedProductDetail = cartSelectedProductQuery.data;
  const recentViews = recentViewsQuery.data ?? [];
  const userOrders = userOrdersQuery.data ?? [];
  const selectedUserOrderDetail = userOrderDetailQuery.data ?? null;

  useEffect(() => {
    if (cartQuery.data && selectedUserId != null) {
      const drafts: Record<number, number> = {};
      cartQuery.data.items.forEach((item) => {
        if (item.id != null) {
          drafts[item.id] = item.quantity;
        }
      });
      setCartItemDrafts(drafts);
    } else {
      setCartItemDrafts({});
    }
  }, [cartQuery.data, selectedUserId]);

  useEffect(() => {
    if (activeTab !== 'cart') {
      setIsCartAddOpen(false);
    }
  }, [activeTab]);

  useEffect(() => {
    if (!canManageUserAddresses) {
      setAddressFormOpen(false);
      setEditingAddressId(null);
    }
  }, [canManageUserAddresses]);

  useEffect(() => {
    if (!canCreateUserCartItems) {
      setIsCartAddOpen(false);
    }
  }, [canCreateUserCartItems]);

  useEffect(() => {
    if (!isCartAddOpen) {
      setCartProductSearchTerm('');
      setCartSelectedProductId(null);
      setCartSelectedVariantId(null);
      setCartAddQuantity(1);
    }
  }, [isCartAddOpen]);

  useEffect(() => {
    if (panelMode !== 'detail') {
      setSelectedUserOrderId(null);
    }
  }, [panelMode]);

  useEffect(() => {
    setSelectedUserOrderId(null);
  }, [selectedUserId]);

  useEffect(() => {
    if (activeTab !== 'orders') {
      setSelectedUserOrderId(null);
      return;
    }
    const orders = userOrdersQuery.data ?? [];
    if (!orders.length) {
      setSelectedUserOrderId(null);
      return;
    }
    if (!orders.some((order) => order.id === selectedUserOrderId)) {
      setSelectedUserOrderId(orders[0].id);
    }
  }, [activeTab, userOrdersQuery.data, selectedUserOrderId]);

  useEffect(() => {
    if (activeTab !== 'addresses') {
      setAddressFormOpen(false);
      setAddressForm(createEmptyAddressForm());
      setEditingAddressId(null);
    }
  }, [activeTab]);

  useEffect(() => {
    if (!isCartAddOpen) {
      return;
    }
    const detail = selectedProductDetail;
    if (!detail) {
      setCartSelectedVariantId(null);
      return;
    }
    if (!detail.variants || detail.variants.length === 0) {
      setCartSelectedVariantId(null);
      return;
    }
    if (!cartSelectedVariantId || !detail.variants.some((variant) => variant.id === cartSelectedVariantId)) {
      const firstVariant = detail.variants.find((variant) => variant.id != null);
      setCartSelectedVariantId(firstVariant?.id ?? null);
    }
  }, [isCartAddOpen, selectedProductDetail, cartSelectedVariantId]);

  useEffect(() => {
    if (!isCartAddOpen || !selectedProductDetail) {
      return;
    }
    const minPurchase = clampQuantity(selectedProductDetail.minPurchaseQuantity ?? 1);
    setCartAddQuantity((current) => Math.max(minPurchase, clampQuantity(current)));
  }, [isCartAddOpen, selectedProductDetail?.id]);

  useEffect(() => {
    if (!isCartAddOpen || !selectedProductDetail) {
      return;
    }
    const variant = selectedProductDetail.variants.find((entry) => entry.id === cartSelectedVariantId);
    const available = variant?.quantity ?? selectedProductDetail?.pricing?.stockQuantity ?? null;
    if (available != null) {
      const clampedAvailable = clampQuantity(available);
      setCartAddQuantity((current) => Math.min(clampedAvailable, clampQuantity(current)));
    }
  }, [isCartAddOpen, cartSelectedVariantId, selectedProductDetail]);

  const updateUser = useMutation({
    mutationFn: async () => {
      if (!selectedUserId) {
        return null;
      }
      const trimmedPassword = form.password.trim();
      if (trimmedPassword && trimmedPassword.length < 8) {
        throw new Error('Password must be at least 8 characters long.');
      }
      const { data } = await api.put<User>(`/users/${selectedUserId}`, {
        email: form.email.trim(),
        firstName: form.firstName.trim(),
        lastName: form.lastName.trim(),
        active: form.active,
        phoneNumber: form.phoneNumber.trim() || undefined,
        whatsappNumber: form.whatsappNumber.trim() || undefined,
        facebookUrl: form.facebookUrl.trim() || undefined,
        linkedinUrl: form.linkedinUrl.trim() || undefined,
        skypeId: form.skypeId.trim() || undefined,
        emailSignature: form.emailSignature.trim() || undefined,
        password: trimmedPassword || undefined,
        roleIds: form.roleIds,
        permissionKeys: form.directPermissions,
        revokedPermissionKeys: form.revokedPermissions
      });
      return data;
    },
    onSuccess: (data) => {
      if (!data) {
        return;
      }
      notify({ type: 'success', message: 'User updated successfully.' });
      invalidateUsers();
      setFormError(null);
      setForm({
        firstName: data.firstName ?? '',
        lastName: data.lastName ?? '',
        email: data.email,
        password: '',
        active: data.active,
        phoneNumber: data.phoneNumber ?? '',
        whatsappNumber: data.whatsappNumber ?? '',
        facebookUrl: data.facebookUrl ?? '',
        linkedinUrl: data.linkedinUrl ?? '',
        skypeId: data.skypeId ?? '',
        emailSignature: data.emailSignature ?? '',
        roleIds: data.roles
          .map((roleKey) => roleIdByKey.get(roleKey.toUpperCase()))
          .filter((value): value is number => typeof value === 'number'),
        directPermissions: (data.directPermissions ?? []).map(normalizePermissionKey),
        revokedPermissions: (data.revokedPermissions ?? []).map(normalizePermissionKey)
      });
      if (selectedUserId) {
        queryClient.invalidateQueries({ queryKey: ['users', 'detail', selectedUserId] });
      }
    },
    onError: (error) => {
      const message = error instanceof Error ? error.message : extractErrorMessage(error, 'Unable to update user.');
      setFormError(message);
      notify({ type: 'error', message });
    }
  });

  const updatePermissions = useMutation({
    mutationFn: async () => {
      if (!selectedUserId) {
        return null;
      }
      if (form.roleIds.length === 0) {
        throw new Error('Assign at least one role before saving access.');
      }
      await api.post<User>(`/users/${selectedUserId}/roles`, {
        roleIds: form.roleIds
      });
      const { data } = await api.put<User>(`/users/${selectedUserId}/permissions`, {
        grantedPermissionKeys: form.directPermissions,
        revokedPermissionKeys: form.revokedPermissions
      });
      return data;
    },
    onSuccess: (data) => {
      if (!data) {
        return;
      }
      notify({ type: 'success', message: 'Permissions updated successfully.' });
      invalidateUsers();
      setFormError(null);
      setForm({
        firstName: data.firstName ?? '',
        lastName: data.lastName ?? '',
        email: data.email,
        password: '',
        active: data.active,
        phoneNumber: data.phoneNumber ?? '',
        whatsappNumber: data.whatsappNumber ?? '',
        facebookUrl: data.facebookUrl ?? '',
        linkedinUrl: data.linkedinUrl ?? '',
        skypeId: data.skypeId ?? '',
        emailSignature: data.emailSignature ?? '',
        roleIds: data.roles
          .map((roleKey) => roleIdByKey.get(roleKey.toUpperCase()))
          .filter((value): value is number => typeof value === 'number'),
        directPermissions: (data.directPermissions ?? []).map(normalizePermissionKey),
        revokedPermissions: (data.revokedPermissions ?? []).map(normalizePermissionKey)
      });
      if (selectedUserId) {
        queryClient.invalidateQueries({ queryKey: ['users', 'detail', selectedUserId] });
      }
    },
    onError: (error) => {
      const message = extractErrorMessage(error, 'Unable to update permissions.');
      setFormError(message);
      notify({ type: 'error', message });
    }
  });

  const deleteUser = useMutation({
    mutationFn: async (userId: number) => {
      await api.delete(`/users/${userId}`);
    },
    onSuccess: () => {
      notify({ type: 'success', message: 'User removed.' });
      invalidateUsers();
      setPanelMode('empty');
      setSelectedUserId(null);
      setForm(emptyForm);
    },
    onError: (error) => {
      notify({ type: 'error', message: extractErrorMessage(error, 'Unable to delete user.') });
    }
  });

  const toggleStatus = useMutation({
    mutationFn: async ({ userId, nextActive }: { userId: number; nextActive: boolean }) => {
      setStatusUpdateId(userId);
      const { data } = await api.patch<User>(`/users/${userId}/status`, { active: nextActive });
      return data;
    },
    onSuccess: (data) => {
      notify({
        type: 'success',
        message: data.active ? 'User activated.' : 'User deactivated.'
      });
      invalidateUsers();
      if (panelMode === 'detail' && selectedUserId === data.id) {
        setForm((prev) => ({ ...prev, active: data.active }));
        queryClient.invalidateQueries({ queryKey: ['users', 'detail', data.id] });
      }
    },
    onError: (error) => {
      notify({ type: 'error', message: extractErrorMessage(error, 'Unable to update status.') });
    },
    onSettled: () => {
      setStatusUpdateId(null);
    }
  });

  const verifyUser = useMutation({
    mutationFn: async (userId: number) => {
      const { data } = await api.post<User>(`/users/${userId}/verify`);
      return data;
    },
    onSuccess: (data) => {
      notify({ type: 'success', message: 'Verification status updated.' });
      queryClient.setQueryData<User>(['users', 'detail', data.id], (existing) =>
        existing ? { ...existing, ...data } : data
      );
      queryClient.setQueriesData<Pagination<User>>({ queryKey: ['users', 'list'] }, (existing) => {
        if (!existing) {
          return existing;
        }
        return {
          ...existing,
          content: existing.content.map((entry) => (entry.id === data.id ? { ...entry, ...data } : entry))
        };
      });
      invalidateUsers();
      queryClient.invalidateQueries({ queryKey: ['users', 'detail', data.id] });
    },
    onError: (error) => {
      notify({ type: 'error', message: extractErrorMessage(error, 'Unable to verify user.') });
    }
  });

  const unlockUser = useMutation({
    mutationFn: async (userId: number) => {
      const { data } = await api.post<User>(`/users/${userId}/unlock`);
      return data;
    },
    onSuccess: (data) => {
      notify({ type: 'success', message: 'User account unlocked.' });
      queryClient.setQueryData<User>(['users', 'detail', data.id], (existing) =>
        existing ? { ...existing, ...data } : data
      );
      queryClient.setQueriesData<Pagination<User>>({ queryKey: ['users', 'list'] }, (existing) => {
        if (!existing) {
          return existing;
        }
        return {
          ...existing,
          content: existing.content.map((entry) => (entry.id === data.id ? { ...entry, ...data } : entry))
        };
      });
      invalidateUsers();
      queryClient.invalidateQueries({ queryKey: ['users', 'detail', data.id] });
    },
    onError: (error) => {
      notify({ type: 'error', message: extractErrorMessage(error, 'Unable to unlock user account.') });
    }
  });

  const addCartItemMutation = useMutation({
    mutationFn: async ({
      productId,
      variantId,
      quantity
    }: {
      productId: number;
      variantId?: number | null;
      quantity: number;
    }) => {
      if (!selectedUserId) {
        throw new Error('No user selected');
      }
      if (!canCreateUserCartItems) {
        throw new Error('You do not have permission to modify cart items.');
      }
      const { data } = await api.post<Cart>(`/users/${selectedUserId}/cart/items`, {
        productId,
        variantId: variantId ?? undefined,
        quantity
      });
      return data;
    },
    onSuccess: (data) => {
      if (selectedUserId) {
        queryClient.setQueryData(['users', selectedUserId, 'cart'], data);
        queryClient.invalidateQueries({ queryKey: ['users', selectedUserId, 'cart'] });
      }
      notify({ type: 'success', message: 'Cart updated successfully.' });
      setIsCartAddOpen(false);
       setCartProductSearchTerm('');
       setCartSelectedProductId(null);
       setCartSelectedVariantId(null);
       setCartAddQuantity(1);
    },
    onError: (error) => {
      notify({ type: 'error', message: extractErrorMessage(error, 'Unable to add item to cart.') });
    }
  });

  const updateCartItemMutation = useMutation({
    mutationFn: async ({ itemId, quantity }: { itemId: number; quantity: number }) => {
      if (!selectedUserId) {
        throw new Error('No user selected');
      }
      if (!canEditUserCartItems) {
        throw new Error('You do not have permission to update cart items.');
      }
      const { data } = await api.patch<Cart>(`/users/${selectedUserId}/cart/items/${itemId}`, { quantity });
      return data;
    },
    onMutate: ({ itemId }) => {
      setUpdatingItemId(itemId);
    },
    onSuccess: (data, variables) => {
      if (selectedUserId) {
        queryClient.setQueryData(['users', selectedUserId, 'cart'], data);
        queryClient.invalidateQueries({ queryKey: ['users', selectedUserId, 'cart'] });
      }
      notify({ type: 'success', message: 'Cart item updated.' });
      if (variables.itemId != null) {
        setCartItemDrafts((previous) => ({ ...previous, [variables.itemId]: variables.quantity }));
      }
    },
    onError: (error) => {
      notify({ type: 'error', message: extractErrorMessage(error, 'Unable to update cart item.') });
    },
    onSettled: () => {
      setUpdatingItemId(null);
    }
  });

  const removeCartItemMutation = useMutation({
    mutationFn: async (itemId: number) => {
      if (!selectedUserId) {
        throw new Error('No user selected');
      }
      if (!canRemoveUserCartItems) {
        throw new Error('You do not have permission to remove cart items.');
      }
      const { data } = await api.delete<Cart>(`/users/${selectedUserId}/cart/items/${itemId}`);
      return data;
    },
    onMutate: (itemId) => {
      setRemovingItemId(itemId);
    },
    onSuccess: (data, itemId) => {
      if (selectedUserId) {
        queryClient.setQueryData(['users', selectedUserId, 'cart'], data);
        queryClient.invalidateQueries({ queryKey: ['users', selectedUserId, 'cart'] });
      }
      if (itemId != null) {
        setCartItemDrafts((previous) => {
          const next = { ...previous };
          delete next[itemId];
          return next;
        });
      }
      notify({ type: 'success', message: 'Item removed from cart.' });
    },
    onError: (error) => {
      notify({ type: 'error', message: extractErrorMessage(error, 'Unable to remove cart item.') });
    },
    onSettled: () => {
      setRemovingItemId(null);
    }
  });

  const handleFieldChange = <K extends keyof UserFormState>(key: K, value: UserFormState[K]) => {
    setForm((prev) => ({ ...prev, [key]: value }));
  };

  const toggleRoleSelection = (roleId: number) => {
    setForm((prev) => {
      const exists = prev.roleIds.includes(roleId);
      const nextRoleIds = exists ? prev.roleIds.filter((id) => id !== roleId) : [...prev.roleIds, roleId];
      const normalizedRolePermissions = new Set<string>();
      roles.forEach((role) => {
        if (nextRoleIds.includes(role.id)) {
          role.permissions?.forEach((permission) => {
            normalizedRolePermissions.add(normalizePermissionKey(permission));
          });
        }
      });
      const filteredDirect = prev.directPermissions
        .map(normalizePermissionKey)
        .filter((permissionKey) => !normalizedRolePermissions.has(permissionKey));
      const filteredRevoked = prev.revokedPermissions
        .map(normalizePermissionKey)
        .filter((permissionKey) => normalizedRolePermissions.has(permissionKey));
      return {
        ...prev,
        roleIds: nextRoleIds,
        directPermissions: Array.from(new Set(filteredDirect)),
        revokedPermissions: Array.from(new Set(filteredRevoked))
      };
    });
  };

  const toggleDirectPermission = (permissionKey: string, checked: boolean) => {
    const normalized = normalizePermissionKey(permissionKey);
    setForm((prev) => {
      const next = new Set(prev.directPermissions.map(normalizePermissionKey));
      const nextRevoked = new Set(prev.revokedPermissions.map(normalizePermissionKey));
      if (rolePermissionSet.has(normalized)) {
        return prev;
      }
      if (checked) {
        next.add(normalized);
        if (/_VIEW_GLOBAL$/i.test(normalized)) {
          next.delete(normalized.replace(/_GLOBAL$/i, '_OWN'));
        }
        nextRevoked.delete(normalized);
      } else {
        next.delete(normalized);
      }
      return { ...prev, directPermissions: Array.from(next), revokedPermissions: Array.from(nextRevoked) };
    });
  };

  const toggleRevokedPermission = (permissionKey: string, checked: boolean) => {
    const normalized = normalizePermissionKey(permissionKey);
    setForm((prev) => {
      const nextRevoked = new Set(prev.revokedPermissions.map(normalizePermissionKey));
      const nextDirect = new Set(prev.directPermissions.map(normalizePermissionKey));
      if (checked) {
        nextDirect.delete(normalized);
        nextRevoked.add(normalized);
      } else {
        nextRevoked.delete(normalized);
      }
      return {
        ...prev,
        revokedPermissions: Array.from(nextRevoked),
        directPermissions: Array.from(nextDirect)
      };
    });
  };

  const clearPanel = () => {
    setPanelMode('empty');
    setSelectedUserId(null);
    setForm(emptyForm);
    setFormError(null);
    setActiveTab('profile');
  };

  const handleSortChange = (field: UserSortField) => {
    setSort((prev) => {
      if (prev.field === field) {
        return { field, direction: prev.direction === 'asc' ? 'desc' : 'asc' };
      }
      return { field, direction: 'asc' };
    });
  };

  const applyFilters = (list: User[]) =>
    list.filter((user) => {
      if (statusFilter === 'active' && !user.active) {
        return false;
      }
      if (statusFilter === 'inactive' && user.active) {
        return false;
      }
      if (audienceFilter === 'customer' && !isCustomerAccount(user)) {
        return false;
      }
      if (audienceFilter === 'internal' && isCustomerAccount(user)) {
        return false;
      }
      return true;
    });

  const sortUsersList = (list: User[]) => {
    const copy = [...list];
    const directionFactor = sort.direction === 'asc' ? 1 : -1;
    copy.sort((a, b) => {
      switch (sort.field) {
        case 'email': {
          const comparison = compareText(a.email, b.email);
          return comparison !== 0 ? comparison * directionFactor : compareText(a.fullName, b.fullName) * directionFactor;
        }
        case 'status': {
          if (a.active === b.active) {
            return compareText(a.fullName, b.fullName) * directionFactor;
          }
          return ((a.active ? 1 : 0) - (b.active ? 1 : 0)) * directionFactor;
        }
        case 'audience': {
          const aAudience = isCustomerAccount(a) ? 1 : 0;
          const bAudience = isCustomerAccount(b) ? 1 : 0;
          if (aAudience === bAudience) {
            return compareText(a.fullName, b.fullName) * directionFactor;
          }
          return (aAudience - bAudience) * directionFactor;
        }
        case 'groups': {
          const difference = (a.roles?.length ?? 0) - (b.roles?.length ?? 0);
          if (difference === 0) {
            return compareText(a.fullName, b.fullName) * directionFactor;
          }
          return difference * directionFactor;
        }
        case 'name':
        default:
          return compareText(a.fullName, b.fullName) * directionFactor;
      }
    });
    return copy;
  };

  const users: User[] = usersQuery.data?.content ?? [];
  const filteredUsers = useMemo(() => applyFilters(users), [users, statusFilter, audienceFilter]);
  const sortedUsers = useMemo(() => sortUsersList(filteredUsers), [filteredUsers, sort]);

  const fetchAllUsers = async (): Promise<User[]> => {
    const serverSortable: UserSortField[] = ['name', 'email', 'status'];
    const serverSortField = serverSortable.includes(sort.field) ? sort.field : 'name';
    const direction = serverSortField === sort.field ? sort.direction : 'asc';
    const size = 250;
    const baseParams: Record<string, unknown> = {
      size,
      sort: serverSortField,
      direction
    };
    if (searchTerm.trim()) {
      baseParams.search = searchTerm.trim();
    }

    const aggregated: User[] = [];
    let pageIndex = 0;
    let totalPagesCount = 1;

    do {
      const params = { ...baseParams, page: pageIndex };
      const { data } = await api.get<Pagination<User>>('/users', { params });
      aggregated.push(...(data.content ?? []));
      totalPagesCount = data.totalPages ?? 1;
      pageIndex += 1;
      if (pageIndex >= totalPagesCount) {
        break;
      }
    } while (pageIndex < totalPagesCount && pageIndex < 50);

    return aggregated;
  };

  const handleExportUsers = async (format: ExportFormat) => {
    if (!canExportUsers || isExporting) {
      return;
    }
    setIsExporting(true);
    try {
      const allUsers = await fetchAllUsers();
      const filtered = applyFilters(allUsers);
      const sorted = sortUsersList(filtered);
      if (!sorted.length) {
        notify({ type: 'error', message: 'There are no users to export for the current filters.' });
        return;
      }
      const columns = [
        { key: 'name', header: 'Name' },
        { key: 'email', header: 'Email' },
        { key: 'status', header: 'Status' },
        { key: 'groups', header: 'Groups' },
        { key: 'audience', header: 'Audience' }
      ];
      const rows = sorted.map((user) => ({
        name: user.fullName,
        email: user.email,
        status: user.active ? 'Active' : 'Inactive',
        groups: user.roles.length ? user.roles.join(', ') : '—',
        audience: isCustomerAccount(user) ? 'Customer' : 'Internal'
      }));
      exportDataset({
        format,
        columns,
        rows,
        fileName: 'users-and-customers',
        title: 'Users & customers'
      });
    } catch (error) {
      notify({ type: 'error', message: 'Unable to export users. Please try again.' });
    } finally {
      setIsExporting(false);
    }
  };

  const metrics = summaryQuery.data;
  const directPermissionSet = useMemo(() => {
    const next = new Set(form.directPermissions.map(normalizePermissionKey));
    return next;
  }, [form.directPermissions]);

  const revokedPermissionSet = useMemo(() => {
    const next = new Set(form.revokedPermissions.map(normalizePermissionKey));
    return next;
  }, [form.revokedPermissions]);

  const rolePermissionSet = useMemo(() => {
    const assignedRoles = new Set(form.roleIds);
    const collected = new Set<string>();
    roles.forEach((role) => {
      if (assignedRoles.has(role.id)) {
        role.permissions?.forEach((permission) => {
          collected.add(normalizePermissionKey(permission));
        });
      }
    });
    return collected;
  }, [form.roleIds, roles]);

  const effectivePermissionKeys = useMemo(() => {
    const combined = new Set<string>();
    rolePermissionSet.forEach((key) => {
      if (!revokedPermissionSet.has(key)) {
        combined.add(key);
      }
    });
    directPermissionSet.forEach((key) => {
      if (!revokedPermissionSet.has(key)) {
        combined.add(key);
      }
    });
    return Array.from(combined).sort();
  }, [rolePermissionSet, directPermissionSet, revokedPermissionSet]);

  const revokedPermissionKeys = useMemo(() => {
    return Array.from(revokedPermissionSet).sort();
  }, [revokedPermissionSet]);

  const renderSummaryCards = () => (
    <div className="grid gap-4 sm:grid-cols-2 xl:grid-cols-4">
      <div className="rounded-2xl border border-slate-200 bg-white p-5 shadow-sm">
        <p className="text-xs font-semibold uppercase tracking-wide text-slate-500">Total users</p>
        <p className="mt-2 text-3xl font-semibold text-slate-800">{metrics?.totalUsers ?? 0}</p>
        <p className="mt-1 text-xs text-slate-500">Across internal teams and customer accounts.</p>
      </div>
      <div className="rounded-2xl border border-emerald-100 bg-emerald-50/60 p-5 shadow-sm">
        <p className="text-xs font-semibold uppercase tracking-wide text-emerald-600">Active</p>
        <p className="mt-2 text-3xl font-semibold text-emerald-700">{metrics?.activeUsers ?? 0}</p>
        <p className="mt-1 text-xs text-emerald-600">Users currently able to sign in.</p>
      </div>
      <div className="rounded-2xl border border-indigo-100 bg-indigo-50/60 p-5 shadow-sm">
        <p className="text-xs font-semibold uppercase tracking-wide text-indigo-600">Internal team</p>
        <p className="mt-2 text-3xl font-semibold text-indigo-700">{metrics?.internalUsers ?? 0}</p>
        <p className="mt-1 text-xs text-indigo-600">Members without the customer role.</p>
      </div>
      <div className="rounded-2xl border border-blue-100 bg-blue-50/60 p-5 shadow-sm">
        <p className="text-xs font-semibold uppercase tracking-wide text-blue-600">Customer accounts</p>
        <p className="mt-2 text-3xl font-semibold text-blue-700">{metrics?.customerUsers ?? 0}</p>
        <p className="mt-1 text-xs text-blue-600">Users holding the customer role.</p>
      </div>
    </div>
  );

  const renderFilters = () => (
    <div className="flex flex-col gap-4 border-b border-slate-200 px-6 py-4 lg:flex-row lg:items-end">
      <div className="flex-1">
        <label className="text-xs font-semibold uppercase tracking-wide text-slate-500">Search</label>
        <input
          type="search"
          value={searchDraft}
          onChange={(event) => setSearchDraft(event.target.value)}
          placeholder="Search by name or email"
          className="mt-1 w-full rounded-lg border border-slate-300 px-3 py-2 text-sm focus:border-primary focus:outline-none"
        />
      </div>
      <div className="grid w-full gap-4 sm:grid-cols-2 lg:w-auto lg:flex lg:items-end lg:gap-4">
        <div>
          <label className="text-xs font-semibold uppercase tracking-wide text-slate-500">Status</label>
          <select
            value={statusFilter}
            onChange={(event) => setStatusFilter(event.target.value as typeof statusFilter)}
            className="mt-1 w-full rounded-lg border border-slate-300 px-3 py-2 text-sm focus:border-primary focus:outline-none"
          >
            <option value="all">All</option>
            <option value="active">Active</option>
            <option value="inactive">Inactive</option>
          </select>
        </div>
        <div>
          <label className="text-xs font-semibold uppercase tracking-wide text-slate-500">Audience</label>
          <select
            value={audienceFilter}
            onChange={(event) => setAudienceFilter(event.target.value as typeof audienceFilter)}
            className="mt-1 w-full rounded-lg border border-slate-300 px-3 py-2 text-sm focus:border-primary focus:outline-none"
          >
            <option value="all">All users</option>
            <option value="internal">Internal</option>
            <option value="customer">Customers</option>
          </select>
        </div>
      </div>
    </div>
  );

  const renderTable = () => {
    const totalElements = usersQuery.data?.totalElements ?? 0;
    return (
      <PageSection padded={false} bodyClassName="flex flex-col">
        {renderFilters()}
        <div className="flex-1 overflow-x-auto">
          <table className="min-w-full divide-y divide-slate-200">
            <thead className="bg-slate-50">
              <tr>
              <SortableColumnHeader
                label="Name"
                field="name"
                currentField={sort.field}
                direction={sort.direction}
                onSort={handleSortChange}
              />
              <SortableColumnHeader
                label="Email"
                field="email"
                currentField={sort.field}
                direction={sort.direction}
                onSort={handleSortChange}
              />
              <SortableColumnHeader
                label="Status"
                field="status"
                currentField={sort.field}
                direction={sort.direction}
                onSort={handleSortChange}
              />
              <SortableColumnHeader
                label="Groups"
                field="groups"
                currentField={sort.field}
                direction={sort.direction}
                onSort={handleSortChange}
              />
              <SortableColumnHeader
                label="Audience"
                field="audience"
                currentField={sort.field}
                direction={sort.direction}
                onSort={handleSortChange}
              />
              <th className="px-4 py-3 text-right text-xs font-semibold uppercase tracking-wide text-slate-500">Actions</th>
            </tr>
          </thead>
          <tbody className="divide-y divide-slate-100 bg-white">
            {usersQuery.isLoading ? (
              <tr>
                <td colSpan={6} className="px-4 py-6 text-center text-sm text-slate-500">
                  Loading users…
                </td>
              </tr>
            ) : sortedUsers.length === 0 ? (
              <tr>
                <td colSpan={6} className="px-4 py-6 text-center text-sm text-slate-500">
                  No users match the current filters.
                </td>
              </tr>
            ) : (
              sortedUsers.map((user) => {
                const isSelected = panelMode === 'detail' && selectedUserId === user.id;
                const isSelfSuperAdmin = isSuperAdmin && currentUserId === user.id;
                const disableStatusToggle =
                  isSelfSuperAdmin || (toggleStatus.isPending && statusUpdateId === user.id);
                return (
                  <tr
                    key={user.id}
                    onClick={() => openUserDetail(user.id)}
                    onKeyDown={(event) => {
                      if (event.key === 'Enter' || event.key === ' ') {
                        event.preventDefault();
                        openUserDetail(user.id);
                      }
                    }}
                    tabIndex={0}
                    aria-selected={isSelected}
                    className={`cursor-pointer transition hover:bg-blue-50/40 focus-visible:outline focus-visible:outline-2 focus-visible:outline-primary focus-visible:outline-offset-2 ${
                      isSelected ? 'bg-blue-50/60' : ''
                    }`}
                  >
                    <td className="px-4 py-3 text-sm font-medium text-slate-800">
                      <div>{user.fullName}</div>
                    </td>
                    <td className="px-4 py-3 text-sm text-slate-600">{user.email}</td>
                    <td className="px-4 py-3">
                      <div className="flex flex-wrap items-center gap-2 text-xs font-semibold">
                        <span
                          className={`inline-flex items-center gap-2 rounded-full px-2 py-1 uppercase tracking-wide ${
                            user.active ? 'bg-emerald-50 text-emerald-600' : 'bg-slate-100 text-slate-500'
                          }`}
                        >
                          {user.active ? 'Active' : 'Inactive'}
                        </span>
                        <span
                          className={`inline-flex items-center gap-2 rounded-full px-2 py-1 uppercase tracking-wide ${
                            user.emailVerifiedAt ? 'bg-emerald-50 text-emerald-600' : 'bg-amber-50 text-amber-600'
                          }`}
                        >
                          {user.emailVerifiedAt ? 'Verified' : 'Unverified'}
                        </span>
                        {user.lockedAt && (
                          <span className="inline-flex items-center gap-2 rounded-full bg-rose-50 px-2 py-1 uppercase tracking-wide text-rose-600">
                            Locked
                          </span>
                        )}
                        {!user.lockedAt && user.loginAttempts > 0 && (
                          <span className="inline-flex items-center gap-2 rounded-full bg-amber-50 px-2 py-1 uppercase tracking-wide text-amber-600">
                            {user.loginAttempts} failed
                          </span>
                        )}
                      </div>
                      <div className="mt-2 flex items-center gap-3 text-xs font-semibold">
                        <button
                          type="button"
                          onClick={(event) => {
                            event.stopPropagation();
                            if (isSelfSuperAdmin) {
                              return;
                            }
                            toggleStatus.mutate({ userId: user.id, nextActive: !user.active });
                          }}
                          disabled={disableStatusToggle}
                          className={`relative inline-flex h-6 w-11 items-center rounded-full border transition-all focus:outline-none focus:ring-2 focus:ring-primary/40 disabled:cursor-not-allowed disabled:opacity-60 ${
                            user.active ? 'border-emerald-200 bg-emerald-500/90' : 'border-slate-300 bg-slate-200'
                          }`}
                          aria-label={user.active ? `Deactivate ${user.fullName}` : `Activate ${user.fullName}`}
                          title={
                            isSelfSuperAdmin
                              ? 'Super Admins cannot change their own status.'
                              : user.active
                              ? `Deactivate ${user.fullName}`
                              : `Activate ${user.fullName}`
                          }
                        >
                          <span
                            className={`absolute left-1 h-4 w-4 rounded-full bg-white shadow transition-transform ${
                              user.active ? 'translate-x-5' : 'translate-x-0'
                            }`}
                          />
                        </button>
                      </div>
                    </td>
                    <td className="px-4 py-3">
                      <div className="flex flex-wrap gap-2 text-xs text-slate-600">
                        {user.roles.map((role) => (
                          <span key={role} className="rounded-full bg-slate-100 px-2 py-1 font-semibold uppercase tracking-wide">
                            {role}
                          </span>
                        ))}
                        {user.roles.length === 0 && <span className="text-slate-400">No roles</span>}
                      </div>
                    </td>
                    <td className="px-4 py-3 text-sm text-slate-600">
                      {isCustomerAccount(user) ? 'Customer' : 'Internal'}
                    </td>
                    <td className="px-4 py-3">
                      <div className="flex justify-end gap-2">
                        <button
                          type="button"
                          onClick={(event) => {
                            event.stopPropagation();
                            if (isSelfSuperAdmin) {
                              return;
                            }
                            openUserDetail(user.id);
                          }}
                          className="rounded-full border border-slate-200 p-2 text-slate-500 transition hover:border-slate-300 hover:text-slate-800 disabled:cursor-not-allowed disabled:opacity-50"
                          aria-label={`Edit ${user.fullName}`}
                          disabled={isSelfSuperAdmin}
                          title={isSelfSuperAdmin ? 'Super Admins cannot edit their own record from this list.' : `Edit ${user.fullName}`}
                        >
                          <PencilIcon />
                        </button>
                        {canDeleteUsers && (
                          <button
                            type="button"
                            onClick={async (event) => {
                              event.stopPropagation();
                              if (isSelfSuperAdmin) {
                                return;
                              }
                              const confirmed = await confirm({
                                title: 'Delete user?',
                                description: `Delete ${user.fullName}?`,
                                confirmLabel: 'Delete',
                                tone: 'danger'
                              });
                              if (!confirmed) {
                                return;
                              }
                              await deleteUser.mutateAsync(user.id);
                            }}
                            className="rounded-full border border-rose-200 p-2 text-rose-500 transition hover:border-rose-300 hover:text-rose-600 disabled:cursor-not-allowed disabled:opacity-50"
                            aria-label={`Delete ${user.fullName}`}
                            disabled={deleteUser.isPending || isSelfSuperAdmin}
                            title={
                              isSelfSuperAdmin
                                ? 'Super Admins cannot delete their own account from this list.'
                                : `Delete ${user.fullName}`
                            }
                          >
                            <TrashIcon />
                          </button>
                        )}
                      </div>
                    </td>
                  </tr>
                );
              })
            )}
          </tbody>
        </table>
        </div>
        <PaginationControls
          page={page}
          pageSize={pageSize}
          totalElements={totalElements}
          pageSizeOptions={PAGE_SIZE_OPTIONS}
          onPageChange={setPage}
          onPageSizeChange={(size) => {
            setPageSize(size);
            setPage(0);
          }}
          isLoading={usersQuery.isLoading}
        />
      </PageSection>
    );
  };

  const renderProfileTab = (isEditable: boolean, isCreate: boolean) => (
    <div className="space-y-6">
      <div className="grid gap-4 md:grid-cols-2">
        <div>
          <label className="block text-sm font-medium text-slate-600">First name</label>
          <input
            type="text"
            value={form.firstName}
            onChange={(event) => handleFieldChange('firstName', event.target.value)}
            required
            disabled={!isEditable}
            className="mt-1 w-full rounded-lg border border-slate-300 px-3 py-2 text-sm focus:border-primary focus:outline-none disabled:bg-slate-100 disabled:text-slate-500"
          />
        </div>
        <div>
          <label className="block text-sm font-medium text-slate-600">Last name</label>
          <input
            type="text"
            value={form.lastName}
            onChange={(event) => handleFieldChange('lastName', event.target.value)}
            required
            disabled={!isEditable}
            className="mt-1 w-full rounded-lg border border-slate-300 px-3 py-2 text-sm focus:border-primary focus:outline-none disabled:bg-slate-100 disabled:text-slate-500"
          />
        </div>
        <div>
          <label className="block text-sm font-medium text-slate-600">Email</label>
          <input
            type="email"
            value={form.email}
            onChange={(event) => handleFieldChange('email', event.target.value)}
            required
            disabled={!isEditable}
            className="mt-1 w-full rounded-lg border border-slate-300 px-3 py-2 text-sm focus:border-primary focus:outline-none disabled:bg-slate-100 disabled:text-slate-500"
          />
        </div>
        <div>
          <label className="block text-sm font-medium text-slate-600">Status</label>
          <select
            value={form.active ? 'true' : 'false'}
            onChange={(event) => handleFieldChange('active', event.target.value === 'true')}
            disabled={!isEditable}
            className="mt-1 w-full rounded-lg border border-slate-300 px-3 py-2 text-sm focus:border-primary focus:outline-none disabled:bg-slate-100 disabled:text-slate-500"
          >
            <option value="true">Active</option>
            <option value="false">Inactive</option>
          </select>
        </div>
        <div>
          <label className="block text-sm font-medium text-slate-600">Phone number</label>
          <input
            type="tel"
            value={form.phoneNumber}
            onChange={(event) => handleFieldChange('phoneNumber', event.target.value)}
            placeholder="Optional"
            disabled={!isEditable}
            className="mt-1 w-full rounded-lg border border-slate-300 px-3 py-2 text-sm focus:border-primary focus:outline-none disabled:bg-slate-100 disabled:text-slate-500"
          />
        </div>
        <div>
          <label className="block text-sm font-medium text-slate-600">WhatsApp number</label>
          <input
            type="tel"
            value={form.whatsappNumber}
            onChange={(event) => handleFieldChange('whatsappNumber', event.target.value)}
            placeholder="Optional"
            disabled={!isEditable}
            className="mt-1 w-full rounded-lg border border-slate-300 px-3 py-2 text-sm focus:border-primary focus:outline-none disabled:bg-slate-100 disabled:text-slate-500"
          />
        </div>
        <div>
          <label className="block text-sm font-medium text-slate-600">Skype</label>
          <input
            type="text"
            value={form.skypeId}
            onChange={(event) => handleFieldChange('skypeId', event.target.value)}
            placeholder="Optional"
            disabled={!isEditable}
            className="mt-1 w-full rounded-lg border border-slate-300 px-3 py-2 text-sm focus:border-primary focus:outline-none disabled:bg-slate-100 disabled:text-slate-500"
          />
        </div>
        <div>
          <label className="block text-sm font-medium text-slate-600">LinkedIn</label>
          <input
            type="url"
            value={form.linkedinUrl}
            onChange={(event) => handleFieldChange('linkedinUrl', event.target.value)}
            placeholder="https://linkedin.com/in/username"
            disabled={!isEditable}
            className="mt-1 w-full rounded-lg border border-slate-300 px-3 py-2 text-sm focus:border-primary focus:outline-none disabled:bg-slate-100 disabled:text-slate-500"
          />
        </div>
        <div>
          <label className="block text-sm font-medium text-slate-600">Facebook</label>
          <input
            type="url"
            value={form.facebookUrl}
            onChange={(event) => handleFieldChange('facebookUrl', event.target.value)}
            placeholder="https://facebook.com/username"
            disabled={!isEditable}
            className="mt-1 w-full rounded-lg border border-slate-300 px-3 py-2 text-sm focus:border-primary focus:outline-none disabled:bg-slate-100 disabled:text-slate-500"
          />
        </div>
      </div>
      <div>
        <label className="block text-sm font-medium text-slate-600">Email signature</label>
        <textarea
          value={form.emailSignature}
          onChange={(event) => handleFieldChange('emailSignature', event.target.value)}
          placeholder="Optional signature shown on outbound email"
          disabled={!isEditable}
          rows={4}
          className="mt-1 w-full rounded-lg border border-slate-300 px-3 py-2 text-sm focus:border-primary focus:outline-none disabled:bg-slate-100 disabled:text-slate-500"
        />
      </div>
      <div>
        <label className="block text-sm font-medium text-slate-600">Password</label>
        <input
          type="password"
          value={form.password}
          onChange={(event) => handleFieldChange('password', event.target.value)}
          required={isCreate}
          minLength={isCreate ? 8 : 0}
          placeholder={isCreate ? 'At least 8 characters' : 'Leave blank to keep the current password'}
          disabled={!isEditable}
          className="mt-1 w-full rounded-lg border border-slate-300 px-3 py-2 text-sm focus:border-primary focus:outline-none disabled:bg-slate-100 disabled:text-slate-500"
        />
        <p className="mt-1 text-xs text-slate-500">Passwords must contain at least 8 characters.</p>
      </div>
      <div className="rounded-xl border border-slate-200 bg-slate-50 p-4 text-sm text-slate-600">
        Customer accounts are represented as users holding the <span className="font-semibold">CUSTOMER</span> role. Assign or
        revoke that role here to control access.
      </div>
      {!isCreate && detailUser && (
        <section className="rounded-xl border border-slate-200 bg-white p-5 shadow-sm">
          <h3 className="text-sm font-semibold text-slate-800">Account security</h3>
          <p className="mt-1 text-xs text-slate-500">
            Track verification and lock status for this user. Accounts lock automatically after five failed sign-in attempts.
          </p>
          <dl className="mt-4 space-y-3 text-sm text-slate-600">
            <div className="flex items-center justify-between gap-4">
              <dt className="text-slate-500">Verification status</dt>
              <dd
                className={`inline-flex items-center gap-2 rounded-full px-3 py-1 text-xs font-semibold uppercase tracking-wide ${
                  detailUser.emailVerifiedAt ? 'bg-emerald-50 text-emerald-600' : 'bg-amber-50 text-amber-600'
                }`}
              >
                {detailUser.emailVerifiedAt ? 'Verified' : 'Pending verification'}
              </dd>
            </div>
            <div className="flex items-center justify-between gap-4">
              <dt className="text-slate-500">Failed login attempts</dt>
              <dd className="font-semibold text-slate-700">{detailUser.loginAttempts}</dd>
            </div>
            <div className="flex items-center justify-between gap-4">
              <dt className="text-slate-500">Account lock</dt>
              <dd className="font-semibold text-slate-700">
                {detailUser.lockedAt
                  ? new Date(detailUser.lockedAt).toLocaleString()
                  : 'Not locked'}
              </dd>
            </div>
            <div className="flex items-center justify-between gap-4">
              <dt className="text-slate-500">Verified on</dt>
              <dd className="font-semibold text-slate-700">
                {detailUser.emailVerifiedAt
                  ? new Date(detailUser.emailVerifiedAt).toLocaleString()
                  : 'Awaiting verification'}
              </dd>
            </div>
          </dl>
        </section>
      )}
    </div>
  );

  const renderAccessTab = (isEditable: boolean) => (
    <div className="space-y-6">
      <section className="rounded-xl border border-slate-200 bg-white p-5 shadow-sm">
        <h3 className="text-sm font-semibold text-slate-800">Roles</h3>
        <p className="mt-1 text-xs text-slate-500">
          Roles supply the baseline permissions for each user. Grant the customer role to expose customer-only experiences.
        </p>
        <div className="mt-4 grid gap-3 sm:grid-cols-2">
          {roles.map((role) => {
            const checked = form.roleIds.includes(role.id);
            return (
              <label
                key={role.id}
                className={`flex cursor-pointer items-center justify-between rounded-lg border px-3 py-2 text-sm transition ${
                  checked ? 'border-primary bg-primary/5 text-primary' : 'border-slate-200 text-slate-600'
                } ${isEditable ? 'hover:border-primary/60' : 'opacity-70'}`}
              >
                <span>
                  <span className="font-semibold text-slate-800">{role.name}</span>
                  <span className="ml-2 text-[11px] uppercase tracking-wider text-slate-400">{role.key}</span>
                </span>
                <input
                  type="checkbox"
                  className="h-4 w-4"
                  checked={checked}
                  onChange={() => toggleRoleSelection(role.id)}
                  disabled={!isEditable}
                />
              </label>
            );
          })}
        </div>
      </section>
      <section className="rounded-xl border border-slate-200 bg-white p-5 shadow-sm">
        <h3 className="text-sm font-semibold text-slate-800">Direct permission overrides</h3>
        <p className="mt-1 text-xs text-slate-500">
          Apply additional permissions to this user without altering the underlying role. Selecting “View (Global)” will
          automatically disable “View (Own)” for the same feature.
        </p>
        <div className="mt-4 space-y-6">
          {permissionGroupsByAudience.map((section) => (
            <div key={section.audience} className="space-y-4">
              <div className="rounded-lg bg-slate-100 px-3 py-2 text-xs font-semibold uppercase tracking-wide text-slate-600">
                {section.title}
              </div>
              {section.groups.map((group) => {
                const slotEntries = Object.entries(group.slots);
                const extras = group.extras;
                return (
                  <div key={group.feature} className="rounded-lg border border-slate-200">
                    <div className="border-b border-slate-200 bg-slate-50 px-4 py-3">
                      <h4 className="text-sm font-semibold text-slate-800">{group.feature}</h4>
                    </div>
                    <div className="grid gap-3 p-4 sm:grid-cols-2">
                      {slotEntries.map(([slot, option]) => {
                        if (!option) {
                          return null;
                        }
                        const normalized = normalizePermissionKey(option.key);
                        const checked = directPermissionSet.has(normalized);
                        const disableOwn = /_VIEW_OWN$/i.test(normalized) &&
                          directPermissionSet.has(normalized.replace(/_OWN$/i, '_GLOBAL'));
                        const inherited = rolePermissionSet.has(normalized);
                        const isRevoked = revokedPermissionSet.has(normalized);
                        const isDisabled = !isEditable || disableOwn || inherited;
                        const borderClasses = isRevoked
                          ? 'border-rose-300 bg-rose-50 text-rose-600'
                          : checked
                          ? 'border-primary bg-primary/5 text-primary'
                          : inherited
                          ? 'border-slate-200 bg-slate-50 text-slate-500'
                          : 'border-slate-200 text-slate-600';
                        return (
                          <label
                            key={option.id}
                            className={`flex items-start gap-3 rounded-lg border px-3 py-2 text-sm transition ${borderClasses} ${
                              isEditable && !inherited ? 'hover:border-primary/60' : 'opacity-80'
                            }`}
                          >
                            <input
                              type="checkbox"
                              className="mt-1 h-4 w-4"
                              checked={checked}
                              disabled={isDisabled}
                              onChange={(event) => toggleDirectPermission(option.key, event.target.checked)}
                              title={
                                inherited
                                  ? 'Granted through assigned roles'
                                  : disableOwn
                                  ? 'View (Global) already selected for this feature.'
                                  : undefined
                              }
                            />
                            <span>
                              <span className="block font-semibold text-slate-800">{SLOT_LABELS[slot] ?? option.label}</span>
                              <span className="text-xs uppercase tracking-wide text-slate-400">{option.key}</span>
                              {inherited && (
                                <span className="mt-1 inline-flex items-center rounded-full bg-slate-100 px-2 py-0.5 text-[10px] font-semibold uppercase tracking-wide text-slate-500">
                                  Inherited from role
                                </span>
                              )}
                              {isRevoked && (
                                <span className="mt-1 inline-flex items-center rounded-full bg-rose-100 px-2 py-0.5 text-[10px] font-semibold uppercase tracking-wide text-rose-600">
                                  Revoked for this user
                                </span>
                              )}
                              {inherited && (
                                <label className="mt-2 inline-flex items-center gap-2 text-xs font-medium text-rose-600">
                                  <input
                                    type="checkbox"
                                    className="h-3.5 w-3.5"
                                    checked={isRevoked}
                                    onChange={(event) => toggleRevokedPermission(option.key, event.target.checked)}
                                    disabled={!isEditable}
                                  />
                                  Revoke for this user
                                </label>
                              )}
                            </span>
                          </label>
                        );
                      })}
                      {extras.map((option) => {
                        const normalized = normalizePermissionKey(option.key);
                        const checked = directPermissionSet.has(normalized);
                        const inherited = rolePermissionSet.has(normalized);
                        const isRevoked = revokedPermissionSet.has(normalized);
                        return (
                          <label
                            key={option.id}
                            className={`flex items-start gap-3 rounded-lg border px-3 py-2 text-sm transition ${
                              isRevoked
                                ? 'border-rose-300 bg-rose-50 text-rose-600'
                                : checked
                                ? 'border-primary bg-primary/5 text-primary'
                                : inherited
                                ? 'border-slate-200 bg-slate-50 text-slate-500'
                                : 'border-slate-200 text-slate-600'
                            } ${isEditable && !inherited ? 'hover:border-primary/60' : 'opacity-80'}`}
                          >
                            <input
                              type="checkbox"
                              className="mt-1 h-4 w-4"
                              checked={checked}
                              disabled={!isEditable || inherited}
                              onChange={(event) => toggleDirectPermission(option.key, event.target.checked)}
                              title={inherited ? 'Granted through assigned roles' : undefined}
                            />
                            <span>
                              <span className="block font-semibold text-slate-800">{option.label}</span>
                              <span className="text-xs uppercase tracking-wide text-slate-400">{option.key}</span>
                              {inherited && (
                                <span className="mt-1 inline-flex items-center rounded-full bg-slate-100 px-2 py-0.5 text-[10px] font-semibold uppercase tracking-wide text-slate-500">
                                  Inherited from role
                                </span>
                              )}
                              {isRevoked && (
                                <span className="mt-1 inline-flex items-center rounded-full bg-rose-100 px-2 py-0.5 text-[10px] font-semibold uppercase tracking-wide text-rose-600">
                                  Revoked for this user
                                </span>
                              )}
                              {inherited && (
                                <label className="mt-2 inline-flex items-center gap-2 text-xs font-medium text-rose-600">
                                  <input
                                    type="checkbox"
                                    className="h-3.5 w-3.5"
                                    checked={isRevoked}
                                    onChange={(event) => toggleRevokedPermission(option.key, event.target.checked)}
                                    disabled={!isEditable}
                                  />
                                  Revoke for this user
                                </label>
                              )}
                            </span>
                          </label>
                        );
                      })}
                    </div>
                  </div>
                );
              })}
            </div>
          ))}
        </div>
      </section>
      <section className="rounded-xl border border-slate-200 bg-slate-50 p-4">
        <h4 className="text-sm font-semibold text-slate-700">Effective permissions</h4>
        <p className="mt-1 text-xs text-slate-500">
          Includes role-derived permissions plus any direct overrides applied above.
        </p>
        <div className="mt-3 flex flex-wrap gap-2">
          {effectivePermissionKeys.length === 0 ? (
            <span className="text-xs text-slate-400">No permissions selected yet.</span>
          ) : (
            effectivePermissionKeys.map((permissionKey) => {
              const permission = permissionLookup.get(permissionKey);
              const isDirect = directPermissionSet.has(permissionKey);
              const badgeClasses = isDirect
                ? 'bg-emerald-100 text-emerald-700'
                : 'bg-blue-100 text-blue-700';
              return (
                <span
                  key={permissionKey}
                  className={`rounded-full px-3 py-1 text-xs font-semibold uppercase tracking-wide ${badgeClasses}`}
                >
                  {permission?.name ?? permissionKey}
                </span>
              );
            })
          )}
        </div>
        {revokedPermissionKeys.length > 0 && (
          <div className="mt-4">
            <h5 className="text-xs font-semibold uppercase tracking-wide text-rose-500">Revoked for this user</h5>
            <div className="mt-2 flex flex-wrap gap-2">
              {revokedPermissionKeys.map((permissionKey) => {
                const permission = permissionLookup.get(permissionKey);
                return (
                  <span
                    key={`revoked-${permissionKey}`}
                    className="rounded-full bg-rose-100 px-3 py-1 text-xs font-semibold uppercase tracking-wide text-rose-600"
                  >
                    {permission?.name ?? permissionKey}
                  </span>
                );
              })}
            </div>
          </div>
        )}
        <div className="mt-3 flex flex-wrap gap-4 text-[11px] uppercase tracking-wide text-slate-400">
          <span className="inline-flex items-center gap-2">
            <span className="h-2.5 w-2.5 rounded-full bg-blue-500" /> Role permissions
          </span>
          <span className="inline-flex items-center gap-2">
            <span className="h-2.5 w-2.5 rounded-full bg-emerald-500" /> Direct overrides
          </span>
          <span className="inline-flex items-center gap-2">
            <span className="h-2.5 w-2.5 rounded-full bg-rose-500" /> Revoked overrides
          </span>
        </div>
      </section>
    </div>
  );

  const renderAddressesTab = () => {
    if (panelMode !== 'detail' || !selectedUserId) {
      return (
        <section className="rounded-xl border border-slate-200 bg-white p-6 text-sm text-slate-600 shadow-sm">
          Select a user from the list to review their saved addresses.
        </section>
      );
    }

    if (addressesQuery.isLoading || addressesQuery.isFetching) {
      return (
        <section className="rounded-xl border border-slate-200 bg-white p-6 shadow-sm">
          <p className="text-sm text-slate-500">Loading saved addresses…</p>
        </section>
      );
    }

    if (addressesQuery.isError) {
      const errorMessage = extractErrorMessage(addressesQuery.error, 'Unable to load addresses.');
      return (
        <section className="space-y-4 rounded-xl border border-rose-200 bg-rose-50/80 p-6 shadow-sm">
          <div className="text-sm font-semibold text-rose-700">{errorMessage}</div>
          <button
            type="button"
            onClick={() => addressesQuery.refetch()}
            className="inline-flex items-center justify-center rounded-lg bg-rose-600 px-4 py-2 text-sm font-semibold text-white shadow-sm transition hover:bg-rose-700"
          >
            Try again
          </button>
        </section>
      );
    }

    const addressList = addressesQuery.data ?? [];
<<<<<<< HEAD
    const targetIsSelf = selectedUserId != null && selectedUserId === currentUserId;
    const canCreateAddresses = canCreateUserAddresses && (canViewAllUsers || targetIsSelf);
    const canEditAddresses = canEditUserAddresses && (canViewAllUsers || targetIsSelf);
    const canDeleteAddresses = canDeleteUserAddresses && (canViewAllUsers || targetIsSelf);
=======
    const canCreateAddresses = canCreateUserAddresses;
    const canEditAddresses = canEditUserAddresses;
    const canDeleteAddresses = canDeleteUserAddresses;
>>>>>>> 835851f1
    const canManageAddresses = canManageUserAddresses;
    const countryOptions = addressCountriesQuery.data ?? [];
    const stateOptions = addressStatesQuery.data ?? [];
    const cityOptions = addressCitiesQuery.data ?? [];
    const countryError = addressCountriesQuery.isError
      ? extractErrorMessage(addressCountriesQuery.error, 'Unable to load countries.')
      : null;
    const stateError = addressStatesQuery.isError
      ? extractErrorMessage(addressStatesQuery.error, 'Unable to load states.')
      : null;
    const cityError = addressCitiesQuery.isError
      ? extractErrorMessage(addressCitiesQuery.error, 'Unable to load cities.')
      : null;
    const isAddressSubmitting =
      createAddressMutation.isPending || updateAddressMutation.isPending || deleteAddressMutation.isPending;

    const handleSubmitAddress = (event: FormEvent) => {
      event.preventDefault();
      if (!canModifyAddresses) {
        notify({ type: 'error', message: 'You do not have permission to modify addresses.' });
        return;
      }
      if (isAddressSubmitting) {
        return;
      }
      if (editingAddressId != null) {
        if (!canEditAddresses) {
          notify({ type: 'error', message: 'You do not have permission to update addresses.' });
          return;
        }
        updateAddressMutation.mutate();
      } else {
        if (!canCreateAddresses) {
          notify({ type: 'error', message: 'You do not have permission to add addresses.' });
          return;
        }
        createAddressMutation.mutate();
      }
    };

    const handleToggleForm = () => {
      if (!canModifyAddresses) {
        notify({ type: 'error', message: 'You do not have permission to modify addresses.' });
        return;
      }
      if (addressFormOpen) {
        setAddressFormOpen(false);
        setAddressForm(createEmptyAddressForm());
        setEditingAddressId(null);
      } else {
        if (!canCreateAddresses) {
          notify({ type: 'error', message: 'You do not have permission to add addresses.' });
          return;
        }
        setEditingAddressId(null);
        setAddressForm(createEmptyAddressForm('SHIPPING'));
        setAddressFormOpen(true);
      }
    };

    const handleEditAddress = (address: CheckoutAddress) => {
      if (!canEditAddresses) {
        notify({ type: 'error', message: 'You do not have permission to edit addresses.' });
        return;
      }
      setAddressForm({
        type: address.type,
        countryId: address.countryId != null ? String(address.countryId) : '',
        stateId: address.stateId != null ? String(address.stateId) : '',
        cityId: address.cityId != null ? String(address.cityId) : '',
        fullName: address.fullName,
        mobileNumber: address.mobileNumber,
        pinCode: address.pinCode ?? '',
        addressLine1: address.addressLine1,
        addressLine2: address.addressLine2 ?? '',
        landmark: address.landmark ?? '',
        makeDefault: Boolean(address.defaultAddress)
      });
      setEditingAddressId(address.id);
      setAddressFormOpen(true);
    };

    const handleDeleteAddress = (address: CheckoutAddress) => {
      if (!canDeleteAddresses) {
        notify({ type: 'error', message: 'You do not have permission to delete addresses.' });
        return;
      }
      if (!address.id) {
        notify({ type: 'error', message: 'Unable to determine the selected address.' });
        return;
      }
      const confirmation = window.confirm(
        `Are you sure you want to delete the ${address.type.toLowerCase()} address for ${address.fullName}?`
      );
      if (!confirmation) {
        return;
      }
      deleteAddressMutation.mutate(address.id);
    };

    return (
      <section className="space-y-4">
        <div className="flex flex-wrap items-center justify-between gap-3">
          <div>
            <h3 className="text-sm font-semibold text-slate-800">Saved addresses</h3>
            <p className="text-xs text-slate-500">Manage shipping and billing locations for this customer.</p>
            {!canManageAddresses && (
              <p className="mt-1 text-xs text-slate-500">
                You can review saved addresses but do not have permission to add, edit, or delete them.
              </p>
            )}
          </div>
          <Button
            variant="ghost"
            className="px-3 py-1 text-xs"
            onClick={handleToggleForm}
            disabled={!addressFormOpen && !canCreateAddresses}
            title={!addressFormOpen && !canCreateAddresses ? 'You do not have permission to add addresses.' : undefined}
          >
            {addressFormOpen ? (editingAddressId ? 'Cancel edit' : 'Cancel') : 'Add address'}
          </Button>
        </div>
        {addressFormOpen && (
          <form
            onSubmit={handleSubmitAddress}
            className="space-y-4 rounded-xl border border-slate-200 bg-slate-50/80 p-5 shadow-inner"
          >
            <div className="flex flex-wrap items-center justify-between gap-2">
              <h4 className="text-sm font-semibold text-slate-700">
                {editingAddressId != null ? 'Edit address details' : 'Add a new address'}
              </h4>
              {editingAddressId != null && (
                <span className="text-xs uppercase tracking-wide text-slate-400">ID #{editingAddressId}</span>
              )}
            </div>
            <div className="grid gap-3 md:grid-cols-3">
              <label className="text-xs font-medium uppercase text-slate-500">
                Address type
                <select
                  value={addressForm.type}
                  onChange={(event) =>
                    setAddressForm((prev) => ({
                      ...prev,
                      type: event.target.value as AddressType
                    }))
                  }
                  className="mt-1 w-full rounded-lg border border-slate-300 bg-white px-3 py-2 text-sm shadow-sm focus:border-blue-500 focus:outline-none"
                >
                  <option value="SHIPPING">Shipping</option>
                  <option value="BILLING">Billing</option>
                </select>
              </label>
              <label className="text-xs font-medium uppercase text-slate-500">
                Country
                <select
                  required
                  value={addressForm.countryId}
                  onChange={(event) =>
                    setAddressForm((prev) => ({
                      ...prev,
                      countryId: event.target.value,
                      stateId: '',
                      cityId: ''
                    }))
                  }
                  className="mt-1 w-full rounded-lg border border-slate-300 bg-white px-3 py-2 text-sm shadow-sm focus:border-blue-500 focus:outline-none"
                >
                  <option value="">Select country</option>
                  {countryOptions.map((option) => (
                    <option key={option.id} value={String(option.id)}>
                      {option.name ?? option.label}
                    </option>
                  ))}
                </select>
              </label>
              <label className="text-xs font-medium uppercase text-slate-500">
                State
                <select
                  required
                  value={addressForm.stateId}
                  onChange={(event) =>
                    setAddressForm((prev) => ({
                      ...prev,
                      stateId: event.target.value,
                      cityId: ''
                    }))
                  }
                  disabled={!addressForm.countryId || addressStatesQuery.isLoading}
                  className="mt-1 w-full rounded-lg border border-slate-300 bg-white px-3 py-2 text-sm shadow-sm focus:border-blue-500 focus:outline-none"
                >
                  <option value="">Select state</option>
                  {stateOptions.map((option) => (
                    <option key={option.id} value={String(option.id)}>
                      {option.name ?? option.label}
                    </option>
                  ))}
                </select>
              </label>
              <label className="text-xs font-medium uppercase text-slate-500">
                City
                <select
                  required
                  value={addressForm.cityId}
                  onChange={(event) =>
                    setAddressForm((prev) => ({
                      ...prev,
                      cityId: event.target.value
                    }))
                  }
                  disabled={!addressForm.stateId || addressCitiesQuery.isLoading}
                  className="mt-1 w-full rounded-lg border border-slate-300 bg-white px-3 py-2 text-sm shadow-sm focus:border-blue-500 focus:outline-none"
                >
                  <option value="">Select city</option>
                  {cityOptions.map((option) => (
                    <option key={option.id} value={String(option.id)}>
                      {option.name ?? option.label}
                    </option>
                  ))}
                </select>
              </label>
              <label className="text-xs font-medium uppercase text-slate-500">
                Full name
                <input
                  required
                  value={addressForm.fullName}
                  onChange={(event) =>
                    setAddressForm((prev) => ({ ...prev, fullName: event.target.value }))
                  }
                  className="mt-1 w-full rounded-lg border border-slate-300 bg-white px-3 py-2 text-sm shadow-sm focus:border-blue-500 focus:outline-none"
                />
              </label>
              <label className="text-xs font-medium uppercase text-slate-500">
                Mobile number
                <input
                  required
                  value={addressForm.mobileNumber}
                  onChange={(event) =>
                    setAddressForm((prev) => ({ ...prev, mobileNumber: event.target.value }))
                  }
                  className="mt-1 w-full rounded-lg border border-slate-300 bg-white px-3 py-2 text-sm shadow-sm focus:border-blue-500 focus:outline-none"
                />
              </label>
              <label className="text-xs font-medium uppercase text-slate-500">
                PIN code
                <input
                  value={addressForm.pinCode}
                  onChange={(event) =>
                    setAddressForm((prev) => ({ ...prev, pinCode: event.target.value }))
                  }
                  className="mt-1 w-full rounded-lg border border-slate-300 bg-white px-3 py-2 text-sm shadow-sm focus:border-blue-500 focus:outline-none"
                  placeholder="Postal code"
                />
              </label>
            </div>
            <div className="grid gap-3 md:grid-cols-2">
              <label className="text-xs font-medium uppercase text-slate-500">
                Address line 1
                <input
                  required
                  value={addressForm.addressLine1}
                  onChange={(event) =>
                    setAddressForm((prev) => ({ ...prev, addressLine1: event.target.value }))
                  }
                  className="mt-1 w-full rounded-lg border border-slate-300 bg-white px-3 py-2 text-sm shadow-sm focus:border-blue-500 focus:outline-none"
                  placeholder="House number, street"
                />
              </label>
              <label className="text-xs font-medium uppercase text-slate-500">
                Address line 2
                <input
                  value={addressForm.addressLine2}
                  onChange={(event) =>
                    setAddressForm((prev) => ({ ...prev, addressLine2: event.target.value }))
                  }
                  className="mt-1 w-full rounded-lg border border-slate-300 bg-white px-3 py-2 text-sm shadow-sm focus:border-blue-500 focus:outline-none"
                  placeholder="Area, sector, landmark"
                />
              </label>
              <label className="text-xs font-medium uppercase text-slate-500">
                Landmark
                <input
                  value={addressForm.landmark}
                  onChange={(event) =>
                    setAddressForm((prev) => ({ ...prev, landmark: event.target.value }))
                  }
                  className="mt-1 w-full rounded-lg border border-slate-300 bg-white px-3 py-2 text-sm shadow-sm focus:border-blue-500 focus:outline-none"
                  placeholder="Nearby landmark"
                />
              </label>
            </div>
            {addressCountriesQuery.isLoading && (
              <p className="text-xs text-slate-500">Loading available countries…</p>
            )}
            {countryError && <p className="text-xs text-rose-600">{countryError}</p>}
            {stateError && <p className="text-xs text-rose-600">{stateError}</p>}
            {cityError && <p className="text-xs text-rose-600">{cityError}</p>}
            {addressForm.countryId && !addressStatesQuery.isLoading && !stateOptions.length && (
              <p className="text-xs text-amber-600">No states are enabled for the selected country yet.</p>
            )}
            {addressForm.stateId && !addressCitiesQuery.isLoading && !cityOptions.length && (
              <p className="text-xs text-amber-600">No cities are enabled for the selected state yet.</p>
            )}
            <label className="flex items-center gap-2 text-xs text-slate-600">
              <input
                type="checkbox"
                checked={addressForm.makeDefault}
                onChange={(event) =>
                  setAddressForm((prev) => ({ ...prev, makeDefault: event.target.checked }))
                }
              />
              Make this the default {addressForm.type === 'SHIPPING' ? 'shipping' : 'billing'} address
            </label>
            <div className="flex flex-wrap items-center justify-between gap-3">
              <Button
                type="button"
                variant="ghost"
                className="px-3 py-1 text-xs"
                onClick={() => {
                  setAddressFormOpen(false);
                  setAddressForm(createEmptyAddressForm());
                  setEditingAddressId(null);
                }}
              >
                Cancel
              </Button>
              <Button type="submit" loading={isAddressSubmitting}>
                {editingAddressId != null ? 'Update address' : 'Save address'}
              </Button>
            </div>
          </form>
        )}
        {addressList.length ? (
          <div className="grid gap-4 md:grid-cols-2">
            {addressList.map((address) => (
              <div key={address.id} className="rounded-xl border border-slate-200 bg-white p-4 shadow-sm">
                <div className="flex items-start justify-between gap-3">
                  <div>
                    <h3 className="text-sm font-semibold text-slate-800">{address.fullName}</h3>
                    <div className="mt-1 flex flex-wrap items-center gap-2 text-xs">
                      <span className="rounded bg-slate-100 px-2 py-0.5 font-medium text-slate-600">
                        {address.type === 'SHIPPING' ? 'Shipping' : 'Billing'}
                      </span>
                      {address.defaultAddress && (
                        <span className="rounded bg-emerald-100 px-2 py-0.5 font-semibold text-emerald-700">Default</span>
                      )}
                    </div>
                  </div>
                  <div className="flex items-center gap-1">
                    <button
                      type="button"
                      onClick={() => handleEditAddress(address)}
                      disabled={isAddressSubmitting || !canEditAddresses}
                      className="rounded-full border border-slate-200 p-2 text-slate-500 transition hover:border-primary/40 hover:text-primary disabled:cursor-not-allowed disabled:opacity-50"
                      aria-label={`Edit address for ${address.fullName}`}
                      title={!canEditAddresses ? 'You do not have permission to edit addresses.' : undefined}
                    >
                      <PencilIcon />
                    </button>
                    <button
                      type="button"
                      onClick={() => handleDeleteAddress(address)}
                      disabled={isAddressSubmitting || !canDeleteAddresses}
                      className="rounded-full border border-rose-200 p-2 text-rose-500 transition hover:border-rose-300 hover:text-rose-600 disabled:cursor-not-allowed disabled:opacity-50"
                      aria-label={`Delete address for ${address.fullName}`}
                      title={!canDeleteAddresses ? 'You do not have permission to delete addresses.' : undefined}
                    >
                      <TrashIcon />
                    </button>
                  </div>
                </div>
                <p className="mt-2 text-sm text-slate-600">
                  {address.addressLine1}
                  {address.addressLine2 ? `, ${address.addressLine2}` : ''}
                </p>
                <p className="text-sm text-slate-600">
                  {[address.cityName, address.stateName, address.countryName].filter(Boolean).join(', ')}
                </p>
                {address.pinCode && <p className="text-xs text-slate-500">PIN: {address.pinCode}</p>}
                <p className="text-xs text-slate-500">Phone: {address.mobileNumber}</p>
              </div>
            ))}
          </div>
        ) : (
          <div className="rounded-xl border border-slate-200 bg-white p-6 text-sm text-slate-600 shadow-sm">
            This user has not saved any shipping or billing addresses yet.
          </div>
        )}
      </section>
    );
  };

  const renderCartTab = () => {
    if (panelMode !== 'detail' || !selectedUserId) {
      return (
        <section className="rounded-xl border border-slate-200 bg-white p-6 text-sm text-slate-600 shadow-sm">
          Select a user from the list to review their cart activity.
        </section>
      );
    }

    if (cartQuery.isLoading || cartQuery.isFetching) {
      return (
        <section className="rounded-xl border border-slate-200 bg-white p-6 shadow-sm">
          <p className="text-sm text-slate-500">Loading cart details…</p>
        </section>
      );
    }

    if (cartQuery.isError) {
      const errorMessage = extractErrorMessage(cartQuery.error, 'Unable to load cart details.');
      return (
        <section className="space-y-4 rounded-xl border border-rose-200 bg-rose-50/80 p-6 shadow-sm">
          <div className="text-sm font-semibold text-rose-700">{errorMessage}</div>
          <button
            type="button"
            onClick={() => cartQuery.refetch()}
            className="inline-flex items-center justify-center rounded-lg bg-rose-600 px-4 py-2 text-sm font-semibold text-white shadow-sm transition hover:bg-rose-700"
          >
            Try again
          </button>
        </section>
      );
    }

    const cart = cartQuery.data ?? { items: [], totalQuantity: 0, subtotal: 0 };
    const canModifyCart = canModifyUserCartItems || canRemoveUserCartItems;
    const items = [...(cart.items ?? [])].sort((a, b) => {
      const firstId = a.id ?? 0;
      const secondId = b.id ?? 0;
      return firstId - secondId;
    });

    const parseAmount = (value: number | string | null | undefined) => {
      if (typeof value === 'number') {
        return Number.isFinite(value) ? value : 0;
      }
      if (typeof value === 'string') {
        const parsed = Number(value);
        return Number.isFinite(parsed) ? parsed : 0;
      }
      return 0;
    };

    const formatMoney = (value: number | string | null | undefined) => formatCurrency(parseAmount(value), undefined);

    const handleQuantityInputChange = (itemId: number, rawValue: string) => {
      const numeric = Number(rawValue);
      setCartItemDrafts((previous) => ({ ...previous, [itemId]: clampQuantity(numeric) }));
    };

    const handleSubmitQuantity = (item: Cart['items'][number]) => {
      if (!canEditUserCartItems) {
        notify({ type: 'error', message: 'You do not have permission to update cart items.' });
        return;
      }
      if (!item.id) {
        notify({ type: 'error', message: 'Unable to update this cart line. Refresh and try again.' });
        return;
      }
      const draftValue = cartItemDrafts[item.id] ?? item.quantity;
      const nextQuantity = clampQuantity(draftValue);
      if (nextQuantity === item.quantity) {
        return;
      }
      if (item.availableQuantity != null && nextQuantity > item.availableQuantity) {
        notify({ type: 'error', message: `Only ${Math.max(0, item.availableQuantity)} units are available in stock.` });
        return;
      }
      updateCartItemMutation.mutate({ itemId: item.id, quantity: nextQuantity });
    };

    const handleRemoveItem = async (item: Cart['items'][number]) => {
      if (!canRemoveUserCartItems) {
        notify({ type: 'error', message: 'You do not have permission to remove cart items.' });
        return;
      }
      if (!item.id) {
        notify({ type: 'error', message: 'Unable to remove this cart line. Refresh and try again.' });
        return;
      }
      const confirmed = await confirm({
        title: 'Remove product?',
        description: `Remove ${item.productName} from this cart?`,
        confirmLabel: 'Remove',
        tone: 'danger'
      });
      if (!confirmed) {
        return;
      }
      removeCartItemMutation.mutate(item.id);
    };

    const selectedVariant = selectedProductDetail?.variants.find((entry) => entry.id === cartSelectedVariantId);
    const selectedVariantAvailability = selectedVariant?.quantity ?? selectedProductDetail?.pricing?.stockQuantity ?? null;
    const selectedProductImage =
      selectedVariant?.media?.[0]?.url ??
      selectedProductDetail?.thumbnail?.url ??
      selectedProductDetail?.gallery?.[0]?.url ??
      null;

    const handleAddCartItemForUser = () => {
      if (!canCreateUserCartItems) {
        notify({ type: 'error', message: 'You do not have permission to add cart items.' });
        return;
      }
      if (!selectedProductDetail || !cartSelectedProductId) {
        notify({ type: 'error', message: 'Select a product before adding it to the cart.' });
        return;
      }
      const requiresVariant = selectedProductDetail.variants.length > 0;
      if (requiresVariant && !cartSelectedVariantId) {
        notify({ type: 'error', message: 'Select a variant before adding this product.' });
        return;
      }
      const quantity = clampQuantity(cartAddQuantity);
      const variant = requiresVariant
        ? selectedProductDetail.variants.find((entry) => entry.id === cartSelectedVariantId)
        : undefined;
      const available = variant?.quantity ?? selectedProductDetail?.pricing?.stockQuantity ?? null;
      if (available != null && quantity > available) {
        notify({ type: 'error', message: `Only ${Math.max(0, available)} units are available in stock.` });
        return;
      }
      const minimum = clampQuantity(selectedProductDetail.minPurchaseQuantity ?? 1);
      if (quantity < minimum) {
        notify({ type: 'error', message: `Minimum purchase quantity is ${minimum}.` });
        return;
      }
      addCartItemMutation.mutate({
        productId: cartSelectedProductId,
        variantId: requiresVariant ? cartSelectedVariantId : null,
        quantity
      });
    };

    const disableAddButton =
      addCartItemMutation.isPending ||
      !selectedProductDetail ||
      (selectedProductDetail?.variants.length ? !cartSelectedVariantId : false) ||
      (selectedVariantAvailability != null && selectedVariantAvailability <= 0) ||
      !canCreateUserCartItems;

    return (
      <div className="space-y-6">
        <section className="rounded-xl border border-slate-200 bg-white p-5 shadow-sm">
          <div className="flex flex-col gap-4 lg:flex-row lg:items-center lg:justify-between">
            <div>
              <h3 className="text-sm font-semibold text-slate-800">Cart snapshot</h3>
              <p className="mt-1 text-xs text-slate-500">
                Last updated {cart.updatedAt ? formatDateTime(cart.updatedAt) : 'recently'}
              </p>
            </div>
            <div className="flex flex-wrap items-center gap-3">
              <div className="grid grid-cols-2 gap-3 text-sm text-slate-700 sm:flex sm:items-center">
                <div className="rounded-lg border border-slate-200 bg-slate-50 px-4 py-2 text-center shadow-sm">
                  <div className="text-xs uppercase tracking-wide text-slate-500">Items</div>
                  <div className="text-lg font-semibold text-slate-800">{cart.totalQuantity ?? 0}</div>
                </div>
                <div className="rounded-lg border border-slate-200 bg-slate-50 px-4 py-2 text-center shadow-sm">
                  <div className="text-xs uppercase tracking-wide text-slate-500">Subtotal</div>
                  <div className="text-lg font-semibold text-slate-800">{formatMoney(cart.subtotal)}</div>
                </div>
              </div>
              {canCreateUserCartItems ? (
                <button
                  type="button"
                  onClick={() => setIsCartAddOpen((open) => !open)}
                  className="inline-flex items-center justify-center rounded-lg border border-primary/30 bg-primary/10 px-4 py-2 text-sm font-semibold text-primary shadow-sm transition hover:bg-primary/20"
                >
                  {isCartAddOpen ? 'Close add panel' : 'Add product'}
                </button>
              ) : null}
            </div>
            {!canModifyCart && (
              <p className="mt-3 text-xs text-slate-500">
                You can review the cart contents but do not have permission to adjust them.
              </p>
            )}
          </div>
        </section>

        {isCartAddOpen && canCreateUserCartItems && (
          <section className="rounded-xl border border-slate-200 bg-white p-5 shadow-sm">
            <div className="flex flex-col gap-6 lg:flex-row">
              <div className="lg:w-1/2">
                <label htmlFor="cart-product-search" className="text-xs font-semibold uppercase tracking-wide text-slate-500">
                  Search catalogue
                </label>
                <div className="relative mt-2">
                  <input
                    id="cart-product-search"
                    type="search"
                    value={cartProductSearchTerm}
                    onChange={(event) => setCartProductSearchTerm(event.target.value)}
                    placeholder="Search by product name or SKU"
                    className="w-full rounded-lg border border-slate-300 px-3 py-2 text-sm focus:border-primary focus:outline-none"
                  />
                  {isSearchingCartProducts && (
                    <span className="pointer-events-none absolute right-3 top-1/2 -translate-y-1/2 text-xs text-slate-400">
                      Searching…
                    </span>
                  )}
                </div>
                <div className="mt-3 max-h-64 overflow-y-auto rounded-xl border border-slate-200 bg-slate-50">
                  {cartProductSearchTerm.trim().length < 2 ? (
                    <p className="p-4 text-sm text-slate-500">Type at least two characters to search products.</p>
                  ) : cartProductSearchQuery.isError ? (
                    <p className="p-4 text-sm text-rose-600">
                      {extractErrorMessage(cartProductSearchQuery.error, 'Unable to search products right now.')}
                    </p>
                  ) : cartProductOptions.length === 0 ? (
                    <p className="p-4 text-sm text-slate-500">No products found for this search.</p>
                  ) : (
                    <ul className="divide-y divide-slate-200 bg-white">
                      {cartProductOptions.map((option) => (
                        <li key={option.id}>
                          <button
                            type="button"
                            onClick={() => setCartSelectedProductId(option.id)}
                            className={`flex w-full items-center gap-3 px-4 py-3 text-left transition ${
                              cartSelectedProductId === option.id ? 'bg-primary/10 text-primary' : 'hover:bg-slate-50'
                            }`}
                          >
                            <div className="h-12 w-12 overflow-hidden rounded-lg border border-slate-200 bg-slate-100">
                              {option.thumbnailUrl ? (
                                <img src={option.thumbnailUrl} alt={option.name} className="h-full w-full object-cover" />
                              ) : (
                                <span className="flex h-full w-full items-center justify-center text-xs font-semibold uppercase text-slate-400">
                                  {option.name.charAt(0)}
                                </span>
                              )}
                            </div>
                            <div className="flex-1">
                              <p className="text-sm font-semibold">{option.name}</p>
                              <p className="text-xs uppercase tracking-wide text-slate-400">SKU: {option.sku || '—'}</p>
                            </div>
                          </button>
                        </li>
                      ))}
                    </ul>
                  )}
                </div>
              </div>
              <div className="flex-1 space-y-4 rounded-xl border border-slate-200 bg-slate-50 p-4">
                {selectedProductDetail ? (
                  <>
                    <div className="flex items-start gap-3">
                      <div className="h-16 w-16 overflow-hidden rounded-lg border border-slate-200 bg-white">
                        {selectedProductImage ? (
                          <img src={selectedProductImage} alt={selectedProductDetail.name} className="h-full w-full object-cover" />
                        ) : (
                          <span className="flex h-full w-full items-center justify-center text-sm font-semibold uppercase text-slate-400">
                            {selectedProductDetail.name.charAt(0)}
                          </span>
                        )}
                      </div>
                      <div>
                        <p className="text-sm font-semibold text-slate-800">{selectedProductDetail.name}</p>
                        <p className="text-xs uppercase tracking-wide text-slate-400">
                          SKU: {selectedProductDetail.pricing?.sku ?? '—'}
                        </p>
                        {selectedProductDetail.minPurchaseQuantity && (
                          <p className="text-xs text-slate-500">Minimum purchase: {selectedProductDetail.minPurchaseQuantity}</p>
                        )}
                      </div>
                    </div>
                    {selectedProductDetail.variants.length > 0 && (
                      <div className="space-y-3">
                        <p className="text-xs font-semibold uppercase tracking-wide text-slate-500">Select variant</p>
                        <div className="max-h-40 space-y-2 overflow-y-auto pr-1">
                          {selectedProductDetail.variants.map((variant) => {
                            const variantLabel = describeVariant(variant);
                            const variantAvailable = variant.quantity ?? null;
                            const checked = cartSelectedVariantId === variant.id;
                            return (
                              <label
                                key={variant.id ?? variant.key}
                                className={`flex cursor-pointer items-center justify-between rounded-lg border px-3 py-2 text-sm transition ${
                                  checked ? 'border-primary bg-primary/10 text-primary' : 'border-slate-200 bg-white text-slate-600 hover:border-primary/40'
                                }`}
                              >
                                <span className="flex flex-col">
                                  <span className="font-semibold text-slate-800">{variantLabel ?? 'Variant'}</span>
                                  {variant.sku && (
                                    <span className="text-xs uppercase tracking-wide text-slate-400">SKU: {variant.sku}</span>
                                  )}
                                </span>
                                <span className="flex items-center gap-3">
                                  {variantAvailable != null && (
                                    <span className="text-xs text-slate-400">In stock: {Math.max(0, variantAvailable)}</span>
                                  )}
                                  <input
                                    type="radio"
                                    className="h-4 w-4"
                                    checked={checked}
                                    onChange={() => setCartSelectedVariantId(variant.id ?? null)}
                                  />
                                </span>
                              </label>
                            );
                          })}
                        </div>
                      </div>
                    )}
                    <div className="grid gap-3 md:grid-cols-[160px,1fr]">
                      <div>
                        <label className="text-xs font-semibold uppercase tracking-wide text-slate-500">Quantity</label>
                        <input
                          type="number"
                          min={1}
                          value={cartAddQuantity}
                          onChange={(event) => setCartAddQuantity(clampQuantity(Number(event.target.value)))}
                          className="mt-1 w-full rounded-lg border border-slate-300 px-3 py-2 text-sm focus:border-primary focus:outline-none"
                        />
                        {selectedVariantAvailability != null && (
                          <p className="mt-1 text-xs text-slate-500">Available: {Math.max(0, selectedVariantAvailability)}</p>
                        )}
                      </div>
                      <div className="flex items-end">
                        <button
                          type="button"
                          onClick={handleAddCartItemForUser}
                          disabled={disableAddButton}
                          className="w-full rounded-lg bg-primary px-4 py-2 text-sm font-semibold text-white shadow-sm transition hover:bg-blue-600 disabled:cursor-not-allowed disabled:opacity-60"
                          title={!canCreateUserCartItems ? 'You do not have permission to add cart items.' : undefined}
                        >
                          {addCartItemMutation.isPending ? 'Adding…' : 'Add to cart'}
                        </button>
                      </div>
                    </div>
                    {selectedVariantAvailability != null && selectedVariantAvailability <= 0 && (
                      <p className="text-xs font-semibold text-rose-600">This selection is currently out of stock.</p>
                    )}
                  </>
                ) : (
                  <p className="text-sm text-slate-500">
                    Search for a product on the left to preview inventory and add it to this customer's cart.
                  </p>
                )}
              </div>
            </div>
          </section>
        )}

        {items.length === 0 ? (
          <section className="rounded-xl border border-slate-200 bg-white p-6 shadow-sm">
            <h3 className="text-sm font-semibold text-slate-800">No cart items yet</h3>
            <p className="mt-2 text-sm text-slate-500">
              {canCreateUserCartItems
                ? 'This customer has not added any products to their cart. Use the “Add product” button above to seed their cart or guide them through the checkout journey.'
                : 'This customer has not added any products to their cart yet.'}
            </p>
          </section>
        ) : (
          <section className="rounded-xl border border-slate-200 bg-white shadow-sm">
            <div className="overflow-x-auto">
              <table className="min-w-full divide-y divide-slate-200">
                <thead className="bg-slate-50 text-left text-xs font-semibold uppercase tracking-wide text-slate-500">
                  <tr>
                    <th scope="col" className="px-4 py-3">
                      Product
                    </th>
                    <th scope="col" className="px-4 py-3">
                      Quantity
                    </th>
                    <th scope="col" className="px-4 py-3">
                      Unit price
                    </th>
                    <th scope="col" className="px-4 py-3">
                      Subtotal
                    </th>
                    <th scope="col" className="px-4 py-3 text-right">
                      Actions
                    </th>
                  </tr>
                </thead>
                <tbody className="divide-y divide-slate-200 bg-white text-sm">
                  {items.map((item) => {
                    const itemId = item.id;
                    const draftQuantity = itemId != null ? clampQuantity(cartItemDrafts[itemId] ?? item.quantity) : item.quantity;
                    const quantityChanged = itemId != null ? draftQuantity !== item.quantity : false;
                    const limitedAvailability =
                      typeof item.availableQuantity === 'number' && item.availableQuantity >= 0 && draftQuantity > item.availableQuantity;
                    return (
                      <tr key={`${item.productId}-${item.variantId ?? 'base'}`} className="align-top">
                        <td className="px-4 py-4">
                          <button
                            type="button"
                            onClick={() => handleNavigateToProduct(item.productId)}
                            className="flex w-full items-start gap-3 text-left transition hover:text-primary"
                          >
                            <div className="h-14 w-14 overflow-hidden rounded-lg border border-slate-200 bg-slate-100">
                              {item.thumbnailUrl ? (
                                <img src={item.thumbnailUrl} alt={item.productName} className="h-full w-full object-cover" />
                              ) : (
                                <span className="flex h-full w-full items-center justify-center text-xs font-semibold uppercase text-slate-400">
                                  {item.productName.charAt(0)}
                                </span>
                              )}
                            </div>
                            <div className="space-y-1">
                              <p className="font-semibold text-slate-800">{item.productName}</p>
                              {item.variantLabel && <p className="text-xs text-slate-500">Variant: {item.variantLabel}</p>}
                              {item.sku && (
                                <p className="text-xs uppercase tracking-wide text-slate-400">SKU: {item.sku}</p>
                              )}
                              {!item.inStock && (
                                <span className="inline-flex items-center rounded-full bg-rose-50 px-2 py-0.5 text-[11px] font-semibold uppercase tracking-wide text-rose-600">
                                  Out of stock
                                </span>
                              )}
                              {limitedAvailability && (
                                <span className="block text-xs font-medium text-amber-600">
                                  Only {item.availableQuantity} available
                                </span>
                              )}
                            </div>
                          </button>
                        </td>
                        <td className="px-4 py-4">
                          {itemId != null ? (
                            <div className="space-y-2">
                              <input
                                type="number"
                                min={1}
                                value={draftQuantity}
                                onChange={(event) => handleQuantityInputChange(itemId, event.target.value)}
                                className="w-24 rounded-lg border border-slate-300 px-3 py-2 text-sm focus:border-primary focus:outline-none"
                              />
                              {typeof item.availableQuantity === 'number' && (
                                <p className="text-xs text-slate-400">In stock: {item.availableQuantity}</p>
                              )}
                            </div>
                          ) : (
                            <div className="font-semibold text-slate-800">{item.quantity}</div>
                          )}
                        </td>
                        <td className="px-4 py-4 text-sm font-medium text-slate-700">{formatMoney(item.unitPrice)}</td>
                        <td className="px-4 py-4 text-sm font-semibold text-slate-900">{formatMoney(item.lineTotal)}</td>
                        <td className="px-4 py-4">
                          {itemId != null ? (
                          <div className="flex flex-wrap justify-end gap-2">
                            <button
                              type="button"
                              onClick={() => handleSubmitQuantity(item)}
                              disabled={!canEditUserCartItems || !quantityChanged || updatingItemId === itemId}
                              className="inline-flex items-center justify-center rounded-lg border border-slate-200 px-3 py-1.5 text-xs font-semibold text-slate-600 transition hover:border-primary/40 hover:text-primary disabled:cursor-not-allowed disabled:opacity-60"
                              title={!canEditUserCartItems ? 'You do not have permission to update cart items.' : undefined}
                            >
                              {updatingItemId === itemId ? 'Saving…' : 'Update'}
                            </button>
                            <button
                              type="button"
                              onClick={() => void handleRemoveItem(item)}
                              disabled={!canRemoveUserCartItems || removingItemId === itemId}
                              className="inline-flex items-center justify-center rounded-lg border border-rose-200 px-3 py-1.5 text-xs font-semibold text-rose-600 transition hover:bg-rose-50 disabled:cursor-not-allowed disabled:opacity-60"
                              title={!canRemoveUserCartItems ? 'You do not have permission to remove cart items.' : undefined}
                            >
                              {removingItemId === itemId ? 'Removing…' : 'Remove'}
                            </button>
                          </div>
                          ) : (
                            <span className="text-xs text-slate-400">Pending sync…</span>
                          )}
                        </td>
                      </tr>
                    );
                  })}
                </tbody>
              </table>
            </div>
          </section>
        )}
      </div>
    );
  };

  const renderPanel = () => {
    const isCreate = panelMode === 'create';
    const isEditable = isCreate ? canCreateUser : canManageUsers;
    const isSaving = isCreate
      ? createUser.isPending
      : activeTab === 'access'
      ? updatePermissions.isPending
      : activeTab === 'profile'
      ? updateUser.isPending
      : false;
    const isLoadingDetail = panelMode === 'detail' && selectedUserQuery.isLoading;
    const headerTitle = isCreate
      ? 'Create user or customer'
      : detailUser?.fullName ?? 'Loading user…';
    const headerSubtitle = isCreate
      ? 'Provision access for an internal teammate or customer contact.'
      : detailUser?.email ?? '';
    const tabs: Array<{ key: DetailTab; label: string }> = [
      { key: 'profile', label: 'Profile details' },
      { key: 'access', label: 'Roles & permissions' }
    ];
    if (!isCreate) {
      tabs.push(
        { key: 'addresses', label: 'Addresses' },
        { key: 'orders', label: 'Orders' },
        { key: 'cart', label: 'Cart' },
        { key: 'recent', label: 'Recently viewed' }
      );
    }

    return (
      <form
        className="flex flex-col gap-6 rounded-2xl border border-slate-200 bg-white shadow-sm"
        onSubmit={(event) => {
          event.preventDefault();
          if (!isEditable) {
            return;
          }
          setFormError(null);
          if (isCreate) {
            createUser.mutate();
          } else if (activeTab === 'profile') {
            updateUser.mutate();
          } else if (activeTab === 'access') {
            updatePermissions.mutate();
          }
        }}
      >
        <header className="flex flex-col gap-4 border-b border-slate-200 bg-slate-50 px-6 py-5 lg:flex-row lg:items-center lg:justify-between">
          <div className="flex items-start gap-4">
            <button
              type="button"
              onClick={clearPanel}
              className="rounded-full border border-slate-200 bg-white p-2 text-slate-600 transition hover:border-primary/40 hover:text-primary"
              aria-label="Back to user directory"
            >
              <svg xmlns="http://www.w3.org/2000/svg" viewBox="0 0 24 24" fill="none" stroke="currentColor" strokeWidth={1.6} className="h-5 w-5">
                <path strokeLinecap="round" strokeLinejoin="round" d="m15 19-7-7 7-7" />
              </svg>
            </button>
            <div>
              <p className="text-xs font-semibold uppercase tracking-wide text-primary">{isCreate ? 'New profile' : `#${selectedUserId ?? ''} Profile`}</p>
              <h2 className="mt-1 text-2xl font-semibold text-slate-900">{headerTitle}</h2>
              {headerSubtitle && <p className="text-sm text-slate-500">{headerSubtitle}</p>}
            </div>
          </div>
          {!isCreate && detailUser && (
            <div className="flex flex-col items-end gap-3">
              <div className="flex flex-wrap items-center gap-3 text-xs font-semibold text-slate-600">
                <span className="inline-flex items-center gap-2 rounded-full bg-white px-3 py-1 uppercase tracking-wide">
                  <span className={`h-2 w-2 rounded-full ${detailUser.active ? 'bg-emerald-500' : 'bg-slate-400'}`} />
                  {detailUser.active ? 'Active' : 'Inactive'}
                </span>
                <span
                  className={`inline-flex items-center gap-2 rounded-full px-3 py-1 uppercase tracking-wide ${
                    detailUser.emailVerifiedAt ? 'bg-emerald-50 text-emerald-600' : 'bg-amber-50 text-amber-600'
                  }`}
                >
                  {detailUser.emailVerifiedAt ? 'Verified' : 'Unverified'}
                </span>
                {detailUser.lockedAt && (
                  <span className="inline-flex items-center gap-2 rounded-full bg-rose-50 px-3 py-1 uppercase tracking-wide text-rose-600">
                    Locked
                  </span>
                )}
                {!detailUser.lockedAt && detailUser.loginAttempts > 0 && (
                  <span className="inline-flex items-center gap-2 rounded-full bg-amber-50 px-3 py-1 uppercase tracking-wide text-amber-600">
                    {detailUser.loginAttempts} failed
                  </span>
                )}
              </div>
              {(detailUser.roles?.length ?? 0) > 0 && (
                <div className="flex flex-wrap justify-end gap-3 text-xs font-semibold uppercase tracking-wide text-slate-600">
                  {detailUser.roles?.map((role) => (
                    <span key={role} className="inline-flex items-center gap-2 rounded-full bg-white px-3 py-1">
                      {role}
                    </span>
                  ))}
                </div>
              )}
              {canManageUsers && (
                <div className="flex flex-wrap justify-end gap-2">
                  {!detailUser.emailVerifiedAt && (
                    <button
                      type="button"
                      onClick={() => verifyUser.mutate(detailUser.id)}
                      disabled={verifyUser.isPending}
                      className="inline-flex items-center justify-center rounded-lg bg-emerald-500 px-4 py-2 text-sm font-semibold text-white shadow-sm transition hover:bg-emerald-600 disabled:cursor-not-allowed disabled:opacity-60"
                    >
                      {verifyUser.isPending ? 'Verifying…' : 'Mark as verified'}
                    </button>
                  )}
                  {detailUser.lockedAt && (
                    <button
                      type="button"
                      onClick={() => unlockUser.mutate(detailUser.id)}
                      disabled={unlockUser.isPending}
                      className="inline-flex items-center justify-center rounded-lg bg-amber-500 px-4 py-2 text-sm font-semibold text-white shadow-sm transition hover:bg-amber-600 disabled:cursor-not-allowed disabled:opacity-60"
                    >
                      {unlockUser.isPending ? 'Unlocking…' : 'Unlock account'}
                    </button>
                  )}
                </div>
              )}
            </div>
          )}
        </header>
        <div className="grid gap-0 border-b border-slate-200 lg:grid-cols-[240px,1fr]">
          <nav className="flex shrink-0 flex-row gap-2 border-b border-slate-200 bg-white px-6 py-3 text-sm font-semibold text-slate-600 lg:flex-col lg:border-b-0 lg:border-r">
            {tabs.map((tab) => (
              <button
                key={tab.key}
                type="button"
                onClick={() => setActiveTab(tab.key)}
                className={`rounded-lg px-3 py-2 text-left transition ${
                  activeTab === tab.key ? 'bg-primary/10 text-primary' : 'text-slate-600 hover:bg-slate-100'
                }`}
              >
                {tab.label}
              </button>
            ))}
          </nav>
          <div className="flex-1 px-6 py-6">
            {isLoadingDetail ? (
              <p className="text-sm text-slate-500">Loading user details…</p>
            ) : activeTab === 'profile' ? (
              renderProfileTab(isEditable, isCreate)
            ) : activeTab === 'access' ? (
              renderAccessTab(isEditable)
            ) : activeTab === 'addresses' ? (
              renderAddressesTab()
            ) : activeTab === 'orders' ? (
              renderOrdersTab()
            ) : activeTab === 'cart' ? (
              renderCartTab()
            ) : (
              renderRecentTab()
            )}
          </div>
        </div>
        <footer className="flex flex-col gap-3 bg-slate-50 px-6 py-5 sm:flex-row sm:items-center sm:justify-between">
          {formError ? (
            <p className="text-sm text-rose-600">{formError}</p>
          ) : (
            <span className="text-xs text-slate-500">
              {activeTab === 'cart'
                ? 'Cart adjustments are saved automatically.'
                : activeTab === 'recent'
                ? 'Recent views update automatically whenever the customer browses products.'
                : activeTab === 'orders'
                ? 'Orders sync automatically once shoppers complete checkout.'
                : activeTab === 'addresses'
                ? 'Addresses sync automatically whenever shoppers update them during checkout.'
                : 'Changes apply immediately after saving and will not modify the underlying role definitions.'}
            </span>
          )}
          <div className="flex flex-wrap items-center gap-3">
            {panelMode === 'detail' && canDeleteUsers && selectedUserId && (
              <button
                type="button"
                onClick={() => deleteUser.mutate(selectedUserId)}
                disabled={deleteUser.isPending}
                className="rounded-lg border border-rose-200 px-4 py-2 text-sm font-semibold text-rose-600 transition hover:bg-rose-50 disabled:cursor-not-allowed disabled:opacity-60"
              >
                {deleteUser.isPending ? 'Removing…' : 'Remove user'}
              </button>
            )}
            {panelMode === 'detail' && selectedUserQuery.data && isEditable && activeTab === 'profile' && (
              <button
                type="button"
                onClick={() => {
                  const detail = selectedUserQuery.data;
                  setForm({
                    firstName: detail.firstName ?? '',
                    lastName: detail.lastName ?? '',
                    email: detail.email,
                    password: '',
                    active: detail.active,
                    phoneNumber: detail.phoneNumber ?? '',
                    whatsappNumber: detail.whatsappNumber ?? '',
                    facebookUrl: detail.facebookUrl ?? '',
                    linkedinUrl: detail.linkedinUrl ?? '',
                    skypeId: detail.skypeId ?? '',
                    emailSignature: detail.emailSignature ?? '',
                    roleIds: detail.roles
                      .map((roleKey) => roleIdByKey.get(roleKey.toUpperCase()))
                      .filter((value): value is number => typeof value === 'number'),
                    directPermissions: (detail.directPermissions ?? []).map(normalizePermissionKey),
                    revokedPermissions: (detail.revokedPermissions ?? []).map(normalizePermissionKey)
                  });
                  setFormError(null);
                }}
                className="rounded-lg border border-slate-200 px-4 py-2 text-sm font-medium text-slate-600 transition hover:bg-slate-100"
              >
                Reset changes
              </button>
            )}
            {((isCreate && isEditable) || (!isCreate && isEditable && (activeTab === 'profile' || activeTab === 'access'))) && (
              <button
                type="submit"
                disabled={!isEditable || isSaving}
                title={!isEditable ? 'You do not have permission to update this user.' : undefined}
                className="rounded-lg bg-primary px-4 py-2 text-sm font-semibold text-white shadow-sm transition hover:bg-blue-600 disabled:cursor-not-allowed disabled:opacity-60"
              >
                {isCreate
                  ? isSaving
                    ? 'Creating…'
                    : 'Create user'
                  : activeTab === 'access'
                  ? isSaving
                    ? 'Saving…'
                    : 'Save permissions'
                  : isSaving
                  ? 'Saving…'
                  : 'Save changes'}
              </button>
            )}
          </div>
        </footer>
      </form>
    );
  };

  const isDirectoryView = panelMode === 'empty';

  return (
    <div className="space-y-6 px-6 py-6">
      <PageHeader
        title="Users & customers"
        description="Manage internal teammates and customer contacts from a single, permission-aware workspace."
        actions={
          isDirectoryView ? (
            <>
              {canExportUsers && (
                <ExportMenu onSelect={handleExportUsers} disabled={usersQuery.isLoading} isBusy={isExporting} />
              )}
              {canCreateUser && (
                <button
                  type="button"
                  onClick={() => setPanelMode('create')}
                  className="inline-flex items-center justify-center gap-2 rounded-lg bg-primary px-5 py-2 text-sm font-semibold text-white shadow-sm transition hover:bg-blue-600"
                >
                  <svg
                    xmlns="http://www.w3.org/2000/svg"
                    viewBox="0 0 24 24"
                    fill="none"
                    stroke="currentColor"
                    strokeWidth={1.6}
                    className="h-4 w-4"
                  >
                    <path strokeLinecap="round" strokeLinejoin="round" d="M12 6v12m6-6H6" />
                  </svg>
                  New user
                </button>
              )}
            </>
          ) : undefined
        }
      />
      {isDirectoryView ? (
        <>
          {renderSummaryCards()}
          {renderTable()}
        </>
      ) : (
        renderPanel()
      )}
    </div>
  );
};

export default UsersPage;<|MERGE_RESOLUTION|>--- conflicted
+++ resolved
@@ -416,7 +416,6 @@
     [grantedPermissions]
   );
   const canCreateUserAddresses = useMemo(
-<<<<<<< HEAD
     () => hasAnyPermission(grantedPermissions as PermissionKey[], ['USER_CREATE']),
     [grantedPermissions]
   );
@@ -439,31 +438,6 @@
   const canRemoveUserCartItems = useMemo(
     () => hasAnyPermission(grantedPermissions as PermissionKey[], ['USER_DELETE']),
     [grantedPermissions]
-=======
-    () => canViewAllUsers && hasAnyPermission(grantedPermissions as PermissionKey[], ['USER_CREATE']),
-    [canViewAllUsers, grantedPermissions]
-  );
-  const canEditUserAddresses = useMemo(
-    () => canViewAllUsers && hasAnyPermission(grantedPermissions as PermissionKey[], ['USER_UPDATE']),
-    [canViewAllUsers, grantedPermissions]
-  );
-  const canDeleteUserAddresses = useMemo(
-    () => canViewAllUsers && hasAnyPermission(grantedPermissions as PermissionKey[], ['USER_DELETE']),
-    [canViewAllUsers, grantedPermissions]
-  );
-  const canCreateUserCartItems = useMemo(
-    () => canViewAllUsers && hasAnyPermission(grantedPermissions as PermissionKey[], ['USER_CREATE']),
-    [canViewAllUsers, grantedPermissions]
-  );
-  const canEditUserCartItems = useMemo(
-    () => canViewAllUsers && hasAnyPermission(grantedPermissions as PermissionKey[], ['USER_UPDATE']),
-    [canViewAllUsers, grantedPermissions]
-  );
-  const canRemoveUserCartItems = useMemo(
-    () =>
-      canViewAllUsers && hasAnyPermission(grantedPermissions as PermissionKey[], ['USER_DELETE']),
-    [canViewAllUsers, grantedPermissions]
->>>>>>> 835851f1
   );
   const canManageUserAddresses =
     canCreateUserAddresses || canEditUserAddresses || canDeleteUserAddresses;
@@ -2375,16 +2349,10 @@
     }
 
     const addressList = addressesQuery.data ?? [];
-<<<<<<< HEAD
     const targetIsSelf = selectedUserId != null && selectedUserId === currentUserId;
     const canCreateAddresses = canCreateUserAddresses && (canViewAllUsers || targetIsSelf);
     const canEditAddresses = canEditUserAddresses && (canViewAllUsers || targetIsSelf);
     const canDeleteAddresses = canDeleteUserAddresses && (canViewAllUsers || targetIsSelf);
-=======
-    const canCreateAddresses = canCreateUserAddresses;
-    const canEditAddresses = canEditUserAddresses;
-    const canDeleteAddresses = canDeleteUserAddresses;
->>>>>>> 835851f1
     const canManageAddresses = canManageUserAddresses;
     const countryOptions = addressCountriesQuery.data ?? [];
     const stateOptions = addressStatesQuery.data ?? [];
