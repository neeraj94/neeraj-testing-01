--- conflicted
+++ resolved
@@ -415,7 +415,6 @@
     () => hasAnyPermission(grantedPermissions as PermissionKey[], ['USERS_EXPORT']),
     [grantedPermissions]
   );
-<<<<<<< HEAD
   const canCreateUserAddresses = useMemo(
     () => canViewAllUsers && hasAnyPermission(grantedPermissions as PermissionKey[], ['USER_CREATE']),
     [canViewAllUsers, grantedPermissions]
@@ -430,18 +429,6 @@
   );
   const canEditUserCartItems = useMemo(
     () => canViewAllUsers && hasAnyPermission(grantedPermissions as PermissionKey[], ['USER_UPDATE']),
-=======
-  const canModifyUserAddresses = useMemo(
-    () =>
-      canViewAllUsers &&
-      hasAnyPermission(grantedPermissions as PermissionKey[], ['USER_CREATE', 'USER_UPDATE']),
-    [canViewAllUsers, grantedPermissions]
-  );
-  const canAddUserCartItems = useMemo(
-    () =>
-      canViewAllUsers &&
-      hasAnyPermission(grantedPermissions as PermissionKey[], ['USER_CREATE', 'USER_UPDATE']),
->>>>>>> db653c19
     [canViewAllUsers, grantedPermissions]
   );
   const canRemoveUserCartItems = useMemo(
@@ -449,11 +436,8 @@
       canViewAllUsers && hasAnyPermission(grantedPermissions as PermissionKey[], ['USER_DELETE']),
     [canViewAllUsers, grantedPermissions]
   );
-<<<<<<< HEAD
   const canManageUserAddresses = canCreateUserAddresses || canEditUserAddresses;
   const canModifyUserCartItems = canCreateUserCartItems || canEditUserCartItems;
-=======
->>>>>>> db653c19
 
   useEffect(() => {
     setPage(0);
@@ -817,11 +801,7 @@
       if (!selectedUserId) {
         throw new Error('Select a user before adding an address.');
       }
-<<<<<<< HEAD
       if (!canCreateUserAddresses) {
-=======
-      if (!canModifyUserAddresses) {
->>>>>>> db653c19
         throw new Error('You do not have permission to add addresses.');
       }
       const payload = buildAddressPayload();
@@ -854,11 +834,7 @@
       if (!selectedUserId || editingAddressId == null) {
         throw new Error('Select an address before updating it.');
       }
-<<<<<<< HEAD
       if (!canEditUserAddresses) {
-=======
-      if (!canModifyUserAddresses) {
->>>>>>> db653c19
         throw new Error('You do not have permission to update addresses.');
       }
       const payload = buildAddressPayload();
@@ -913,7 +889,6 @@
   }, [activeTab]);
 
   useEffect(() => {
-<<<<<<< HEAD
     if (!canManageUserAddresses) {
       setAddressFormOpen(false);
       setEditingAddressId(null);
@@ -925,19 +900,6 @@
       setIsCartAddOpen(false);
     }
   }, [canCreateUserCartItems]);
-=======
-    if (!canModifyUserAddresses) {
-      setAddressFormOpen(false);
-      setEditingAddressId(null);
-    }
-  }, [canModifyUserAddresses]);
-
-  useEffect(() => {
-    if (!canAddUserCartItems) {
-      setIsCartAddOpen(false);
-    }
-  }, [canAddUserCartItems]);
->>>>>>> db653c19
 
   useEffect(() => {
     if (!isCartAddOpen) {
@@ -1244,11 +1206,7 @@
       if (!selectedUserId) {
         throw new Error('No user selected');
       }
-<<<<<<< HEAD
       if (!canCreateUserCartItems) {
-=======
-      if (!canAddUserCartItems) {
->>>>>>> db653c19
         throw new Error('You do not have permission to modify cart items.');
       }
       const { data } = await api.post<Cart>(`/users/${selectedUserId}/cart/items`, {
@@ -1280,11 +1238,7 @@
       if (!selectedUserId) {
         throw new Error('No user selected');
       }
-<<<<<<< HEAD
       if (!canEditUserCartItems) {
-=======
-      if (!canAddUserCartItems) {
->>>>>>> db653c19
         throw new Error('You do not have permission to update cart items.');
       }
       const { data } = await api.patch<Cart>(`/users/${selectedUserId}/cart/items/${itemId}`, { quantity });
@@ -2361,13 +2315,9 @@
     }
 
     const addressList = addressesQuery.data ?? [];
-<<<<<<< HEAD
     const canCreateAddresses = canCreateUserAddresses;
     const canEditAddresses = canEditUserAddresses;
     const canManageAddresses = canManageUserAddresses;
-=======
-    const canModifyAddresses = canModifyUserAddresses;
->>>>>>> db653c19
     const countryOptions = addressCountriesQuery.data ?? [];
     const stateOptions = addressStatesQuery.data ?? [];
     const cityOptions = addressCitiesQuery.data ?? [];
@@ -2427,13 +2377,8 @@
     };
 
     const handleEditAddress = (address: CheckoutAddress) => {
-<<<<<<< HEAD
       if (!canEditAddresses) {
         notify({ type: 'error', message: 'You do not have permission to edit addresses.' });
-=======
-      if (!canModifyAddresses) {
-        notify({ type: 'error', message: 'You do not have permission to modify addresses.' });
->>>>>>> db653c19
         return;
       }
       setAddressForm({
@@ -2459,11 +2404,7 @@
           <div>
             <h3 className="text-sm font-semibold text-slate-800">Saved addresses</h3>
             <p className="text-xs text-slate-500">Manage shipping and billing locations for this customer.</p>
-<<<<<<< HEAD
             {!canManageAddresses && (
-=======
-            {!canModifyAddresses && (
->>>>>>> db653c19
               <p className="mt-1 text-xs text-slate-500">
                 You can review saved addresses but do not have permission to add or edit them.
               </p>
@@ -2473,13 +2414,8 @@
             variant="ghost"
             className="px-3 py-1 text-xs"
             onClick={handleToggleForm}
-<<<<<<< HEAD
             disabled={!addressFormOpen && !canCreateAddresses}
             title={!addressFormOpen && !canCreateAddresses ? 'You do not have permission to add addresses.' : undefined}
-=======
-            disabled={!canModifyAddresses}
-            title={!canModifyAddresses ? 'You do not have permission to manage addresses.' : undefined}
->>>>>>> db653c19
           >
             {addressFormOpen ? (editingAddressId ? 'Cancel edit' : 'Cancel') : 'Add address'}
           </Button>
@@ -2712,17 +2648,10 @@
                   <button
                     type="button"
                     onClick={() => handleEditAddress(address)}
-<<<<<<< HEAD
                     disabled={isAddressSubmitting || !canEditAddresses}
                     className="rounded-full border border-slate-200 p-2 text-slate-500 transition hover:border-primary/40 hover:text-primary disabled:cursor-not-allowed disabled:opacity-50"
                     aria-label={`Edit address for ${address.fullName}`}
                     title={!canEditAddresses ? 'You do not have permission to edit addresses.' : undefined}
-=======
-                    disabled={isAddressSubmitting || !canModifyAddresses}
-                    className="rounded-full border border-slate-200 p-2 text-slate-500 transition hover:border-primary/40 hover:text-primary disabled:cursor-not-allowed disabled:opacity-50"
-                    aria-label={`Edit address for ${address.fullName}`}
-                    title={!canModifyAddresses ? 'You do not have permission to edit addresses.' : undefined}
->>>>>>> db653c19
                   >
                     <PencilIcon />
                   </button>
@@ -2782,11 +2711,7 @@
     }
 
     const cart = cartQuery.data ?? { items: [], totalQuantity: 0, subtotal: 0 };
-<<<<<<< HEAD
     const canModifyCart = canModifyUserCartItems || canRemoveUserCartItems;
-=======
-    const canModifyCart = canAddUserCartItems || canRemoveUserCartItems;
->>>>>>> db653c19
     const items = [...(cart.items ?? [])].sort((a, b) => {
       const firstId = a.id ?? 0;
       const secondId = b.id ?? 0;
@@ -2812,11 +2737,7 @@
     };
 
     const handleSubmitQuantity = (item: Cart['items'][number]) => {
-<<<<<<< HEAD
       if (!canEditUserCartItems) {
-=======
-      if (!canAddUserCartItems) {
->>>>>>> db653c19
         notify({ type: 'error', message: 'You do not have permission to update cart items.' });
         return;
       }
@@ -2866,11 +2787,7 @@
       null;
 
     const handleAddCartItemForUser = () => {
-<<<<<<< HEAD
       if (!canCreateUserCartItems) {
-=======
-      if (!canAddUserCartItems) {
->>>>>>> db653c19
         notify({ type: 'error', message: 'You do not have permission to add cart items.' });
         return;
       }
@@ -2909,11 +2826,7 @@
       !selectedProductDetail ||
       (selectedProductDetail?.variants.length ? !cartSelectedVariantId : false) ||
       (selectedVariantAvailability != null && selectedVariantAvailability <= 0) ||
-<<<<<<< HEAD
       !canCreateUserCartItems;
-=======
-      !canAddUserCartItems;
->>>>>>> db653c19
 
     return (
       <div className="space-y-6">
@@ -2936,11 +2849,7 @@
                   <div className="text-lg font-semibold text-slate-800">{formatMoney(cart.subtotal)}</div>
                 </div>
               </div>
-<<<<<<< HEAD
               {canCreateUserCartItems ? (
-=======
-              {canAddUserCartItems ? (
->>>>>>> db653c19
                 <button
                   type="button"
                   onClick={() => setIsCartAddOpen((open) => !open)}
@@ -2958,11 +2867,7 @@
           </div>
         </section>
 
-<<<<<<< HEAD
         {isCartAddOpen && canCreateUserCartItems && (
-=======
-        {isCartAddOpen && canAddUserCartItems && (
->>>>>>> db653c19
           <section className="rounded-xl border border-slate-200 bg-white p-5 shadow-sm">
             <div className="flex flex-col gap-6 lg:flex-row">
               <div className="lg:w-1/2">
@@ -3105,11 +3010,7 @@
                           onClick={handleAddCartItemForUser}
                           disabled={disableAddButton}
                           className="w-full rounded-lg bg-primary px-4 py-2 text-sm font-semibold text-white shadow-sm transition hover:bg-blue-600 disabled:cursor-not-allowed disabled:opacity-60"
-<<<<<<< HEAD
                           title={!canCreateUserCartItems ? 'You do not have permission to add cart items.' : undefined}
-=======
-                          title={!canAddUserCartItems ? 'You do not have permission to add cart items.' : undefined}
->>>>>>> db653c19
                         >
                           {addCartItemMutation.isPending ? 'Adding…' : 'Add to cart'}
                         </button>
@@ -3133,11 +3034,7 @@
           <section className="rounded-xl border border-slate-200 bg-white p-6 shadow-sm">
             <h3 className="text-sm font-semibold text-slate-800">No cart items yet</h3>
             <p className="mt-2 text-sm text-slate-500">
-<<<<<<< HEAD
               {canCreateUserCartItems
-=======
-              {canAddUserCartItems
->>>>>>> db653c19
                 ? 'This customer has not added any products to their cart. Use the “Add product” button above to seed their cart or guide them through the checkout journey.'
                 : 'This customer has not added any products to their cart yet.'}
             </p>
@@ -3234,15 +3131,9 @@
                             <button
                               type="button"
                               onClick={() => handleSubmitQuantity(item)}
-<<<<<<< HEAD
                               disabled={!canEditUserCartItems || !quantityChanged || updatingItemId === itemId}
                               className="inline-flex items-center justify-center rounded-lg border border-slate-200 px-3 py-1.5 text-xs font-semibold text-slate-600 transition hover:border-primary/40 hover:text-primary disabled:cursor-not-allowed disabled:opacity-60"
                               title={!canEditUserCartItems ? 'You do not have permission to update cart items.' : undefined}
-=======
-                              disabled={!canAddUserCartItems || !quantityChanged || updatingItemId === itemId}
-                              className="inline-flex items-center justify-center rounded-lg border border-slate-200 px-3 py-1.5 text-xs font-semibold text-slate-600 transition hover:border-primary/40 hover:text-primary disabled:cursor-not-allowed disabled:opacity-60"
-                              title={!canAddUserCartItems ? 'You do not have permission to update cart items.' : undefined}
->>>>>>> db653c19
                             >
                               {updatingItemId === itemId ? 'Saving…' : 'Update'}
                             </button>
