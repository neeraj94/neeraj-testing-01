import { useEffect, useMemo, useRef, useState, type FormEvent } from 'react';
import { useMutation, useQuery, useQueryClient } from '@tanstack/react-query';
import PageHeader from '../components/PageHeader';
import PageSection from '../components/PageSection';
import PaginationControls from '../components/PaginationControls';
import MediaLibraryDialog from '../components/MediaLibraryDialog';
import RichTextEditor from '../components/RichTextEditor';
import { useToast } from '../components/ToastProvider';
import { useConfirm } from '../components/ConfirmDialogProvider';
import { useAppSelector } from '../app/hooks';
import { hasAnyPermission } from '../utils/permissions';
import type { PermissionKey } from '../types/auth';
import api from '../services/http';
import type { BrandPage } from '../types/brand';
import type { Category, CategoryPage } from '../types/category';
import type { TaxRatePage } from '../types/tax-rate';
import type { Attribute, AttributePage, AttributeValue } from '../types/attribute';
import type { MediaSelection } from '../types/uploaded-file';
import type {
  CreateProductPayload,
  DiscountType,
  ProductAssetUploadResponse,
  ProductDetail,
  ProductSummary,
  ProductSummaryPage,
  StockVisibilityState
} from '../types/product';
import { extractErrorMessage } from '../utils/errors';

interface ProductFormState {
  name: string;
  brandId: string;
  unit: string;
  weightKg: string;
  minPurchaseQuantity: string;
  featured: 'yes' | 'no';
  todaysDeal: 'yes' | 'no';
  shortDescription: string;
  description: string;
  shortDescription: string;
  videoProvider: string;
  videoUrl: string;
  unitPrice: string;
  discountValue: string;
  discountType: DiscountType;
  discountMinQuantity: string;
  discountMaxQuantity: string;
  priceTag: string;
  stockQuantity: string;
  sku: string;
  externalLink: string;
  externalLinkButton: string;
  lowStockWarning: string;
  stockVisibility: StockVisibilityState;
  metaTitle: string;
  metaDescription: string;
  metaKeywords: string;
  metaCanonicalUrl: string;
  infoSections: ProductInfoSectionFormState[];
}

interface CategoryTreeNode extends Category {
  children: CategoryTreeNode[];
}

interface ProductInfoSectionFormState {
  id: string;
  title: string;
  content: string;
  bulletsText: string;
  expanded: boolean;
}

interface AttributeSelection {
  attributeId: number;
  attributeName: string;
  values: AttributeValue[];
  selectedValueIds: number[];
}

interface VariantCombinationValue {
  attributeId: number;
  attributeName: string;
  valueId: number;
  valueName: string;
}

interface ProductVariantFormState {
  combination: VariantCombinationValue[];
  priceAdjustment: string;
  sku: string;
  quantity: string;
  media: MediaSelection[];
}

interface ExpandableSectionFormState {
  id: string;
  title: string;
  content: string;
}

interface UploadedFileUploadResponse {
  url: string;
  storageKey?: string | null;
  originalFilename?: string | null;
  mimeType?: string | null;
  sizeBytes?: number | null;
}

type MediaDialogContext =
  | { type: 'gallery' }
  | { type: 'thumbnail' }
  | { type: 'pdf' }
  | { type: 'metaImage' }
  | { type: 'variant'; key: string };

const MEDIA_MODULE_FILTERS: Record<MediaDialogContext['type'], string[]> = {
  gallery: ['PRODUCT_GALLERY_IMAGE'],
  thumbnail: ['PRODUCT_THUMBNAIL'],
  pdf: ['PRODUCT_PDF_SPEC'],
  metaImage: ['PRODUCT_META_IMAGE'],
  variant: ['PRODUCT_VARIANT_IMAGE']
};

const defaultFormState: ProductFormState = {
  name: '',
  brandId: '',
  unit: '',
  weightKg: '',
  minPurchaseQuantity: '',
  featured: 'no',
  todaysDeal: 'no',
  shortDescription: '',
  description: '',
  shortDescription: '',
  videoProvider: 'YOUTUBE',
  videoUrl: '',
  unitPrice: '',
  discountValue: '',
  discountType: 'FLAT',
  discountMinQuantity: '',
  discountMaxQuantity: '',
  priceTag: '',
  stockQuantity: '',
  sku: '',
  externalLink: '',
  externalLinkButton: '',
  lowStockWarning: '',
  stockVisibility: 'SHOW_QUANTITY',
  metaTitle: '',
  metaDescription: '',
  metaKeywords: '',
  metaCanonicalUrl: '',
  infoSections: []
};

const generateSectionId = () => Math.random().toString(36).slice(2, 10);

const unitOptions = [
  'Piece',
  'Pack',
  'Kilogram',
  'Gram',
  'Litre',
  'Millilitre',
  'Meter',
  'Centimeter',
  'Inch',
  'Foot',
  'Dozen',
  'Set',
  'Pair'
] as const;

const CUSTOM_UNIT_OPTION = '__CUSTOM__';

const videoProviderOptions = [
  { value: 'YOUTUBE', label: 'YouTube' },
  { value: 'VIMEO', label: 'Vimeo' },
  { value: 'DAILYMOTION', label: 'DailyMotion' },
  { value: 'CUSTOM', label: 'Custom embed' }
];

const stockVisibilityOptions: { value: StockVisibilityState; label: string; description: string }[] = [
  {
    value: 'SHOW_QUANTITY',
    label: 'Show stock quantity',
    description: 'Display the exact available quantity to shoppers.'
  },
  {
    value: 'SHOW_TEXT',
    label: 'Show stock with text only',
    description: 'Reveal stock status without exact counts (e.g. "In stock").'
  },
  {
    value: 'HIDE',
    label: 'Hide stock',
    description: 'Keep stock information private on the storefront.'
  }
];

const tabs = [
  { id: 'basic', label: 'Basic Info' },
  { id: 'media', label: 'Media' },
  { id: 'pricing', label: 'Price & Stock' },
  { id: 'seo', label: 'SEO' },
  { id: 'shipping', label: 'Shipping' },
  { id: 'warranty', label: 'Warranty' },
  { id: 'reviews', label: 'Reviews' },
  { id: 'frequentlyBought', label: 'Frequently Bought' }
] as const;

type TabId = (typeof tabs)[number]['id'];

type ValidationMessages = {
  name?: string;
  brandId?: string;
  unit?: string;
  categories?: string;
  description?: string;
  unitPrice?: string;
};

const validationFieldTab: Record<keyof ValidationMessages, TabId> = {
  name: 'basic',
  brandId: 'basic',
  unit: 'basic',
  categories: 'basic',
  description: 'basic',
  unitPrice: 'pricing'
};

const DEFAULT_PAGE_SIZE = 10;
const PAGE_SIZE_OPTIONS = [10, 25, 50];

const mediaAssetToSelection = (
  asset?: {
    url: string;
    storageKey?: string | null;
    originalFilename?: string | null;
    mimeType?: string | null;
    sizeBytes?: number | null;
  } | null
): MediaSelection | null => {
  if (!asset) {
    return null;
  }
  return {
    url: asset.url,
    storageKey: asset.storageKey ?? null,
    originalFilename: asset.originalFilename ?? null,
    mimeType: asset.mimeType ?? null,
    sizeBytes: asset.sizeBytes ?? null
  };
};

const buildCategoryTree = (categories: Category[]): CategoryTreeNode[] => {
  const nodes = new Map<number, CategoryTreeNode>();
  const roots: CategoryTreeNode[] = [];

  categories.forEach((category) => {
    nodes.set(category.id, { ...category, children: [] });
  });

  nodes.forEach((node) => {
    if (node.parentId && nodes.has(node.parentId)) {
      nodes.get(node.parentId)?.children.push(node);
    } else {
      roots.push(node);
    }
  });

  const sortNodes = (list: CategoryTreeNode[]): CategoryTreeNode[] =>
    list
      .map((node): CategoryTreeNode => ({
        ...node,
        children: sortNodes(node.children)
      }))
      .sort((a, b) => {
        const aOrder = typeof a.orderNumber === 'number' ? a.orderNumber : Number.MAX_SAFE_INTEGER;
        const bOrder = typeof b.orderNumber === 'number' ? b.orderNumber : Number.MAX_SAFE_INTEGER;
        if (aOrder !== bOrder) {
          return aOrder - bOrder;
        }
        return a.name.localeCompare(b.name, undefined, { sensitivity: 'base' });
      });

  return sortNodes(roots);
};

const parseNumber = (value: string): number | null => {
  const normalized = value.trim();
  if (!normalized) {
    return null;
  }
  const parsed = Number(normalized);
  return Number.isFinite(parsed) ? parsed : null;
};

const formatVariantLabel = (combination: VariantCombinationValue[]) =>
  combination.map((part) => `${part.attributeName}: ${part.valueName}`).join(' · ');
const ProductsPage = () => {
  const queryClient = useQueryClient();
  const confirm = useConfirm();
  const { notify } = useToast();
  const permissions = useAppSelector((state) => state.auth.permissions);

  const [panelMode, setPanelMode] = useState<'list' | 'create' | 'edit'>('list');
  const [editingId, setEditingId] = useState<number | null>(null);
  const [page, setPage] = useState(0);
  const [pageSize, setPageSize] = useState(DEFAULT_PAGE_SIZE);
  const [searchDraft, setSearchDraft] = useState('');
  const [search, setSearch] = useState('');
  const [activeTab, setActiveTab] = useState<TabId>('basic');
  const [form, setForm] = useState<ProductFormState>({ ...defaultFormState, infoSections: [] });
  const [selectedCategoryIds, setSelectedCategoryIds] = useState<number[]>([]);
  const [selectedTaxIds, setSelectedTaxIds] = useState<number[]>([]);
  const [gallery, setGallery] = useState<MediaSelection[]>([]);
  const [thumbnail, setThumbnail] = useState<MediaSelection | null>(null);
  const [pdfSpecification, setPdfSpecification] = useState<MediaSelection | null>(null);
  const [metaImage, setMetaImage] = useState<MediaSelection | null>(null);
  const [expandableSections, setExpandableSections] = useState<ExpandableSectionFormState[]>([]);
  const [mediaContext, setMediaContext] = useState<MediaDialogContext | null>(null);
  const [selectedAttributes, setSelectedAttributes] = useState<AttributeSelection[]>([]);
  const [variants, setVariants] = useState<Record<string, ProductVariantFormState>>({});
  const [unitMode, setUnitMode] = useState<'preset' | 'custom'>('preset');
  const [expandedCategories, setExpandedCategories] = useState<Set<number>>(() => new Set());
  const [brandDropdownOpen, setBrandDropdownOpen] = useState(false);
  const [taxDropdownOpen, setTaxDropdownOpen] = useState(false);
  const [brandSearch, setBrandSearch] = useState('');
  const [showValidation, setShowValidation] = useState(false);

  const brandDropdownRef = useRef<HTMLDivElement | null>(null);
  const taxDropdownRef = useRef<HTMLDivElement | null>(null);
  const brandSearchInputRef = useRef<HTMLInputElement | null>(null);
  const editInitializedRef = useRef(false);

  const createSectionId = () => `section-${Math.random().toString(36).slice(2, 10)}-${Date.now()}`;

  const canCreate = useMemo(
    () => hasAnyPermission(permissions as PermissionKey[], ['PRODUCT_CREATE']),
    [permissions]
  );
  const canUpdate = useMemo(
    () => hasAnyPermission(permissions as PermissionKey[], ['PRODUCT_UPDATE', 'PRODUCT_CREATE']),
    [permissions]
  );
  const canDelete = useMemo(
    () => hasAnyPermission(permissions as PermissionKey[], ['PRODUCT_DELETE']),
    [permissions]
  );

  useEffect(() => {
    const timer = window.setTimeout(() => {
      setSearch(searchDraft.trim());
      setPage(0);
    }, 300);
    return () => window.clearTimeout(timer);
  }, [searchDraft]);

  const brandsQuery = useQuery({
    queryKey: ['products', 'brands'],
    queryFn: async () => {
      const { data } = await api.get<BrandPage>('/brands', {
        params: { page: 0, size: 200 }
      });
      return data.content ?? [];
    }
  });

  const categoriesQuery = useQuery({
    queryKey: ['products', 'categories'],
    queryFn: async () => {
      const { data } = await api.get<CategoryPage>('/categories', {
        params: { page: 0, size: 500 }
      });
      return data.content ?? [];
    }
  });

  const taxRatesQuery = useQuery({
    queryKey: ['products', 'tax-rates'],
    queryFn: async () => {
      const { data } = await api.get<TaxRatePage>('/tax-rates', {
        params: { page: 0, size: 200 }
      });
      return data.content ?? [];
    }
  });

  const attributesQuery = useQuery({
    queryKey: ['products', 'attributes'],
    queryFn: async () => {
      const { data } = await api.get<AttributePage>('/attributes', {
        params: { page: 0, size: 200 }
      });
      return data.content ?? [];
    }
  });

  const productsQuery = useQuery({
    queryKey: ['products', { page, pageSize, search }],
    queryFn: async () => {
      const { data } = await api.get<ProductSummaryPage>('/products', {
        params: { page, size: pageSize, search: search || undefined }
      });
      return data;
    },
    enabled: panelMode === 'list'
  });

  const products = productsQuery.data?.content ?? [];
  const totalElements = productsQuery.data?.totalElements ?? 0;

  const categoryTree = useMemo(
    () => buildCategoryTree(categoriesQuery.data ?? []),
    [categoriesQuery.data]
  );

  useEffect(() => {
    if (!categoryTree.length) {
      setExpandedCategories(new Set());
      return;
    }
    const next = new Set<number>();
    const collect = (nodes: CategoryTreeNode[]) => {
      nodes.forEach((node) => {
        if (node.children.length) {
          next.add(node.id);
          collect(node.children);
        }
      });
    };
    collect(categoryTree);
    setExpandedCategories(next);
  }, [categoryTree]);

  useEffect(() => {
    if (form.unit && !unitOptions.includes(form.unit as (typeof unitOptions)[number])) {
      setUnitMode('custom');
    }
  }, [form.unit]);

  const activeAttributes = useMemo(
    () => selectedAttributes.filter((attribute) => attribute.selectedValueIds.length > 0),
    [selectedAttributes]
  );

  const variantCombinations = useMemo(() => {
    if (!activeAttributes.length) {
      return [] as VariantCombinationValue[][];
    }

    let combinations: VariantCombinationValue[][] = [[]];

    for (const attribute of activeAttributes) {
      const attributeValues = attribute.selectedValueIds
        .map((valueId) => {
          const value = attribute.values.find((entry) => entry.id === valueId);
          if (!value) {
            return null;
          }
          return {
            attributeId: attribute.attributeId,
            attributeName: attribute.attributeName,
            valueId: value.id,
            valueName: value.value
          } satisfies VariantCombinationValue;
        })
        .filter((entry): entry is VariantCombinationValue => entry !== null);

      if (!attributeValues.length) {
        return [];
      }

      const next: VariantCombinationValue[][] = [];
      for (const combination of combinations) {
        for (const value of attributeValues) {
          next.push([...combination, value]);
        }
      }
      combinations = next;
    }

    return combinations;
  }, [activeAttributes]);

  useEffect(() => {
    setVariants((previous) => {
      const next: Record<string, ProductVariantFormState> = {};
      variantCombinations.forEach((combination) => {
        const key = combination.map((part) => part.valueId).join('-');
        next[key] = previous[key]
          ? { ...previous[key], combination }
          : {
              combination,
              priceAdjustment: '',
              sku: '',
              quantity: '',
              media: []
            };
      });
      return next;
    });
  }, [variantCombinations]);

  useEffect(() => {
    const handleClickAway = (event: MouseEvent) => {
      if (!brandDropdownRef.current) {
        return;
      }
      if (!brandDropdownRef.current.contains(event.target as Node)) {
        setBrandDropdownOpen(false);
      }
    };

    if (brandDropdownOpen) {
      const timeout = window.setTimeout(() => {
        brandSearchInputRef.current?.focus();
      }, 0);
      document.addEventListener('mousedown', handleClickAway);
      return () => {
        window.clearTimeout(timeout);
        document.removeEventListener('mousedown', handleClickAway);
      };
    }

    setBrandSearch('');

    return () => {
      document.removeEventListener('mousedown', handleClickAway);
    };
  }, [brandDropdownOpen]);

  useEffect(() => {
    const handleClickAway = (event: MouseEvent) => {
      if (!taxDropdownRef.current) {
        return;
      }
      if (!taxDropdownRef.current.contains(event.target as Node)) {
        setTaxDropdownOpen(false);
      }
    };

    if (taxDropdownOpen) {
      document.addEventListener('mousedown', handleClickAway);
    }

    return () => {
      document.removeEventListener('mousedown', handleClickAway);
    };
  }, [taxDropdownOpen]);

  const productDetailQuery = useQuery({
    queryKey: ['products', 'detail', editingId],
    queryFn: async () => {
      if (editingId == null) {
        throw new Error('No product selected');
      }
      const { data } = await api.get<ProductDetail>(`/products/${editingId}`);
      return data;
    },
    enabled: panelMode === 'edit' && editingId !== null
  });

  const createMutation = useMutation({
    mutationFn: async (payload: CreateProductPayload) => {
      await api.post('/products', payload);
    },
    onSuccess: () => {
      notify({ type: 'success', message: 'Product created successfully.' });
      queryClient.invalidateQueries({ queryKey: ['products'] });
      closeForm();
    },
    onError: (error: unknown) => {
      notify({
        type: 'error',
        message: extractErrorMessage(error, 'Unable to create product. Please try again later.')
      });
    }
  });

  const updateMutation = useMutation({
    mutationFn: async ({ id, payload }: { id: number; payload: CreateProductPayload }) => {
      await api.put(`/products/${id}`, payload);
    },
    onSuccess: () => {
      notify({ type: 'success', message: 'Product updated successfully.' });
      queryClient.invalidateQueries({ queryKey: ['products'] });
      closeForm();
    },
    onError: (error: unknown) => {
      notify({
        type: 'error',
        message: extractErrorMessage(error, 'Unable to update product. Please try again later.')
      });
    }
  });

  const deleteMutation = useMutation({
    mutationFn: async (id: number) => {
      await api.delete(`/products/${id}`);
    },
    onSuccess: () => {
      notify({ type: 'success', message: 'Product deleted successfully.' });
      queryClient.invalidateQueries({ queryKey: ['products'] });
    },
    onError: (error: unknown) => {
      notify({
        type: 'error',
        message: extractErrorMessage(error, 'Unable to delete product. Please try again later.')
      });
    }
  });

  const closeForm = () => {
    resetFormState();
    setPanelMode('list');
    setEditingId(null);
  };

  const openCreateForm = () => {
    resetFormState();
    setActiveTab('basic');
    setPanelMode('create');
    setEditingId(null);
  };

  const openEditForm = (productId: number) => {
    setActiveTab('basic');
    setPanelMode('edit');
    setShowValidation(false);
    setEditingId(productId);
  };

  const handleDelete = async (product: ProductSummary) => {
    if (!canDelete) {
      return;
    }
    const confirmed = await confirm({
      title: 'Delete product?',
      description: `Delete product "${product.name}"? This action cannot be undone.`,
      confirmLabel: 'Delete',
      tone: 'danger'
    });
    if (!confirmed) {
      return;
    }
    await deleteMutation.mutateAsync(product.id);
  };

  const handleCancel = () => {
    closeForm();
  };

  const populateFormFromProduct = (product: ProductDetail) => {
    const sectionForms: ProductInfoSectionFormState[] = (product.infoSections ?? []).map((section, index) => ({
      id: `section-${section.id ?? index}-${index}`,
      title: section.title ?? '',
      content: section.content ?? '',
      bulletsText: (section.bulletPoints ?? []).join('\n'),
      expanded: index === 0
    }));

    setForm({
      name: product.name ?? '',
      brandId: product.brand ? String(product.brand.id) : '',
      unit: product.unit ?? '',
      weightKg: product.weightKg != null ? String(product.weightKg) : '',
      minPurchaseQuantity:
        product.minPurchaseQuantity != null ? String(product.minPurchaseQuantity) : '',
      featured: product.featured ? 'yes' : 'no',
      todaysDeal: product.todaysDeal ? 'yes' : 'no',
      shortDescription: product.shortDescription ?? '',
      description: product.description ?? '',
      shortDescription: product.shortDescription ?? '',
      videoProvider: product.videoProvider ?? 'YOUTUBE',
      videoUrl: product.videoUrl ?? '',
      unitPrice: product.pricing.unitPrice != null ? String(product.pricing.unitPrice) : '',
      discountValue: product.pricing.discountValue != null ? String(product.pricing.discountValue) : '',
      discountType: product.pricing.discountType,
      discountMinQuantity:
        product.pricing.discountMinQuantity != null
          ? String(product.pricing.discountMinQuantity)
          : '',
      discountMaxQuantity:
        product.pricing.discountMaxQuantity != null
          ? String(product.pricing.discountMaxQuantity)
          : '',
      priceTag: product.pricing.priceTag ?? '',
      stockQuantity: product.pricing.stockQuantity != null ? String(product.pricing.stockQuantity) : '',
      sku: product.pricing.sku ?? '',
      externalLink: product.pricing.externalLink ?? '',
      externalLinkButton: product.pricing.externalLinkButton ?? '',
      lowStockWarning:
        product.pricing.lowStockWarning != null ? String(product.pricing.lowStockWarning) : '',
      stockVisibility: product.pricing.stockVisibility,
      metaTitle: product.seo.title ?? '',
      metaDescription: product.seo.description ?? '',
      metaKeywords: product.seo.keywords ?? '',
      metaCanonicalUrl: product.seo.canonicalUrl ?? '',
      infoSections: sectionForms
    });

    setSelectedCategoryIds(product.categories.map((category) => category.id));
    setSelectedTaxIds(product.taxRates.map((tax) => tax.id));

    const gallerySelections = (product.gallery ?? [])
      .map((asset) => mediaAssetToSelection(asset))
      .filter((asset): asset is MediaSelection => asset !== null);
    setGallery(gallerySelections);
    setThumbnail(mediaAssetToSelection(product.thumbnail));
    setPdfSpecification(mediaAssetToSelection(product.pdfSpecification));
    setMetaImage(mediaAssetToSelection(product.seo.image));
    setExpandableSections(
      (product.expandableSections ?? []).map((section) => ({
        id: generateSectionId(),
        title: section.title ?? '',
        content: section.content ?? ''
      }))
    );

    const attributeCatalog = attributesQuery.data ?? [];
    const nextSelectedAttributes = product.attributes.map((attribute) => {
      const catalogAttribute = attributeCatalog.find((entry) => entry.id === attribute.attributeId);
      const values: AttributeValue[] = catalogAttribute?.values ??
        attribute.values.map((value) => ({
          id: value.id,
          value: value.value,
          sortOrder: value.sortOrder ?? 0
        }));
      return {
        attributeId: attribute.attributeId,
        attributeName: attribute.attributeName,
        values,
        selectedValueIds: attribute.values.map((value) => value.id)
      } satisfies AttributeSelection;
    });
    setSelectedAttributes(nextSelectedAttributes);

    const nextVariants: Record<string, ProductVariantFormState> = {};
    product.variants.forEach((variant) => {
      const combination = variant.values.map((value) => ({
        attributeId: value.attributeId,
        attributeName: value.attributeName,
        valueId: value.valueId,
        valueName: value.value
      }));
      const mediaSelections = (variant.media ?? [])
        .map((asset) => mediaAssetToSelection(asset))
        .filter((asset): asset is MediaSelection => asset !== null);
      nextVariants[variant.key] = {
        combination,
        priceAdjustment: variant.priceAdjustment != null ? String(variant.priceAdjustment) : '',
        sku: variant.sku ?? '',
        quantity: variant.quantity != null ? String(variant.quantity) : '',
        media: mediaSelections
      };
    });
    setVariants(nextVariants);

    if (product.unit && unitOptions.includes(product.unit as (typeof unitOptions)[number])) {
      setUnitMode('preset');
    } else {
      setUnitMode('custom');
    }

    setActiveTab('basic');
    setShowValidation(false);
  };

  const handleResetClick = () => {
    if (panelMode === 'edit' && productDetailQuery.data) {
      populateFormFromProduct(productDetailQuery.data);
      setShowValidation(false);
      return;
    }
    resetFormState();
  };

  useEffect(() => {
    if (panelMode !== 'edit') {
      editInitializedRef.current = false;
      return;
    }
    if (attributesQuery.isLoading || !productDetailQuery.data) {
      return;
    }
    if (editInitializedRef.current) {
      return;
    }
    populateFormFromProduct(productDetailQuery.data);
    editInitializedRef.current = true;
  }, [panelMode, productDetailQuery.data, attributesQuery.isLoading, attributesQuery.data]);

  const selectedBrand = useMemo(() => {
    const brands = brandsQuery.data ?? [];
    return brands.find((brand) => String(brand.id) === form.brandId) ?? null;
  }, [brandsQuery.data, form.brandId]);

  const filteredBrands = useMemo(() => {
    const brands = brandsQuery.data ?? [];
    const term = brandSearch.trim().toLowerCase();
    if (!term) {
      return brands;
    }
    return brands.filter((brand) => brand.name.toLowerCase().includes(term));
  }, [brandsQuery.data, brandSearch]);

  const categoriesById = useMemo(() => {
    const map = new Map<number, Category>();
    (categoriesQuery.data ?? []).forEach((category) => {
      map.set(category.id, category);
    });
    return map;
  }, [categoriesQuery.data]);

  const selectedTaxes = useMemo(() => {
    const taxes = taxRatesQuery.data ?? [];
    return taxes.filter((tax) => selectedTaxIds.includes(tax.id));
  }, [taxRatesQuery.data, selectedTaxIds]);

  const sanitizedDescription = useMemo(() => {
    const html = form.description || '';
    const text = html
      .replace(/<[^>]*>/g, ' ')
      .replace(/&nbsp;/g, ' ')
      .replace(/\s+/g, ' ')
      .trim();
    return text;
  }, [form.description]);

  const validation = useMemo<ValidationMessages>(() => {
    const messages: ValidationMessages = {};
    if (!form.name.trim()) {
      messages.name = 'Product name is required.';
    }
    if (!form.brandId) {
      messages.brandId = 'Select a brand.';
    }
    if (!form.unit.trim()) {
      messages.unit = unitMode === 'custom' ? 'Enter a custom unit.' : 'Select a unit from the list.';
    }
    if (!selectedCategoryIds.length) {
      messages.categories = 'Select at least one category.';
    }
    const price = Number(form.unitPrice);
    if (!form.unitPrice.trim() || Number.isNaN(price) || price < 0) {
      messages.unitPrice = 'Enter a valid unit price.';
    }
    if (!sanitizedDescription) {
      messages.description = 'Describe the product to help merchandisers and SEO.';
    }
    return messages;
  }, [
    form.name,
    form.brandId,
    form.unit,
    form.unitPrice,
    selectedCategoryIds,
    sanitizedDescription,
    unitMode
  ]);

  const validationMessages = useMemo(
    () => Object.values(validation).filter((message): message is string => Boolean(message)),
    [validation]
  );

  const visibleValidation = useMemo<ValidationMessages>(
    () => (showValidation ? validation : {}),
    [showValidation, validation]
  );

  const productReviews = productDetailQuery.data?.reviews ?? [];
  const reviewSummary = useMemo(() => {
    if (!productReviews.length) {
      return {
        total: 0,
        average: 0,
        breakdown: [5, 4, 3, 2, 1].map((score) => ({ score, count: 0 }))
      } as const;
    }
    const counts = [0, 0, 0, 0, 0];
    productReviews.forEach((review) => {
      const rating = Math.min(Math.max(Math.round(review.rating ?? 0), 1), 5);
      counts[rating - 1] += 1;
    });
    const breakdown = [5, 4, 3, 2, 1].map((score) => ({ score, count: counts[score - 1] }));
    const average =
      productReviews.reduce((sum, review) => sum + (review.rating ?? 0), 0) / productReviews.length;
    return { total: productReviews.length, average, breakdown };
  }, [productReviews]);

  const renderStars = (rating: number) => (
    <span className="inline-flex items-center gap-0.5 text-base leading-none">
      {Array.from({ length: 5 }).map((_, index) => (
        <span key={index} className={index < rating ? 'text-amber-400' : 'text-slate-300'}>
          ★
        </span>
      ))}
      <span className="sr-only">{`${rating} out of 5 stars`}</span>
    </span>
  );

  const isVideoAsset = (asset: { url: string; mimeType?: string | null }) => {
    if (asset.mimeType && asset.mimeType.toLowerCase().startsWith('video/')) {
      return true;
    }
    return /\.(mp4|webm|ogg|mov)$/i.test(asset.url);
  };

  const toggleCategorySelection = (categoryId: number) => {
    setSelectedCategoryIds((previous) =>
      previous.includes(categoryId)
        ? previous.filter((id) => id !== categoryId)
        : [...previous, categoryId]
    );
  };

  const toggleCategoryExpansion = (categoryId: number) => {
    setExpandedCategories((previous) => {
      const next = new Set(previous);
      if (next.has(categoryId)) {
        next.delete(categoryId);
      } else {
        next.add(categoryId);
      }
      return next;
    });
  };

  const toggleTaxSelection = (taxId: number) => {
    setSelectedTaxIds((previous) =>
      previous.includes(taxId)
        ? previous.filter((id) => id !== taxId)
        : [...previous, taxId]
    );
  };

  const toggleAttribute = (attribute: Attribute, enabled: boolean) => {
    setSelectedAttributes((previous) => {
      if (enabled) {
        if (previous.some((entry) => entry.attributeId === attribute.id)) {
          return previous;
        }
        return [
          ...previous,
          {
            attributeId: attribute.id,
            attributeName: attribute.name,
            values: attribute.values,
            selectedValueIds: []
          }
        ];
      }
      return previous.filter((entry) => entry.attributeId !== attribute.id);
    });
  };

  const toggleAttributeValue = (attributeId: number, valueId: number) => {
    setSelectedAttributes((previous) =>
      previous.map((entry) => {
        if (entry.attributeId !== attributeId) {
          return entry;
        }
        const selectedValueIds = entry.selectedValueIds.includes(valueId)
          ? entry.selectedValueIds.filter((id) => id !== valueId)
          : [...entry.selectedValueIds, valueId];
        return { ...entry, selectedValueIds };
      })
    );
  };

  const addInfoSection = () => {
    setForm((previous) => ({
      ...previous,
      infoSections: [
        ...previous.infoSections,
        {
          id: createSectionId(),
          title: '',
          content: '',
          bulletsText: '',
          expanded: true
        }
      ]
    }));
  };

  const updateInfoSection = (id: string, changes: Partial<ProductInfoSectionFormState>) => {
    setForm((previous) => ({
      ...previous,
      infoSections: previous.infoSections.map((section) =>
        section.id === id ? { ...section, ...changes } : section
      )
    }));
  };

  const removeInfoSection = (id: string) => {
    setForm((previous) => ({
      ...previous,
      infoSections: previous.infoSections.filter((section) => section.id !== id)
    }));
  };

  const toggleInfoSection = (id: string) => {
    setForm((previous) => ({
      ...previous,
      infoSections: previous.infoSections.map((section) =>
        section.id === id ? { ...section, expanded: !section.expanded } : section
      )
    }));
  };

  const moveInfoSection = (id: string, direction: 'up' | 'down') => {
    setForm((previous) => {
      const index = previous.infoSections.findIndex((section) => section.id === id);
      if (index === -1) {
        return previous;
      }
      const targetIndex = direction === 'up' ? index - 1 : index + 1;
      if (targetIndex < 0 || targetIndex >= previous.infoSections.length) {
        return previous;
      }
      const nextSections = [...previous.infoSections];
      const [moved] = nextSections.splice(index, 1);
      nextSections.splice(targetIndex, 0, moved);
      return { ...previous, infoSections: nextSections };
    });
  };

  const removeGalleryItem = (index: number) => {
    setGallery((previous) => previous.filter((_, itemIndex) => itemIndex !== index));
  };

  const removeVariantMedia = (variantKey: string, mediaIndex: number) => {
    setVariants((previous) => {
      const variant = previous[variantKey];
      if (!variant) {
        return previous;
      }
      const nextMedia = variant.media.filter((_, index) => index !== mediaIndex);
      return {
        ...previous,
        [variantKey]: { ...variant, media: nextMedia }
      };
    });
  };

  const addExpandableSection = () => {
    setExpandableSections((previous) => [
      ...previous,
      { id: generateSectionId(), title: '', content: '' }
    ]);
  };

  const updateExpandableSection = (id: string, field: 'title' | 'content', value: string) => {
    setExpandableSections((previous) =>
      previous.map((section) =>
        section.id === id
          ? {
              ...section,
              [field]: value
            }
          : section
      )
    );
  };

  const removeExpandableSection = (id: string) => {
    setExpandableSections((previous) => previous.filter((section) => section.id !== id));
  };

  const moveExpandableSection = (id: string, direction: 'up' | 'down') => {
    setExpandableSections((previous) => {
      const index = previous.findIndex((section) => section.id === id);
      if (index === -1) {
        return previous;
      }
      const newIndex = direction === 'up' ? index - 1 : index + 1;
      if (newIndex < 0 || newIndex >= previous.length) {
        return previous;
      }
      const next = [...previous];
      const [item] = next.splice(index, 1);
      next.splice(newIndex, 0, item);
      return next;
    });
  };

  const handleVariantFieldChange = (
    variantKey: string,
    field: 'priceAdjustment' | 'sku' | 'quantity',
    value: string
  ) => {
    setVariants((previous) => {
      const variant = previous[variantKey];
      if (!variant) {
        return previous;
      }
      return {
        ...previous,
        [variantKey]: { ...variant, [field]: value }
      };
    });
  };
  const resetFormState = () => {
    setForm({ ...defaultFormState, infoSections: [] });
    setSelectedCategoryIds([]);
    setSelectedTaxIds([]);
    setGallery([]);
    setThumbnail(null);
    setPdfSpecification(null);
    setMetaImage(null);
    setExpandableSections([]);
    setSelectedAttributes([]);
    setVariants({});
    setUnitMode('preset');
    setBrandDropdownOpen(false);
    setTaxDropdownOpen(false);
    setActiveTab('basic');
    setBrandSearch('');
    setShowValidation(false);
  };

  const handleSubmit = (event: FormEvent<HTMLFormElement>) => {
    event.preventDefault();
    const isCreateMode = panelMode === 'create';
    const isEditMode = panelMode === 'edit';
    const isSaving = createMutation.isPending || updateMutation.isPending;

    if (isCreateMode && !canCreate) {
      notify({ type: 'error', message: 'You do not have permission to create products.' });
      return;
    }
    if (isEditMode && !canUpdate) {
      notify({ type: 'error', message: 'You do not have permission to update products.' });
      return;
    }

    if (isSaving) {
      return;
    }

    setShowValidation(true);

    const blockingFields = Object.entries(validation).filter(([, message]) => Boolean(message)) as [
      keyof ValidationMessages,
      string
    ][];
    if (blockingFields.length) {
      const [field] = blockingFields[0];
      setActiveTab(validationFieldTab[field]);
      notify({
        type: 'error',
        message: 'Please resolve the highlighted fields before saving the product.'
      });
      return;
    }

    const payload: CreateProductPayload = {
      name: form.name.trim(),
      brandId: form.brandId ? Number(form.brandId) : null,
      unit: form.unit.trim(),
      weightKg: parseNumber(form.weightKg),
      minPurchaseQuantity: parseNumber(form.minPurchaseQuantity),
      taxRateIds: selectedTaxIds,
      categoryIds: selectedCategoryIds,
      featured: form.featured === 'yes',
      todaysDeal: form.todaysDeal === 'yes',
      shortDescription: form.shortDescription.trim(),
      description: form.description,
      shortDescription: form.shortDescription.trim(),
      gallery,
      thumbnail,
      videoProvider: form.videoProvider,
      videoUrl: form.videoUrl.trim(),
      pdfSpecification,
      seo: {
        title: form.metaTitle.trim(),
        description: form.metaDescription.trim(),
        image: metaImage,
        keywords: form.metaKeywords.trim(),
        canonicalUrl: form.metaCanonicalUrl.trim()
      },
      pricing: {
        unitPrice: parseNumber(form.unitPrice),
        discountType: form.discountType,
        discountValue: parseNumber(form.discountValue),
        discountMinQuantity: parseNumber(form.discountMinQuantity),
        discountMaxQuantity: parseNumber(form.discountMaxQuantity),
        priceTag: form.priceTag.trim(),
        stockQuantity: parseNumber(form.stockQuantity),
        sku: form.sku.trim(),
        externalLink: form.externalLink.trim(),
        externalLinkButton: form.externalLinkButton.trim(),
        lowStockWarning: parseNumber(form.lowStockWarning),
        stockVisibility: form.stockVisibility
      },
      attributes: selectedAttributes
        .filter((attribute) => attribute.selectedValueIds.length > 0)
        .map((attribute) => ({
          attributeId: attribute.attributeId,
          valueIds: attribute.selectedValueIds
        })),
      variants: variantCombinations.map((combination) => {
        const key = combination.map((part) => part.valueId).join('-');
        const variant = variants[key];
        return {
          key,
          attributeValueIds: combination.map((part) => part.valueId),
          priceAdjustment: variant ? parseNumber(variant.priceAdjustment) : null,
          sku: variant?.sku.trim() ?? '',
          quantity: variant ? parseNumber(variant.quantity) : null,
          media: variant?.media ?? []
        };
      }),
<<<<<<< HEAD
      infoSections: form.infoSections.map((section) => ({
        title: section.title.trim(),
        content: section.content,
        bulletPoints: section.bulletsText
          .split('\n')
          .map((line) => line.trim())
          .filter((line) => line.length > 0)
      }))
=======
      expandableSections: expandableSections
        .map((section) => ({
          title: section.title.trim(),
          content: section.content.trim()
        }))
        .filter((section) => section.title || section.content)
>>>>>>> 052e05cd
    };

    if (isEditMode && editingId != null) {
      updateMutation.mutate({ id: editingId, payload });
    } else {
      createMutation.mutate(payload);
    }
  };

  const renderCategoryNodes = (nodes: CategoryTreeNode[], depth = 0): JSX.Element[] => {
    return nodes.map((node) => {
      const isExpanded = expandedCategories.has(node.id) || !node.children.length;
      const isSelected = selectedCategoryIds.includes(node.id);
      return (
        <div key={node.id} className="space-y-2">
          <div className="flex items-center gap-2">
            {node.children.length ? (
              <button
                type="button"
                onClick={() => toggleCategoryExpansion(node.id)}
                className="inline-flex h-6 w-6 items-center justify-center rounded border border-slate-300 bg-white text-xs text-slate-500 transition hover:border-slate-400 hover:text-slate-700"
                aria-label={isExpanded ? 'Collapse category' : 'Expand category'}
              >
                {isExpanded ? '▾' : '▸'}
              </button>
            ) : (
              <span className="inline-flex h-6 w-6 items-center justify-center text-slate-300">•</span>
            )}
            <label
              className={`flex flex-1 items-center gap-2 rounded-lg px-2 py-1 text-sm transition ${
                isSelected ? 'bg-primary/5 text-primary' : 'text-slate-700 hover:bg-slate-100'
              }`}
            >
              <input
                type="checkbox"
                className="h-4 w-4 rounded border-slate-300 text-primary focus:ring-primary"
                checked={isSelected}
                onChange={() => toggleCategorySelection(node.id)}
              />
              <span className="font-medium">{node.name}</span>
            </label>
          </div>
          {isExpanded && node.children.length > 0 && (
            <div className="ml-6 border-l border-dashed border-slate-200 pl-4">
              {renderCategoryNodes(node.children, depth + 1)}
            </div>
          )}
        </div>
      );
    });
  };

  const openMediaDialog = (context: MediaDialogContext) => {
    setMediaContext(context);
  };

  const closeMediaDialog = () => {
    setMediaContext(null);
  };

  const handleMediaUpload = async (files: File[]): Promise<MediaSelection[]> => {
<<<<<<< HEAD
    if (!mediaContext) {
      return [];
    }
    const formData = new FormData();
    files.forEach((file) => formData.append('files', file));

    let endpoint: string | null = null;
    switch (mediaContext.type) {
      case 'gallery':
        endpoint = '/products/assets/gallery';
        break;
      case 'thumbnail':
        endpoint = '/products/assets/thumbnail';
        break;
      case 'pdf':
        endpoint = '/products/assets/pdf';
        break;
      case 'metaImage':
        endpoint = '/products/assets/meta-image';
        break;
      case 'variant':
        endpoint = '/products/assets/variant';
        break;
      default:
        endpoint = null;
    }

    if (!endpoint) {
      return [];
    }

    try {
      const { data } = await api.post<ProductAssetUploadResponse[]>(endpoint, formData, {
        headers: { 'Content-Type': 'multipart/form-data' }
      });

      return data.map((item) => ({
        url: item.url,
        storageKey: item.storageKey ?? null,
        originalFilename: item.originalFilename ?? null,
        mimeType: item.mimeType ?? null,
        sizeBytes: item.sizeBytes ?? null
      }));
=======
    const sanitized = files.filter(Boolean);
    if (!sanitized.length) {
      return [];
    }
    const formData = new FormData();
    sanitized.forEach((file) => {
      formData.append('files', file);
    });
    formData.append('module', 'PRODUCT_MEDIA');
    try {
      const { data } = await api.post<UploadedFileUploadResponse[]>('/uploaded-files/upload', formData, {
        headers: { 'Content-Type': 'multipart/form-data' }
      });
      const selections = (data ?? [])
        .filter((item): item is UploadedFileUploadResponse => Boolean(item && item.url))
        .map((uploaded) => ({
          url: uploaded.url,
          storageKey: uploaded.storageKey ?? undefined,
          originalFilename: uploaded.originalFilename ?? undefined,
          mimeType: uploaded.mimeType ?? undefined,
          sizeBytes: uploaded.sizeBytes ?? undefined
        }));
      if (!selections.length) {
        throw new Error('Upload failed');
      }
      notify({
        type: 'success',
        message:
          selections.length === 1
            ? `Uploaded ${selections[0].originalFilename ?? 'file'} successfully.`
            : `Uploaded ${selections.length} files successfully.`
      });
      return selections;
>>>>>>> 052e05cd
    } catch (error) {
      notify({
        type: 'error',
        message: extractErrorMessage(error, 'Unable to upload files. Please try again.')
      });
      throw error;
    }
  };

<<<<<<< HEAD
  const handleMediaUploadComplete = (selections: MediaSelection[]) => {
    if (!mediaContext || selections.length === 0) {
      return;
    }

    switch (mediaContext.type) {
      case 'gallery':
        setGallery((previous) => [...previous, ...selections]);
        break;
      case 'thumbnail':
        setThumbnail(selections[0]);
        break;
      case 'pdf':
        setPdfSpecification(selections[0]);
        break;
      case 'metaImage':
        setMetaImage(selections[0]);
        break;
      case 'variant':
        setVariants((previous) => {
          const variant = previous[mediaContext.key];
          if (!variant) {
            return previous;
          }
          return {
            ...previous,
            [mediaContext.key]: {
              ...variant,
              media: [...variant.media, ...selections]
            }
          };
        });
        break;
      default:
        break;
    }

    notify({
      type: 'success',
      message:
        selections.length > 1
          ? 'Uploaded files added to the product.'
          : 'Uploaded file added to the product.'
    });

    setMediaContext(null);
  };

  const handleMediaSelect = (selection: MediaSelection) => {
=======
  const handleMediaSelect = (selection: MediaSelection | MediaSelection[]) => {
>>>>>>> 052e05cd
    if (!mediaContext) {
      return;
    }

    const selections = Array.isArray(selection) ? selection : [selection];
    if (!selections.length) {
      setMediaContext(null);
      return;
    }

    switch (mediaContext.type) {
      case 'gallery':
        setGallery((previous) => [...previous, ...selections]);
        break;
      case 'thumbnail':
        setThumbnail(selections[0]);
        break;
      case 'pdf':
        setPdfSpecification(selections[0]);
        break;
      case 'metaImage':
        setMetaImage(selections[0]);
        break;
      case 'variant':
        setVariants((previous) => {
          const variant = previous[mediaContext.key];
          if (!variant) {
            return previous;
          }
          return {
            ...previous,
            [mediaContext.key]: {
              ...variant,
              media: [...variant.media, ...selections]
            }
          };
        });
        break;
      default:
        break;
    }

    notify({
      type: 'success',
      message: 'Media item attached to the product.'
    });

    setMediaContext(null);
  };

  const isLoading =
    brandsQuery.isLoading || categoriesQuery.isLoading || taxRatesQuery.isLoading || attributesQuery.isLoading;

  const inputClassNames = (hasError: boolean) =>
    `mt-1 w-full rounded-lg border px-3 py-2 text-sm text-slate-900 shadow-sm focus:outline-none focus:ring-2 ${
      hasError
        ? 'border-rose-500 focus:border-rose-500 focus:ring-rose-200'
        : 'border-slate-300 focus:border-primary focus:ring-primary/20'
    }`;

  const renderList = () => {
    const formatDate = (value: string) =>
      new Intl.DateTimeFormat(undefined, {
        year: 'numeric',
        month: 'short',
        day: 'numeric'
      }).format(new Date(value));

    const formatPrice = (value: number | null | undefined) => {
      if (value == null) {
        return '—';
      }
      try {
        return new Intl.NumberFormat(undefined, {
          style: 'currency',
          currency: 'INR',
          maximumFractionDigits: 2
        }).format(value);
      } catch (error) {
        return value.toLocaleString(undefined, {
          minimumFractionDigits: 2,
          maximumFractionDigits: 2
        });
      }
    };

    if (productsQuery.isError) {
      return (
        <PageSection>
          <div className="space-y-4 text-sm text-slate-600">
            <p>We couldn’t load the products directory right now. Please try again in a moment.</p>
            <button
              type="button"
              onClick={() => productsQuery.refetch()}
              className="inline-flex items-center rounded-full border border-primary px-4 py-2 font-medium text-primary transition hover:bg-primary/10"
            >
              Retry loading products
            </button>
          </div>
        </PageSection>
      );
    }

    return (
      <PageSection padded={false} bodyClassName="flex flex-col">
        <div className="flex flex-col gap-3 border-b border-slate-200 bg-slate-50 px-4 py-4 sm:px-6">
          <div className="flex flex-col gap-3 sm:flex-row sm:items-center sm:justify-between">
            <div className="flex w-full flex-col gap-3 sm:flex-row sm:items-center sm:gap-3">
              <input
                type="search"
                value={searchDraft}
                onChange={(event) => setSearchDraft(event.target.value)}
                placeholder="Search products"
                className="w-full rounded-lg border border-slate-200 px-3 py-2 text-sm focus:border-primary focus:outline-none focus:ring-2 focus:ring-primary/20 sm:max-w-sm"
              />
            </div>
            <div className="text-xs font-semibold uppercase tracking-wide text-slate-500">
              {totalElements.toLocaleString()} item{totalElements === 1 ? '' : 's'}
            </div>
          </div>
        </div>

        <div className="overflow-x-auto">
          <table className="min-w-full divide-y divide-slate-200 text-left text-sm">
            <thead className="bg-slate-50">
              <tr>
                <th className="px-4 py-3 text-xs font-semibold uppercase tracking-wide text-slate-500">Product</th>
                <th className="px-4 py-3 text-xs font-semibold uppercase tracking-wide text-slate-500">Brand</th>
                <th className="px-4 py-3 text-xs font-semibold uppercase tracking-wide text-slate-500">SKU</th>
                <th className="px-4 py-3 text-xs font-semibold uppercase tracking-wide text-slate-500">Unit price</th>
                <th className="px-4 py-3 text-xs font-semibold uppercase tracking-wide text-slate-500">Variants</th>
                <th className="px-4 py-3 text-xs font-semibold uppercase tracking-wide text-slate-500">Updated</th>
                {(canUpdate || canDelete) && (
                  <th className="px-4 py-3 text-right text-xs font-semibold uppercase tracking-wide text-slate-500">Actions</th>
                )}
              </tr>
            </thead>
            <tbody className="divide-y divide-slate-100 bg-white">
              {productsQuery.isLoading ? (
                <tr>
                  <td colSpan={canUpdate || canDelete ? 7 : 6} className="px-4 py-6 text-center text-sm text-slate-500">
                    Loading products…
                  </td>
                </tr>
              ) : products.length > 0 ? (
                products.map((product) => (
                  <tr key={product.id} className="transition hover:bg-blue-50/40">
                    <td className="px-4 py-3">
                      <div className="flex flex-col">
                        <span className="font-semibold text-slate-900">{product.name}</span>
                        <span className="text-xs text-slate-500">
                          {product.unit || '—'} · {product.featured ? 'Featured' : 'Standard'}
                          {product.todaysDeal ? ' · Today’s deal' : ''}
                        </span>
                      </div>
                    </td>
                    <td className="px-4 py-3 text-slate-600">{product.brandName ?? '—'}</td>
                    <td className="px-4 py-3 text-slate-600">{product.sku || '—'}</td>
                    <td className="px-4 py-3 text-slate-600">{formatPrice(product.unitPrice)}</td>
                    <td className="px-4 py-3 text-slate-600">{product.variantCount}</td>
                    <td className="px-4 py-3 text-slate-600">{formatDate(product.updatedAt)}</td>
                    {(canUpdate || canDelete) && (
                      <td className="px-4 py-3">
                        <div className="flex justify-end gap-2">
                          {canUpdate && (
                            <button
                              type="button"
                              onClick={() => openEditForm(product.id)}
                              className="rounded-full border border-slate-200 p-2 text-slate-500 transition hover:border-slate-300 hover:text-slate-800"
                              aria-label={`Edit ${product.name}`}
                            >
                              <svg xmlns="http://www.w3.org/2000/svg" viewBox="0 0 20 20" fill="currentColor" className="h-4 w-4">
                                <path d="M15.414 2.586a2 2 0 0 0-2.828 0L3 12.172V17h4.828l9.586-9.586a2 2 0 0 0 0-2.828l-2-2Zm-2.121 1.415 2 2L13 8.293l-2-2 2.293-2.292ZM5 13.414 11.293 7.12l1.586 1.586L6.586 15H5v-1.586Z" />
                              </svg>
                            </button>
                          )}
                          {canDelete && (
                            <button
                              type="button"
                              onClick={() => handleDelete(product)}
                              className="rounded-full border border-rose-200 p-2 text-rose-500 transition hover:border-rose-300 hover:text-rose-600"
                              aria-label={`Delete ${product.name}`}
                            >
                              <svg
                                xmlns="http://www.w3.org/2000/svg"
                                viewBox="0 0 24 24"
                                fill="none"
                                stroke="currentColor"
                                strokeWidth={1.5}
                                className="h-4 w-4"
                              >
                                <path strokeLinecap="round" strokeLinejoin="round" d="M6 7h12" />
                                <path strokeLinecap="round" strokeLinejoin="round" d="M10 11v6" />
                                <path strokeLinecap="round" strokeLinejoin="round" d="M14 11v6" />
                                <path strokeLinecap="round" strokeLinejoin="round" d="M9 7V4h6v3m2 0v12a2 2 0 0 1-2 2H9a2 2 0 0 1-2-2V7h12Z" />
                              </svg>
                            </button>
                          )}
                        </div>
                      </td>
                    )}
                  </tr>
                ))
              ) : (
                <tr>
                  <td colSpan={canUpdate || canDelete ? 7 : 6} className="px-4 py-6 text-center text-sm text-slate-500">
                    No products found.
                  </td>
                </tr>
              )}
            </tbody>
          </table>
        </div>

        <PaginationControls
          page={page}
          pageSize={pageSize}
          totalElements={totalElements}
          pageSizeOptions={PAGE_SIZE_OPTIONS}
          onPageChange={setPage}
          onPageSizeChange={(size) => {
            setPageSize(size);
            setPage(0);
          }}
          isLoading={productsQuery.isLoading}
        />
      </PageSection>
    );
  };
  const renderForm = () => {
    const isCreateMode = panelMode === 'create';
    const isEditMode = panelMode === 'edit';
    const isSaving = createMutation.isPending || updateMutation.isPending;
    const canSubmit = isCreateMode ? canCreate : canUpdate;
    const submitLabel = isCreateMode ? 'Create product' : 'Update product';

    if (isEditMode && productDetailQuery.isLoading && !editInitializedRef.current) {
      return (
        <PageSection title="Loading product details">
          <div className="flex items-center gap-3 text-sm text-slate-600">
            <span className="inline-flex h-2.5 w-2.5 animate-pulse rounded-full bg-primary" />
            Loading product details…
          </div>
        </PageSection>
      );
    }

    if (isEditMode && productDetailQuery.isError && !productDetailQuery.data) {
      return (
        <PageSection title="Unable to load product">
          <div className="space-y-3 text-sm text-slate-600">
            <p>We couldn’t load this product right now. Please try again.</p>
            <button
              type="button"
              onClick={() => productDetailQuery.refetch()}
              className="inline-flex items-center justify-center rounded-full border border-primary px-4 py-2 text-sm font-semibold text-primary transition hover:bg-primary/10"
            >
              Retry
            </button>
          </div>
        </PageSection>
      );
    }

    return (
      <form onSubmit={handleSubmit} className="space-y-6">
        <div className="rounded-2xl border border-slate-200 bg-white shadow-sm">
          <div className="grid gap-0 lg:grid-cols-[240px_minmax(0,1fr)]">
            <nav className="flex flex-col gap-2 border-b border-slate-200 bg-slate-50 p-4 sm:p-6 lg:border-b-0 lg:border-r">
              {tabs.map((tab) => (
                <button
                  key={tab.id}
                  type="button"
                  onClick={() => setActiveTab(tab.id)}
                  className={`w-full rounded-lg px-3 py-2 text-left text-sm transition focus:outline-none focus:ring-2 focus:ring-primary/20 ${
                    activeTab === tab.id
                      ? 'bg-primary text-white shadow-sm shadow-primary/30'
                      : 'bg-white text-slate-600 hover:bg-primary/10 hover:text-primary'
                  }`}
                >
                  {tab.label}
                </button>
              ))}
            </nav>

            <div className="space-y-6 px-4 py-6 sm:px-6">
              {activeTab === 'basic' && (
                <PageSection
                  title="Basic information"
                  description="Capture the core catalog attributes, merchandising units, and customer-facing messaging."
                >
                  <div className="grid gap-8 lg:grid-cols-2">
                    <div className="space-y-6">
                      <div className="space-y-2">
                        <label htmlFor="product-name" className="text-sm font-medium text-slate-700">
                          Product name
                        </label>
                        <input
                          id="product-name"
                          type="text"
                          value={form.name}
                          onChange={(event) => setForm((previous) => ({ ...previous, name: event.target.value }))}
                          className={inputClassNames(Boolean(visibleValidation.name))}
                          placeholder="Aurora Running Shoe"
                          required
                          aria-invalid={Boolean(visibleValidation.name)}
                        />
                        {visibleValidation.name && <p className="text-xs text-rose-500">{visibleValidation.name}</p>}
                      </div>

                      <div ref={brandDropdownRef} className="relative space-y-2">
                        <span className="text-sm font-medium text-slate-700">Brand</span>
                        <button
                          type="button"
                          onClick={() => setBrandDropdownOpen((open) => !open)}
                          className={`flex w-full items-center justify-between rounded-lg border bg-white px-3 py-2 text-left text-sm text-slate-900 shadow-sm focus:outline-none focus:ring-2 ${
                            visibleValidation.brandId
                              ? 'border-rose-500 focus:border-rose-500 focus:ring-rose-200'
                              : 'border-slate-300 focus:border-primary focus:ring-primary/20'
                          }`}
                          aria-expanded={brandDropdownOpen}
                          aria-haspopup="listbox"
                        >
                          {selectedBrand ? (
                            <span className="flex items-center gap-3">
                              {selectedBrand.logoUrl ? (
                                <img src={selectedBrand.logoUrl} alt="" className="h-6 w-6 rounded-full object-cover" />
                              ) : (
                                <span className="inline-flex h-6 w-6 items-center justify-center rounded-full bg-slate-200 text-xs font-semibold text-slate-600">
                                  {selectedBrand.name.charAt(0).toUpperCase()}
                                </span>
                              )}
                              <span>{selectedBrand.name}</span>
                            </span>
                          ) : (
                            <span className="text-slate-400">Select a brand</span>
                          )}
                          <span className="text-slate-400">▾</span>
                        </button>
                        {visibleValidation.brandId && (
                          <p className="text-xs text-rose-500">{visibleValidation.brandId}</p>
                        )}
                        {brandDropdownOpen && (
                          <div className="absolute z-20 mt-2 w-full overflow-hidden rounded-xl border border-slate-200 bg-white shadow-xl">
                            <div className="flex items-center gap-2 border-b border-slate-100 px-3 py-2">
                              <svg
                                xmlns="http://www.w3.org/2000/svg"
                                viewBox="0 0 20 20"
                                fill="none"
                                stroke="currentColor"
                                strokeWidth="1.5"
                                className="h-4 w-4 text-slate-400"
                              >
                                <path
                                  strokeLinecap="round"
                                  strokeLinejoin="round"
                                  d="M19 19l-4.35-4.35m1.35-3.65a5 5 0 1 1-10 0 5 5 0 0 1 10 0Z"
                                />
                              </svg>
                              <input
                                ref={brandSearchInputRef}
                                type="search"
                                value={brandSearch}
                                onChange={(event) => setBrandSearch(event.target.value)}
                                placeholder="Search brands"
                                className="w-full border-none bg-transparent text-sm text-slate-700 placeholder:text-slate-400 focus:outline-none"
                              />
                              {brandSearch && (
                                <button
                                  type="button"
                                  onClick={() => setBrandSearch('')}
                                  className="text-xs font-medium text-slate-400 transition hover:text-slate-600"
                                >
                                  Clear
                                </button>
                              )}
                            </div>
                            <div className="max-h-64 overflow-y-auto py-1">
                              {brandsQuery.isLoading ? (
                                <div className="px-4 py-3 text-sm text-slate-500">Loading brands…</div>
                              ) : !(brandsQuery.data ?? []).length ? (
                                <div className="px-4 py-3 text-sm text-slate-500">No brands available yet.</div>
                              ) : filteredBrands.length ? (
                                filteredBrands.map((brand) => (
                                  <button
                                    key={brand.id}
                                    type="button"
                                    onClick={() => {
                                      setForm((previous) => ({ ...previous, brandId: String(brand.id) }));
                                      setBrandDropdownOpen(false);
                                      setBrandSearch('');
                                    }}
                                    className={`flex w-full items-center gap-3 px-4 py-2 text-left text-sm transition hover:bg-slate-50 ${
                                      form.brandId === String(brand.id) ? 'bg-primary/5 text-primary' : 'text-slate-700'
                                    }`}
                                    role="option"
                                    aria-selected={form.brandId === String(brand.id)}
                                  >
                                    {brand.logoUrl ? (
                                      <img src={brand.logoUrl} alt="" className="h-6 w-6 rounded-full object-cover" />
                                    ) : (
                                      <span className="inline-flex h-6 w-6 items-center justify-center rounded-full bg-slate-200 text-xs font-semibold text-slate-600">
                                        {brand.name.charAt(0).toUpperCase()}
                                      </span>
                                    )}
                                    <span>{brand.name}</span>
                                  </button>
                                ))
                              ) : (
                                <div className="px-4 py-3 text-sm text-slate-500">No brands match your search.</div>
                              )}
                            </div>
                          </div>
                        )}
                      </div>

                      <div className="space-y-2">
                        <label className="text-sm font-medium text-slate-700">Unit</label>
                        {unitMode === 'preset' ? (
                          <select
                            value={
                              unitOptions.includes(form.unit as (typeof unitOptions)[number]) ? form.unit : ''
                            }
                            onChange={(event) => {
                              const value = event.target.value;
                              if (value === CUSTOM_UNIT_OPTION) {
                                setUnitMode('custom');
                                setForm((previous) => ({ ...previous, unit: '' }));
                                return;
                              }
                              setForm((previous) => ({ ...previous, unit: value }));
                            }}
                            className={inputClassNames(Boolean(visibleValidation.unit))}
                            aria-invalid={Boolean(visibleValidation.unit)}
                          >
                            <option value="">Select a unit</option>
                            {unitOptions.map((option) => (
                              <option key={option} value={option}>
                                {option}
                              </option>
                            ))}
                            <option value={CUSTOM_UNIT_OPTION}>Other (custom)</option>
                          </select>
                        ) : (
                          <div className="flex flex-col gap-3 sm:flex-row sm:items-end">
                            <div className="flex-1">
                              <input
                                type="text"
                                value={form.unit}
                                onChange={(event) =>
                                  setForm((previous) => ({ ...previous, unit: event.target.value }))
                                }
                                className={inputClassNames(Boolean(visibleValidation.unit))}
                                placeholder="Enter unit label"
                                aria-invalid={Boolean(visibleValidation.unit)}
                              />
                            </div>
                            <button
                              type="button"
                              onClick={() => {
                                setUnitMode('preset');
                                setForm((previous) => ({
                                  ...previous,
                                  unit: unitOptions.includes(previous.unit as (typeof unitOptions)[number])
                                    ? previous.unit
                                    : ''
                                }));
                              }}
                              className="inline-flex items-center justify-center rounded-full border border-slate-300 px-4 py-2 text-sm font-medium text-slate-600 transition hover:border-slate-400 hover:text-slate-900"
                            >
                              Use presets
                            </button>
                          </div>
                        )}
                        {visibleValidation.unit && (
                          <p className="text-xs text-rose-500">{visibleValidation.unit}</p>
                        )}
                      </div>

                      <div className="grid gap-4 sm:grid-cols-2">
                        <div className="space-y-2">
                          <label htmlFor="product-weight" className="text-sm font-medium text-slate-700">
                            Weight (kg)
                          </label>
                          <input
                            id="product-weight"
                            type="number"
                            min="0"
                            step="0.01"
                            value={form.weightKg}
                            onChange={(event) =>
                              setForm((previous) => ({ ...previous, weightKg: event.target.value }))
                            }
                            placeholder="0.45"
                            className="mt-1 w-full rounded-lg border border-slate-300 px-3 py-2 text-sm text-slate-900 shadow-sm focus:border-primary focus:outline-none focus:ring-2 focus:ring-primary/20"
                          />
                          <p className="text-xs text-slate-500">Optional — helps calculate shipping estimates.</p>
                        </div>
                        <div className="space-y-2">
                          <label htmlFor="product-min-quantity" className="text-sm font-medium text-slate-700">
                            Minimum purchase quantity
                          </label>
                          <input
                            id="product-min-quantity"
                            type="number"
                            min="1"
                            step="1"
                            value={form.minPurchaseQuantity}
                            onChange={(event) =>
                              setForm((previous) => ({
                                ...previous,
                                minPurchaseQuantity: event.target.value
                              }))
                            }
                            placeholder="1"
                            className="mt-1 w-full rounded-lg border border-slate-300 px-3 py-2 text-sm text-slate-900 shadow-sm focus:border-primary focus:outline-none focus:ring-2 focus:ring-primary/20"
                          />
                          <p className="text-xs text-slate-500">
                            Leave blank to allow purchases of any quantity.
                          </p>
                        </div>
                      </div>

                      <div className="rounded-xl border border-slate-200/80 bg-slate-50/60 p-4">
                        <span className="text-xs font-semibold uppercase tracking-[0.2em] text-slate-500">
                          Merchandising flags
                        </span>
                        <div className="mt-4 grid gap-4 sm:grid-cols-2">
                          <div>
                            <span className="text-sm font-medium text-slate-700">Featured</span>
                            <div className="mt-2 flex items-center gap-4 text-sm text-slate-600">
                              <label className="flex items-center gap-2">
                                <input
                                  type="radio"
                                  name="featured"
                                  value="yes"
                                  checked={form.featured === 'yes'}
                                  onChange={(event) =>
                                    setForm((previous) => ({
                                      ...previous,
                                      featured: event.target.value as 'yes' | 'no'
                                    }))
                                  }
                                  className="h-4 w-4 border-slate-300 text-primary focus:ring-primary"
                                />
                                Yes
                              </label>
                              <label className="flex items-center gap-2">
                                <input
                                  type="radio"
                                  name="featured"
                                  value="no"
                                  checked={form.featured === 'no'}
                                  onChange={(event) =>
                                    setForm((previous) => ({
                                      ...previous,
                                      featured: event.target.value as 'yes' | 'no'
                                    }))
                                  }
                                  className="h-4 w-4 border-slate-300 text-primary focus:ring-primary"
                                />
                                No
                              </label>
                            </div>
                          </div>
                          <div>
                            <span className="text-sm font-medium text-slate-700">Today’s deal</span>
                            <div className="mt-2 flex items-center gap-4 text-sm text-slate-600">
                              <label className="flex items-center gap-2">
                                <input
                                  type="radio"
                                  name="todaysDeal"
                                  value="yes"
                                  checked={form.todaysDeal === 'yes'}
                                  onChange={(event) =>
                                    setForm((previous) => ({
                                      ...previous,
                                      todaysDeal: event.target.value as 'yes' | 'no'
                                    }))
                                  }
                                  className="h-4 w-4 border-slate-300 text-primary focus:ring-primary"
                                />
                                Yes
                              </label>
                              <label className="flex items-center gap-2">
                                <input
                                  type="radio"
                                  name="todaysDeal"
                                  value="no"
                                  checked={form.todaysDeal === 'no'}
                                  onChange={(event) =>
                                    setForm((previous) => ({
                                      ...previous,
                                      todaysDeal: event.target.value as 'yes' | 'no'
                                    }))
                                  }
                                  className="h-4 w-4 border-slate-300 text-primary focus:ring-primary"
                                />
                                No
                              </label>
                            </div>
                          </div>
                        </div>
                      </div>
                    </div>

                    <div className="space-y-6">
                      <div className="space-y-2">
                        <span className="text-sm font-medium text-slate-700">Categories</span>
                        <p className="text-xs text-slate-500">
                          Select where the product appears in the catalog hierarchy. Expand parent categories to reveal
                          children.
                        </p>
                        <div
                          className={`mt-2 max-h-64 space-y-3 overflow-y-auto rounded-xl border bg-white p-4 ${
                            visibleValidation.categories ? 'border-rose-500' : 'border-slate-200'
                          }`}
                        >
                          {categoriesQuery.isLoading ? (
                            <p className="text-sm text-slate-500">Loading categories…</p>
                          ) : !categoryTree.length ? (
                            <p className="text-sm text-slate-500">No categories available yet.</p>
                          ) : (
                            renderCategoryNodes(categoryTree)
                          )}
                        </div>
                        {visibleValidation.categories && (
                          <p className="text-xs text-rose-500">{visibleValidation.categories}</p>
                        )}
                        {selectedCategoryIds.length > 0 && (
                          <div className="flex flex-wrap items-center gap-2 text-xs text-slate-500">
                            Selected:
                            {selectedCategoryIds.map((categoryId) => {
                              const category = categoriesById.get(categoryId);
                              return (
                                <span
                                  key={categoryId}
                                  className="inline-flex items-center gap-2 rounded-full bg-primary/10 px-3 py-1 text-[11px] font-medium text-primary"
                                >
                                  {category?.name ?? `Category #${categoryId}`}
                                  <button
                                    type="button"
                                    onClick={() => toggleCategorySelection(categoryId)}
                                    className="text-primary/70 transition hover:text-primary"
                                  >
                                    ×
                                  </button>
                                </span>
                              );
                            })}
                          </div>
                        )}
                      </div>

                      <div ref={taxDropdownRef} className="relative space-y-2">
                        <span className="text-sm font-medium text-slate-700">Applicable taxes</span>
                        <p className="text-xs text-slate-500">
                          Attach one or multiple tax profiles for accurate checkout calculations.
                        </p>
                        <button
                          type="button"
                          onClick={() => setTaxDropdownOpen((open) => !open)}
                          className="flex w-full items-center justify-between rounded-lg border border-slate-300 bg-white px-3 py-2 text-left text-sm text-slate-900 shadow-sm transition focus:outline-none focus:ring-2 focus:ring-primary/20"
                          aria-expanded={taxDropdownOpen}
                          aria-haspopup="listbox"
                        >
                          {selectedTaxes.length ? (
                            <span className="flex flex-wrap items-center gap-2">
                              {selectedTaxes.slice(0, 3).map((tax) => (
                                <span
                                  key={tax.id}
                                  className="inline-flex items-center rounded-full bg-primary/10 px-3 py-1 text-[11px] font-medium text-primary"
                                >
                                  {tax.name}
                                </span>
                              ))}
                              {selectedTaxes.length > 3 && (
                                <span className="text-xs text-slate-500">+{selectedTaxes.length - 3} more</span>
                              )}
                            </span>
                          ) : (
                            <span className="text-slate-400">Select taxes</span>
                          )}
                          <span className="text-slate-400">▾</span>
                        </button>
                        {taxDropdownOpen && (
                          <div className="absolute z-20 mt-2 w-full overflow-hidden rounded-xl border border-slate-200 bg-white shadow-xl">
                            {taxRatesQuery.isLoading ? (
                              <div className="px-4 py-3 text-sm text-slate-500">Loading taxes…</div>
                            ) : !(taxRatesQuery.data ?? []).length ? (
                              <div className="px-4 py-3 text-sm text-slate-500">No tax rates configured yet.</div>
                            ) : (
                              <div className="max-h-64 overflow-y-auto py-1">
                                {(taxRatesQuery.data ?? []).map((tax) => (
                                  <label
                                    key={tax.id}
                                    className="flex items-center justify-between gap-3 px-4 py-2 text-sm text-slate-700 transition hover:bg-slate-50"
                                  >
                                    <span>
                                      <span className="font-medium">{tax.name}</span>
                                      <span className="ml-2 text-xs text-slate-500">
                                        {tax.rateType === 'PERCENTAGE'
                                          ? `${tax.rateValue}%`
                                          : `Flat ${tax.rateValue}`}
                                      </span>
                                    </span>
                                    <input
                                      type="checkbox"
                                      className="h-4 w-4 rounded border-slate-300 text-primary focus:ring-primary"
                                      checked={selectedTaxIds.includes(tax.id)}
                                      onChange={() => toggleTaxSelection(tax.id)}
                                    />
                                  </label>
                                ))}
                              </div>
                            )}
                          </div>
                        )}
                      </div>
                    </div>

                    <div className="lg:col-span-2 space-y-6">
                      <div className="space-y-2">
<<<<<<< HEAD
                        <label htmlFor="product-short-description" className="text-sm font-medium text-slate-700">
                          Short description <span className="text-xs font-normal text-slate-400">(optional)</span>
                        </label>
                        <textarea
                          id="product-short-description"
=======
                        <label htmlFor="short-description" className="text-sm font-medium text-slate-700">
                          Short description
                        </label>
                        <textarea
                          id="short-description"
>>>>>>> 052e05cd
                          value={form.shortDescription}
                          onChange={(event) =>
                            setForm((previous) => ({ ...previous, shortDescription: event.target.value }))
                          }
<<<<<<< HEAD
                          placeholder="Summarize the product in a couple of sentences for quick merchandising callouts."
                          className="min-h-[90px] w-full rounded-lg border border-slate-300 px-3 py-2 text-sm text-slate-900 shadow-sm focus:border-primary focus:outline-none focus:ring-2 focus:ring-primary/20"
                        />
                        <p className="text-xs text-slate-500">
                          Appears near the buy box and in marketing snippets. Aim for 1–2 punchy sentences.
=======
                          rows={3}
                          placeholder="Summarize the product in a sentence or two for quick merchandising callouts."
                          className="w-full rounded-lg border border-slate-300 px-3 py-2 text-sm text-slate-900 shadow-sm focus:border-primary focus:outline-none focus:ring-2 focus:ring-primary/20"
                        />
                        <p className="text-xs text-slate-500">
                          This appears alongside quick views, featured cards, and marketing placements.
>>>>>>> 052e05cd
                        </p>
                      </div>

                      <div className="space-y-2">
                        <label className="text-sm font-medium text-slate-700">Description</label>
                        <RichTextEditor
                          value={form.description}
                          onChange={(value) => setForm((previous) => ({ ...previous, description: value }))}
                          minHeight={220}
                        />
                        {visibleValidation.description && (
                          <p className="text-xs text-rose-500">{visibleValidation.description}</p>
                        )}
                      </div>

<<<<<<< HEAD
                      <div className="space-y-3">
                        <div className="flex items-center justify-between">
                          <div>
                            <span className="text-sm font-medium text-slate-700">Expandable info sections</span>
                            <p className="text-xs text-slate-500">
                              Create accordion-style content blocks for specifications, care instructions, or FAQs.
=======
                      <div className="rounded-xl border border-slate-200 p-4 shadow-sm">
                        <div className="flex flex-wrap items-start justify-between gap-3">
                          <div>
                            <span className="text-sm font-medium text-slate-700">Expandable details</span>
                            <p className="text-xs text-slate-500">
                              Create accordion-style sections for specifications, materials, or FAQs.
>>>>>>> 052e05cd
                            </p>
                          </div>
                          <button
                            type="button"
<<<<<<< HEAD
                            onClick={addInfoSection}
                            className="inline-flex items-center justify-center rounded-full border border-primary/60 px-4 py-1.5 text-sm font-semibold text-primary transition hover:border-primary hover:bg-primary/10"
=======
                            onClick={addExpandableSection}
                            className="inline-flex items-center justify-center rounded-full border border-primary/40 px-4 py-2 text-xs font-semibold text-primary transition hover:border-primary hover:bg-primary/10"
>>>>>>> 052e05cd
                          >
                            Add section
                          </button>
                        </div>
<<<<<<< HEAD

                        {form.infoSections.length ? (
                          <div className="space-y-3">
                            {form.infoSections.map((section, index) => (
                              <div key={section.id} className="rounded-xl border border-slate-200 shadow-sm">
                                <button
                                  type="button"
                                  onClick={() => toggleInfoSection(section.id)}
                                  className="flex w-full items-center justify-between gap-3 rounded-t-xl bg-slate-50 px-4 py-3 text-left text-sm font-medium text-slate-700 hover:bg-slate-100"
                                >
                                  <span>
                                    {section.title.trim() || `Section ${index + 1}`}
                                    {section.title.trim() ? null : (
                                      <span className="ml-2 text-xs font-normal text-slate-400">(Untitled)</span>
                                    )}
                                  </span>
                                  <span className="text-slate-400">{section.expanded ? '▴' : '▾'}</span>
                                </button>
                                {section.expanded && (
                                  <div className="space-y-4 border-t border-slate-200 px-4 py-4">
                                    <div className="grid gap-4 sm:grid-cols-[1fr_auto] sm:items-start">
                                      <div className="space-y-2">
                                        <label className="text-xs font-semibold uppercase tracking-[0.2em] text-slate-500">
                                          Section title
                                        </label>
                                        <input
                                          type="text"
                                          value={section.title}
                                          onChange={(event) =>
                                            updateInfoSection(section.id, { title: event.target.value })
                                          }
                                          placeholder="e.g. Material & care"
                                          className="w-full rounded-lg border border-slate-300 px-3 py-2 text-sm text-slate-900 shadow-sm focus:border-primary focus:outline-none focus:ring-2 focus:ring-primary/20"
                                        />
                                      </div>
                                      <div className="flex flex-wrap gap-2 sm:justify-end">
                                        <button
                                          type="button"
                                          onClick={() => moveInfoSection(section.id, 'up')}
                                          className="inline-flex items-center justify-center rounded-full border border-slate-300 px-3 py-1.5 text-xs font-medium text-slate-600 transition hover:border-slate-400 hover:text-slate-900"
                                          disabled={index === 0}
                                        >
                                          Move up
                                        </button>
                                        <button
                                          type="button"
                                          onClick={() => moveInfoSection(section.id, 'down')}
                                          className="inline-flex items-center justify-center rounded-full border border-slate-300 px-3 py-1.5 text-xs font-medium text-slate-600 transition hover:border-slate-400 hover:text-slate-900"
                                          disabled={index === form.infoSections.length - 1}
                                        >
                                          Move down
                                        </button>
                                        <button
                                          type="button"
                                          onClick={() => removeInfoSection(section.id)}
                                          className="inline-flex items-center justify-center rounded-full border border-rose-200 px-3 py-1.5 text-xs font-medium text-rose-600 transition hover:bg-rose-50"
                                        >
                                          Remove
                                        </button>
                                      </div>
                                    </div>

                                    <div className="space-y-2">
                                      <label className="text-xs font-semibold uppercase tracking-[0.2em] text-slate-500">
                                        Body content
                                      </label>
                                      <RichTextEditor
                                        value={section.content}
                                        onChange={(value) => updateInfoSection(section.id, { content: value })}
                                        minHeight={180}
                                      />
                                    </div>

                                    <div className="space-y-2">
                                      <label className="text-xs font-semibold uppercase tracking-[0.2em] text-slate-500">
                                        Bullet points <span className="font-normal lowercase text-slate-400">(optional)</span>
                                      </label>
                                      <textarea
                                        value={section.bulletsText}
                                        onChange={(event) =>
                                          updateInfoSection(section.id, { bulletsText: event.target.value })
                                        }
                                        placeholder="Add each point on a new line"
                                        className="min-h-[80px] w-full rounded-lg border border-slate-300 px-3 py-2 text-sm text-slate-900 shadow-sm focus:border-primary focus:outline-none focus:ring-2 focus:ring-primary/20"
                                      />
                                    </div>
                                  </div>
                                )}
=======
                        {expandableSections.length ? (
                          <div className="mt-4 space-y-4">
                            {expandableSections.map((section, index) => (
                              <div key={section.id} className="space-y-3 rounded-lg border border-slate-200 bg-white p-4 shadow-sm">
                                <div className="flex flex-col gap-3 sm:flex-row sm:items-center sm:justify-between">
                                  <label className="flex-1">
                                    <span className="text-xs font-semibold uppercase tracking-wide text-slate-500">Title</span>
                                    <input
                                      type="text"
                                      value={section.title}
                                      onChange={(event) =>
                                        updateExpandableSection(section.id, 'title', event.target.value)
                                      }
                                      placeholder="e.g. Materials & care"
                                      className="mt-1 w-full rounded-lg border border-slate-300 px-3 py-2 text-sm text-slate-900 shadow-sm focus:border-primary focus:outline-none focus:ring-2 focus:ring-primary/20"
                                    />
                                  </label>
                                  <div className="flex items-center gap-2 self-start sm:self-auto">
                                    <button
                                      type="button"
                                      onClick={() => moveExpandableSection(section.id, 'up')}
                                      disabled={index === 0}
                                      className="inline-flex items-center justify-center rounded-full border border-slate-200 px-3 py-1 text-xs font-semibold text-slate-600 transition hover:border-slate-300 hover:text-slate-900 disabled:cursor-not-allowed disabled:opacity-60"
                                      aria-label="Move section up"
                                    >
                                      ↑
                                    </button>
                                    <button
                                      type="button"
                                      onClick={() => moveExpandableSection(section.id, 'down')}
                                      disabled={index === expandableSections.length - 1}
                                      className="inline-flex items-center justify-center rounded-full border border-slate-200 px-3 py-1 text-xs font-semibold text-slate-600 transition hover:border-slate-300 hover:text-slate-900 disabled:cursor-not-allowed disabled:opacity-60"
                                      aria-label="Move section down"
                                    >
                                      ↓
                                    </button>
                                    <button
                                      type="button"
                                      onClick={() => removeExpandableSection(section.id)}
                                      className="inline-flex items-center justify-center rounded-full border border-rose-200 px-3 py-1 text-xs font-semibold text-rose-500 transition hover:border-rose-300 hover:text-rose-600"
                                      aria-label="Remove section"
                                    >
                                      Remove
                                    </button>
                                  </div>
                                </div>
                                <label className="block">
                                  <span className="text-xs font-semibold uppercase tracking-wide text-slate-500">Content</span>
                                  <textarea
                                    value={section.content}
                                    onChange={(event) =>
                                      updateExpandableSection(section.id, 'content', event.target.value)
                                    }
                                    rows={4}
                                    placeholder="Provide supporting details shown when the section expands."
                                    className="mt-1 w-full rounded-lg border border-slate-300 px-3 py-2 text-sm text-slate-900 shadow-sm focus:border-primary focus:outline-none focus:ring-2 focus:ring-primary/20"
                                  />
                                </label>
>>>>>>> 052e05cd
                              </div>
                            ))}
                          </div>
                        ) : (
<<<<<<< HEAD
                          <div className="rounded-xl border border-dashed border-slate-300 px-4 py-6 text-sm text-slate-500">
                            No expandable sections yet. Use “Add section” to create feature highlights or FAQs.
=======
                          <div className="mt-4 rounded-lg border border-dashed border-slate-300 p-6 text-sm text-slate-500">
                            No expandable sections yet. Use “Add section” to create product highlights or FAQs.
>>>>>>> 052e05cd
                          </div>
                        )}
                      </div>
                    </div>
                  </div>
                </PageSection>
              )}
            {activeTab === 'media' && (
              <PageSection
                title="Media"
                description="Manage gallery imagery, hero thumbnails, product videos, and supporting specification documents."
              >
                <div className="grid gap-8 lg:grid-cols-2">
                  <div className="space-y-6">
                    <div className="rounded-xl border border-slate-200 p-4 shadow-sm">
                      <div className="flex flex-wrap items-center justify-between gap-3">
                        <div>
                          <span className="text-sm font-medium text-slate-700">Gallery images</span>
                          <p className="text-xs text-slate-500">
                            Showcase multiple angles or lifestyle imagery. Upload as many visuals as you need.
                          </p>
                        </div>
                        <button
                          type="button"
                          onClick={() => openMediaDialog({ type: 'gallery' })}
                          className="inline-flex items-center justify-center rounded-full border border-primary/40 px-4 py-2 text-sm font-semibold text-primary transition hover:border-primary hover:bg-primary/10"
                        >
                          Add images
                        </button>
                      </div>
                      <div className="mt-4 grid grid-cols-2 gap-3 sm:grid-cols-3">
                        {gallery.map((item, index) => (
                          <div key={`${item.url}-${index}`} className="group relative overflow-hidden rounded-xl border border-slate-200">
                            <img src={item.url} alt="" className="h-32 w-full object-cover" />
                            <button
                              type="button"
                              onClick={() => removeGalleryItem(index)}
                              className="absolute right-2 top-2 hidden rounded-full bg-rose-600/90 px-2 py-1 text-xs font-medium text-white shadow-sm transition group-hover:inline"
                            >
                              Remove
                            </button>
                          </div>
                        ))}
                        {!gallery.length && (
                          <div className="col-span-full rounded-xl border border-dashed border-slate-300 p-6 text-center text-sm text-slate-500">
                            No gallery images yet. Click “Add images” to upload or pick from the media library.
                          </div>
                        )}
                      </div>
                    </div>

                    <div className="rounded-xl border border-slate-200 p-4 shadow-sm">
                      <div className="flex items-center justify-between">
                        <span className="text-sm font-medium text-slate-700">Product video</span>
                        <span className="text-xs text-slate-400">Optional</span>
                      </div>
                      <div className="mt-4 grid gap-4 sm:grid-cols-2">
                        <div>
                          <label htmlFor="video-provider" className="text-xs font-semibold uppercase tracking-[0.2em] text-slate-500">
                            Provider
                          </label>
                          <select
                            id="video-provider"
                            value={form.videoProvider}
                            onChange={(event) => setForm((previous) => ({ ...previous, videoProvider: event.target.value }))}
                            className="mt-1 w-full rounded-lg border border-slate-300 px-3 py-2 text-sm text-slate-900 shadow-sm focus:border-primary focus:outline-none focus:ring-2 focus:ring-primary/20"
                          >
                            {videoProviderOptions.map((option) => (
                              <option key={option.value} value={option.value}>
                                {option.label}
                              </option>
                            ))}
                          </select>
                        </div>
                        <div>
                          <label htmlFor="video-url" className="text-xs font-semibold uppercase tracking-[0.2em] text-slate-500">
                            Video link
                          </label>
                          <input
                            id="video-url"
                            type="url"
                            value={form.videoUrl}
                            onChange={(event) => setForm((previous) => ({ ...previous, videoUrl: event.target.value }))}
                            placeholder="https://youtu.be/…"
                            className="mt-1 w-full rounded-lg border border-slate-300 px-3 py-2 text-sm text-slate-900 shadow-sm focus:border-primary focus:outline-none focus:ring-2 focus:ring-primary/20"
                          />
                        </div>
                      </div>
                    </div>
                  </div>

                  <div className="space-y-6">
                    <div className="rounded-xl border border-slate-200 p-4 shadow-sm">
                      <div className="flex flex-wrap items-center justify-between gap-3">
                        <div>
                          <span className="text-sm font-medium text-slate-700">Thumbnail image</span>
                          <p className="text-xs text-slate-500">Primary image shown in product listings and highlights.</p>
                        </div>
                        <button
                          type="button"
                          onClick={() => openMediaDialog({ type: 'thumbnail' })}
                          className="inline-flex items-center justify-center rounded-full border border-primary/40 px-4 py-2 text-sm font-semibold text-primary transition hover:border-primary hover:bg-primary/10"
                        >
                          {thumbnail ? 'Replace' : 'Select thumbnail'}
                        </button>
                      </div>
                      <div className="mt-4 h-44 overflow-hidden rounded-xl border border-dashed border-slate-300 bg-slate-50">
                        {thumbnail ? (
                          <img src={thumbnail.url} alt="" className="h-full w-full object-cover" />
                        ) : (
                          <div className="flex h-full items-center justify-center text-sm text-slate-500">No thumbnail selected yet.</div>
                        )}
                      </div>
                    </div>

                    <div className="rounded-xl border border-slate-200 p-4 shadow-sm">
                      <div className="flex flex-wrap items-center justify-between gap-3">
                        <div>
                          <span className="text-sm font-medium text-slate-700">PDF specification</span>
                          <p className="text-xs text-slate-500">Attach specification sheets, size charts, or care guides.</p>
                        </div>
                        <button
                          type="button"
                          onClick={() => openMediaDialog({ type: 'pdf' })}
                          className="inline-flex items-center justify-center rounded-full border border-primary/40 px-4 py-2 text-sm font-semibold text-primary transition hover:border-primary hover:bg-primary/10"
                        >
                          {pdfSpecification ? 'Replace document' : 'Attach PDF'}
                        </button>
                      </div>
                      {pdfSpecification ? (
                        <div className="mt-4 flex items-center justify-between rounded-xl border border-slate-200 bg-slate-50 px-4 py-3 text-sm text-slate-700">
                          <span className="truncate pr-4">{pdfSpecification.originalFilename ?? 'Specification.pdf'}</span>
                          <button
                            type="button"
                            onClick={() => setPdfSpecification(null)}
                            className="text-primary transition hover:text-primary/70"
                          >
                            Remove
                          </button>
                        </div>
                      ) : (
                        <div className="mt-4 rounded-xl border border-dashed border-slate-300 px-4 py-6 text-sm text-slate-500">
                          No document attached yet.
                        </div>
                      )}
                    </div>
                  </div>
                </div>
              </PageSection>
            )}
            {activeTab === 'pricing' && (
              <PageSection
                title="Price & Stock"
                description="Configure pricing, inventory, and attribute-driven variants. Base pricing powers quick calculations for every variant."
              >
                <div className="grid gap-8 xl:grid-cols-[320px_minmax(0,1fr)]">
                  <aside className="space-y-4">
                    <div className="rounded-xl border border-slate-200 bg-slate-50/60 p-4 shadow-sm">
                      <h3 className="text-sm font-semibold text-slate-800">Attribute options</h3>
                      <p className="mt-1 text-xs text-slate-500">
                        Enable the attributes that should generate product variants. Select values for each attribute.
                      </p>
                    </div>
                    <div className="space-y-4">
                      {(attributesQuery.data ?? []).map((attribute) => {
                        const selection = selectedAttributes.find((entry) => entry.attributeId === attribute.id);
                        const enabled = Boolean(selection);
                        return (
                          <div key={attribute.id} className="rounded-xl border border-slate-200 p-4 shadow-sm">
                            <div className="flex items-start justify-between gap-3">
                              <div>
                                <h4 className="text-sm font-semibold text-slate-800">{attribute.name}</h4>
                                <p className="mt-1 text-xs text-slate-500">
                                  {attribute.values.length} value{attribute.values.length === 1 ? '' : 's'} available
                                </p>
                              </div>
                              <label className="inline-flex items-center gap-2 text-xs font-semibold uppercase tracking-[0.2em] text-slate-500">
                                <input
                                  type="checkbox"
                                  className="h-4 w-4 rounded border-slate-300 text-primary focus:ring-primary"
                                  checked={enabled}
                                  onChange={(event) => toggleAttribute(attribute, event.target.checked)}
                                />
                                Use
                              </label>
                            </div>
                            {enabled && selection && (
                              <div className="mt-3 flex flex-wrap gap-2">
                                {attribute.values.map((value) => {
                                  const isSelected = selection.selectedValueIds.includes(value.id);
                                  return (
                                    <button
                                      key={value.id}
                                      type="button"
                                      onClick={() => toggleAttributeValue(attribute.id, value.id)}
                                      className={`rounded-full px-3 py-1 text-xs font-medium transition focus:outline-none focus:ring-2 focus:ring-primary/20 ${
                                        isSelected
                                          ? 'bg-primary text-white shadow-sm shadow-primary/30'
                                          : 'bg-slate-100 text-slate-600 hover:bg-primary/10 hover:text-primary'
                                      }`}
                                    >
                                      {value.value}
                                    </button>
                                  );
                                })}
                                {!attribute.values.length && (
                                  <span className="text-xs text-slate-500">No values defined yet.</span>
                                )}
                              </div>
                            )}
                          </div>
                        );
                      })}
                      {!(attributesQuery.data ?? []).length && (
                        <div className="rounded-xl border border-dashed border-slate-300 p-6 text-sm text-slate-500">
                          No attributes available yet. Configure attributes to unlock variant pricing.
                        </div>
                      )}
                    </div>
                  </aside>

                  <div className="space-y-6">
                    <div className="rounded-xl border border-slate-200 p-4 shadow-sm">
                      <h3 className="text-sm font-semibold text-slate-800">Base pricing</h3>
                      <div className="mt-4 grid gap-4 sm:grid-cols-2">
                        <div className="sm:col-span-2">
                          <label htmlFor="unit-price" className="text-sm font-medium text-slate-700">
                            Unit price
                          </label>
                          <input
                            id="unit-price"
                            type="number"
                            min="0"
                            step="0.01"
                            value={form.unitPrice}
                            onChange={(event) => setForm((previous) => ({ ...previous, unitPrice: event.target.value }))}
                            placeholder="100.00"
                            className={inputClassNames(Boolean(visibleValidation.unitPrice))}
                            aria-invalid={Boolean(visibleValidation.unitPrice)}
                          />
                          {visibleValidation.unitPrice && (
                            <p className="mt-1 text-xs text-rose-500">{visibleValidation.unitPrice}</p>
                          )}
                        </div>
                        <div>
                          <label htmlFor="discount-value" className="text-sm font-medium text-slate-700">
                            Discount value
                          </label>
                          <input
                            id="discount-value"
                            type="number"
                            step="0.01"
                            value={form.discountValue}
                            onChange={(event) => setForm((previous) => ({ ...previous, discountValue: event.target.value }))}
                            placeholder="10"
                            className="mt-1 w-full rounded-lg border border-slate-300 px-3 py-2 text-sm text-slate-900 shadow-sm focus:border-primary focus:outline-none focus:ring-2 focus:ring-primary/20"
                          />
                        </div>
                        <div>
                          <span className="text-sm font-medium text-slate-700">Discount type</span>
                          <div className="mt-1 flex items-center gap-4 text-sm text-slate-600">
                            {(['FLAT', 'PERCENTAGE'] as DiscountType[]).map((type) => (
                              <label key={type} className="flex items-center gap-2">
                                <input
                                  type="radio"
                                  name="discountType"
                                  value={type}
                                  checked={form.discountType === type}
                                  onChange={(event) =>
                                    setForm((previous) => ({
                                      ...previous,
                                      discountType: event.target.value as DiscountType
                                    }))
                                  }
                                  className="h-4 w-4 border-slate-300 text-primary focus:ring-primary"
                                />
                                {type === 'FLAT' ? 'Flat amount' : 'Percentage'}
                              </label>
                            ))}
                          </div>
                        </div>
                        <div>
                          <label htmlFor="discount-min" className="text-sm font-medium text-slate-700">
                            Discount min quantity
                          </label>
                          <input
                            id="discount-min"
                            type="number"
                            min="0"
                            step="1"
                            value={form.discountMinQuantity}
                            onChange={(event) =>
                              setForm((previous) => ({ ...previous, discountMinQuantity: event.target.value }))
                            }
                            placeholder="1"
                            className="mt-1 w-full rounded-lg border border-slate-300 px-3 py-2 text-sm text-slate-900 shadow-sm focus:border-primary focus:outline-none focus:ring-2 focus:ring-primary/20"
                          />
                        </div>
                        <div>
                          <label htmlFor="discount-max" className="text-sm font-medium text-slate-700">
                            Discount max quantity
                          </label>
                          <input
                            id="discount-max"
                            type="number"
                            min="0"
                            step="1"
                            value={form.discountMaxQuantity}
                            onChange={(event) =>
                              setForm((previous) => ({ ...previous, discountMaxQuantity: event.target.value }))
                            }
                            placeholder="10"
                            className="mt-1 w-full rounded-lg border border-slate-300 px-3 py-2 text-sm text-slate-900 shadow-sm focus:border-primary focus:outline-none focus:ring-2 focus:ring-primary/20"
                          />
                        </div>
                        <div className="sm:col-span-2">
                          <label htmlFor="price-tag" className="text-sm font-medium text-slate-700">
                            Price tag label
                          </label>
                          <input
                            id="price-tag"
                            type="text"
                            value={form.priceTag}
                            onChange={(event) => setForm((previous) => ({ ...previous, priceTag: event.target.value }))}
                            placeholder="MSRP / Launch price"
                            className="mt-1 w-full rounded-lg border border-slate-300 px-3 py-2 text-sm text-slate-900 shadow-sm focus:border-primary focus:outline-none focus:ring-2 focus:ring-primary/20"
                          />
                        </div>
                      </div>
                    </div>

                    <div className="rounded-xl border border-slate-200 p-4 shadow-sm">
                      <h3 className="text-sm font-semibold text-slate-800">Inventory & visibility</h3>
                      <div className="mt-4 grid gap-4 sm:grid-cols-2">
                        <div>
                          <label htmlFor="stock-quantity" className="text-sm font-medium text-slate-700">
                            Stock quantity
                          </label>
                          <input
                            id="stock-quantity"
                            type="number"
                            min="0"
                            step="1"
                            value={form.stockQuantity}
                            onChange={(event) => setForm((previous) => ({ ...previous, stockQuantity: event.target.value }))}
                            placeholder="250"
                            className="mt-1 w-full rounded-lg border border-slate-300 px-3 py-2 text-sm text-slate-900 shadow-sm focus:border-primary focus:outline-none focus:ring-2 focus:ring-primary/20"
                          />
                        </div>
                        <div>
                          <label htmlFor="sku" className="text-sm font-medium text-slate-700">
                            SKU
                          </label>
                          <input
                            id="sku"
                            type="text"
                            value={form.sku}
                            onChange={(event) => setForm((previous) => ({ ...previous, sku: event.target.value }))}
                            placeholder="AUR-SHOE-001"
                            className="mt-1 w-full rounded-lg border border-slate-300 px-3 py-2 text-sm text-slate-900 shadow-sm focus:border-primary focus:outline-none focus:ring-2 focus:ring-primary/20"
                          />
                        </div>
                        <div>
                          <label htmlFor="external-link" className="text-sm font-medium text-slate-700">
                            External link
                          </label>
                          <input
                            id="external-link"
                            type="url"
                            value={form.externalLink}
                            onChange={(event) => setForm((previous) => ({ ...previous, externalLink: event.target.value }))}
                            placeholder="https://brand.com/product"
                            className="mt-1 w-full rounded-lg border border-slate-300 px-3 py-2 text-sm text-slate-900 shadow-sm focus:border-primary focus:outline-none focus:ring-2 focus:ring-primary/20"
                          />
                        </div>
                        <div>
                          <label htmlFor="external-button" className="text-sm font-medium text-slate-700">
                            External link button label
                          </label>
                          <input
                            id="external-button"
                            type="text"
                            value={form.externalLinkButton}
                            onChange={(event) =>
                              setForm((previous) => ({ ...previous, externalLinkButton: event.target.value }))
                            }
                            placeholder="Shop now"
                            className="mt-1 w-full rounded-lg border border-slate-300 px-3 py-2 text-sm text-slate-900 shadow-sm focus:border-primary focus:outline-none focus:ring-2 focus:ring-primary/20"
                          />
                        </div>
                        <div>
                          <label htmlFor="low-stock" className="text-sm font-medium text-slate-700">
                            Low stock warning threshold
                          </label>
                          <input
                            id="low-stock"
                            type="number"
                            min="0"
                            step="1"
                            value={form.lowStockWarning}
                            onChange={(event) => setForm((previous) => ({ ...previous, lowStockWarning: event.target.value }))}
                            placeholder="20"
                            className="mt-1 w-full rounded-lg border border-slate-300 px-3 py-2 text-sm text-slate-900 shadow-sm focus:border-primary focus:outline-none focus:ring-2 focus:ring-primary/20"
                          />
                        </div>
                        <div className="sm:col-span-2 space-y-3 rounded-xl border border-slate-200 px-4 py-4">
                          <span className="text-sm font-semibold text-slate-800">Stock visibility</span>
                          {stockVisibilityOptions.map((option) => (
                            <label key={option.value} className="flex items-start gap-3 text-sm text-slate-700">
                              <input
                                type="radio"
                                name="stockVisibility"
                                value={option.value}
                                checked={form.stockVisibility === option.value}
                                onChange={(event) =>
                                  setForm((previous) => ({
                                    ...previous,
                                    stockVisibility: event.target.value as StockVisibilityState
                                  }))
                                }
                                className="mt-1 h-4 w-4 border-slate-300 text-primary focus:ring-primary"
                              />
                              <span>
                                <span className="font-medium">{option.label}</span>
                                <span className="block text-xs text-slate-500">{option.description}</span>
                              </span>
                            </label>
                          ))}
                        </div>
                      </div>
                    </div>

                    <div className="rounded-xl border border-slate-200 p-4 shadow-sm">
                      <div className="flex flex-wrap items-center justify-between gap-3">
                        <h3 className="text-sm font-semibold text-slate-800">Variants</h3>
                        <span className="text-xs text-slate-500">
                          {variantCombinations.length} combination{variantCombinations.length === 1 ? '' : 's'} active
                        </span>
                      </div>
                      {variantCombinations.length > 0 ? (
                        <div className="mt-4 overflow-x-auto">
                          <table className="min-w-full divide-y divide-slate-200 text-left text-sm">
                            <thead className="bg-slate-50">
                              <tr>
                                <th className="px-4 py-3 text-xs font-semibold uppercase tracking-wide text-slate-500">Variant</th>
                                <th className="px-4 py-3 text-xs font-semibold uppercase tracking-wide text-slate-500">Price adj.</th>
                                <th className="px-4 py-3 text-xs font-semibold uppercase tracking-wide text-slate-500">SKU</th>
                                <th className="px-4 py-3 text-xs font-semibold uppercase tracking-wide text-slate-500">Quantity</th>
                                <th className="px-4 py-3 text-xs font-semibold uppercase tracking-wide text-slate-500">Photos</th>
                              </tr>
                            </thead>
                            <tbody className="divide-y divide-slate-100">
                              {variantCombinations.map((combination) => {
                                const key = combination.map((part) => part.valueId).join('-');
                                const variant = variants[key];
                                const priceAdjustment = variant?.priceAdjustment ?? '';
                                const sku = variant?.sku ?? '';
                                const quantity = variant?.quantity ?? '';
                                const media = variant?.media ?? [];
                                return (
                                  <tr key={key} className="bg-white">
                                    <td className="px-4 py-3 align-top text-slate-700">
                                      <div className="font-medium text-slate-900">{formatVariantLabel(combination)}</div>
                                      <div className="text-xs text-slate-500">
                                        Final price calculated from base + adjustment.
                                      </div>
                                    </td>
                                    <td className="px-4 py-3 align-top">
                                      <input
                                        type="number"
                                        step="0.01"
                                        value={priceAdjustment}
                                        onChange={(event) => handleVariantFieldChange(key, 'priceAdjustment', event.target.value)}
                                        placeholder="0"
                                        className="w-28 rounded-lg border border-slate-300 px-3 py-2 text-sm text-slate-900 shadow-sm focus:border-primary focus:outline-none focus:ring-2 focus:ring-primary/20"
                                      />
                                    </td>
                                    <td className="px-4 py-3 align-top">
                                      <input
                                        type="text"
                                        value={sku}
                                        onChange={(event) => handleVariantFieldChange(key, 'sku', event.target.value)}
                                        placeholder="Variant SKU"
                                        className="w-36 rounded-lg border border-slate-300 px-3 py-2 text-sm text-slate-900 shadow-sm focus:border-primary focus:outline-none focus:ring-2 focus:ring-primary/20"
                                      />
                                    </td>
                                    <td className="px-4 py-3 align-top">
                                      <input
                                        type="number"
                                        min="0"
                                        step="1"
                                        value={quantity}
                                        onChange={(event) => handleVariantFieldChange(key, 'quantity', event.target.value)}
                                        placeholder="0"
                                        className="w-24 rounded-lg border border-slate-300 px-3 py-2 text-sm text-slate-900 shadow-sm focus:border-primary focus:outline-none focus:ring-2 focus:ring-primary/20"
                                      />
                                    </td>
                                    <td className="px-4 py-3 align-top">
                                      <div className="flex flex-wrap items-center gap-2">
                                        {media.map((item, index) => (
                                          <div
                                            key={`${item.url}-${index}`}
                                            className="group relative h-12 w-12 overflow-hidden rounded-lg border border-slate-200"
                                          >
                                            <img src={item.url} alt="" className="h-full w-full object-cover" />
                                            <button
                                              type="button"
                                              onClick={() => removeVariantMedia(key, index)}
                                              className="absolute -right-2 -top-2 hidden h-5 w-5 items-center justify-center rounded-full bg-rose-500 text-[10px] font-semibold text-white shadow-sm transition hover:bg-rose-600 group-hover:flex"
                                              aria-label="Remove variant photo"
                                            >
                                              ×
                                            </button>
                                          </div>
                                        ))}
                                        <button
                                          type="button"
                                          onClick={() => openMediaDialog({ type: 'variant', key })}
                                          className="inline-flex items-center justify-center rounded-full border border-slate-300 px-3 py-1 text-xs font-semibold text-slate-600 transition hover:border-primary hover:text-primary"
                                        >
                                          {media.length ? 'Update photos' : 'Add photos'}
                                        </button>
                                      </div>
                                    </td>
                                  </tr>
                                );
                              })}
                            </tbody>
                          </table>
                        </div>
                      ) : (
                        <div className="mt-4 rounded-xl border border-dashed border-slate-300 px-4 py-6 text-sm text-slate-500">
                          Select attribute values to generate variant combinations.
                        </div>
                      )}
                    </div>
                  </div>
                </div>
              </PageSection>
            )}
            {activeTab === 'seo' && (
              <PageSection
                title="SEO"
                description="Craft search-friendly titles, descriptions, and imagery to support marketing campaigns."
              >
                <div className="grid gap-6 lg:grid-cols-2">
                  <div className="space-y-4">
                    <div>
                      <label htmlFor="meta-title" className="text-sm font-medium text-slate-700">
                        Meta title
                      </label>
                      <input
                        id="meta-title"
                        type="text"
                        value={form.metaTitle}
                        onChange={(event) => setForm((previous) => ({ ...previous, metaTitle: event.target.value }))}
                        placeholder="Aurora Running Shoe – Lightweight comfort"
                        className="mt-1 w-full rounded-lg border border-slate-300 px-3 py-2 text-sm text-slate-900 shadow-sm focus:border-primary focus:outline-none focus:ring-2 focus:ring-primary/20"
                      />
                    </div>
                    <div>
                      <label htmlFor="meta-description" className="text-sm font-medium text-slate-700">
                        Meta description
                      </label>
                      <textarea
                        id="meta-description"
                        rows={4}
                        value={form.metaDescription}
                        onChange={(event) => setForm((previous) => ({ ...previous, metaDescription: event.target.value }))}
                        placeholder="Experience all-day cushioning with the Aurora Running Shoe, designed with responsive foam and breathable mesh."
                        className="mt-1 w-full rounded-lg border border-slate-300 px-3 py-2 text-sm text-slate-900 shadow-sm focus:border-primary focus:outline-none focus:ring-2 focus:ring-primary/20"
                      />
                    </div>
                    <div>
                      <label htmlFor="meta-keywords" className="text-sm font-medium text-slate-700">
                        Meta keywords (optional)
                      </label>
                      <input
                        id="meta-keywords"
                        type="text"
                        value={form.metaKeywords}
                        onChange={(event) => setForm((previous) => ({ ...previous, metaKeywords: event.target.value }))}
                        placeholder="running shoes, lightweight sneakers, breathable trainers"
                        className="mt-1 w-full rounded-lg border border-slate-300 px-3 py-2 text-sm text-slate-900 shadow-sm focus:border-primary focus:outline-none focus:ring-2 focus:ring-primary/20"
                      />
                    </div>
                    <div>
                      <label htmlFor="meta-canonical" className="text-sm font-medium text-slate-700">
                        Canonical URL
                      </label>
                      <input
                        id="meta-canonical"
                        type="url"
                        value={form.metaCanonicalUrl}
                        onChange={(event) => setForm((previous) => ({ ...previous, metaCanonicalUrl: event.target.value }))}
                        placeholder="https://aurora.market/products/aurora-running-shoe"
                        className="mt-1 w-full rounded-lg border border-slate-300 px-3 py-2 text-sm text-slate-900 shadow-sm focus:border-primary focus:outline-none focus:ring-2 focus:ring-primary/20"
                      />
                    </div>
                  </div>

                  <div className="space-y-4">
                    <div>
                      <div className="flex items-center justify-between">
                        <span className="text-sm font-medium text-slate-700">Meta image</span>
                        <button
                          type="button"
                          onClick={() => openMediaDialog({ type: 'metaImage' })}
                          className="text-sm font-medium text-primary transition hover:text-primary/80"
                        >
                          {metaImage ? 'Replace image' : 'Select image'}
                        </button>
                      </div>
                      <p className="mt-1 text-xs text-slate-500">
                        Recommended 1200×630px for rich previews across social platforms.
                      </p>
                      <div className="mt-3 h-48 overflow-hidden rounded-xl border border-dashed border-slate-300 bg-slate-50">
                        {metaImage ? (
                          <img src={metaImage.url} alt="" className="h-full w-full object-cover" />
                        ) : (
                          <div className="flex h-full items-center justify-center text-sm text-slate-500">
                            No meta image selected yet.
                          </div>
                        )}
                      </div>
                    </div>
                  </div>
                </div>
              </PageSection>
            )}

            {activeTab === 'shipping' && (
              <PageSection
                title="Shipping"
                description="Configure shipping rules, dimensional weight, and fulfillment promises for this product."
              >
                <div className="rounded-xl border border-dashed border-slate-300 px-6 py-10 text-center text-sm text-slate-500">
                  Shipping configuration will live here. Use this space to define carriers, lead times, and packaging soon.
                </div>
              </PageSection>
            )}

            {activeTab === 'warranty' && (
              <PageSection
                title="Warranty"
                description="Document warranty coverage to build buyer confidence."
              >
                <div className="rounded-xl border border-dashed border-slate-300 px-6 py-10 text-center text-sm text-slate-500">
                  Warranty content builder coming soon. Add warranty tiers, coverage notes, and registration requirements here.
                </div>
              </PageSection>
            )}

            {activeTab === 'frequentlyBought' && (
              <PageSection
                title="Frequently bought together"
                description="Cross-sell complementary products to raise average order value."
              >
                <div className="rounded-xl border border-dashed border-slate-300 px-6 py-10 text-center text-sm text-slate-500">
                  Build bundled recommendations here later. Link accessories, add-ons, or service plans to this product.
                </div>
              </PageSection>
            )}

            {activeTab === 'reviews' && (
              <div className="space-y-6">
                <PageSection
                  title="Review snapshot"
                  description="Understand overall sentiment and score distribution for this product."
                >
                  <div className="grid gap-6 lg:grid-cols-[minmax(0,260px)_minmax(0,1fr)]">
                    <div className="flex flex-col justify-between rounded-2xl border border-slate-200 bg-white p-6 shadow-sm">
                      <div>
                        <p className="text-xs font-semibold uppercase tracking-wide text-slate-500">Average rating</p>
                        <div className="mt-3 flex items-baseline gap-3">
                          <span className="text-4xl font-semibold text-slate-900">
                            {reviewSummary.total ? reviewSummary.average.toFixed(1) : '—'}
                          </span>
                          {reviewSummary.total > 0 && renderStars(Math.round(reviewSummary.average))}
                        </div>
                      </div>
                      <p className="mt-6 text-sm text-slate-600">
                        {reviewSummary.total.toLocaleString()} review{reviewSummary.total === 1 ? '' : 's'} recorded
                      </p>
                    </div>
                    <div className="space-y-3">
                      {reviewSummary.breakdown.map((item) => {
                        const percentage = reviewSummary.total
                          ? Math.round((item.count / reviewSummary.total) * 100)
                          : 0;
                        return (
                          <div key={item.score} className="flex items-center gap-3">
                            <div className="flex w-16 items-center justify-between text-sm font-medium text-slate-600">
                              <span>{item.score}</span>
                              <span className="text-amber-400">★</span>
                            </div>
                            <div className="h-2 flex-1 overflow-hidden rounded-full bg-slate-200">
                              <div
                                className="h-full bg-amber-400 transition-all"
                                style={{ width: `${percentage}%` }}
                                aria-hidden="true"
                              />
                            </div>
                            <div className="w-16 text-right text-xs text-slate-500">
                              {item.count.toLocaleString()} ({percentage}%)
                            </div>
                          </div>
                        );
                      })}
                    </div>
                  </div>
                </PageSection>

                <PageSection
                  title="Customer stories"
                  description="Review individual submissions, including attachments captured at the time of feedback."
                >
                  {productReviews.length ? (
                    <div className="space-y-4">
                      {productReviews.map((review) => {
                        const displayName =
                          review.reviewerName?.trim() ||
                          review.customerName?.trim() ||
                          'Anonymous shopper';
                        const reviewedOn = new Date(review.reviewedAt).toLocaleDateString();
                        return (
                          <article
                            key={review.id}
                            className="rounded-2xl border border-slate-200 bg-white p-6 shadow-sm"
                          >
                            <div className="flex flex-col gap-4 sm:flex-row sm:items-start sm:justify-between">
                              <div className="flex items-start gap-3">
                                {review.reviewerAvatar?.url ? (
                                  <img
                                    src={review.reviewerAvatar.url}
                                    alt=""
                                    className="h-12 w-12 rounded-full border border-slate-200 object-cover"
                                  />
                                ) : (
                                  <span className="inline-flex h-12 w-12 items-center justify-center rounded-full bg-slate-200 text-sm font-semibold text-slate-600">
                                    {displayName.charAt(0).toUpperCase()}
                                  </span>
                                )}
                                <div>
                                  <p className="text-sm font-semibold text-slate-900">{displayName}</p>
                                  {review.customerName && (
                                    <p className="text-xs text-slate-500">
                                      Customer: {review.customerName}
                                      {review.customerId ? ` · #${review.customerId}` : ''}
                                    </p>
                                  )}
                                  <p className="mt-1 text-xs text-slate-400">Reviewed on {reviewedOn}</p>
                                </div>
                              </div>
                              <div className="flex items-center gap-2 text-sm font-semibold text-amber-500">
                                {renderStars(Math.round(review.rating ?? 0))}
                                <span className="text-slate-600">{review.rating.toFixed(1)}</span>
                              </div>
                            </div>

                            <div className="mt-4 space-y-4 text-sm text-slate-700">
                              <div className="text-xs uppercase tracking-wide text-slate-400">
                                Product · {review.productName}
                              </div>
                              {review.comment ? (
                                <p className="whitespace-pre-line leading-relaxed">{review.comment}</p>
                              ) : (
                                <p className="italic text-slate-500">No written comment provided.</p>
                              )}
                              {review.productCategories.length > 0 && (
                                <div className="flex flex-wrap gap-2">
                                  {review.productCategories.map((category) => (
                                    <span
                                      key={category.id}
                                      className="inline-flex items-center rounded-full border border-slate-200 bg-slate-50 px-3 py-1 text-xs font-medium text-slate-600"
                                    >
                                      {category.name}
                                    </span>
                                  ))}
                                </div>
                              )}
                              {review.media.length > 0 && (
                                <div className="grid gap-3 sm:grid-cols-2 lg:grid-cols-3">
                                  {review.media.map((asset, index) =>
                                    isVideoAsset(asset) ? (
                                      <video
                                        key={`${review.id}-video-${index}`}
                                        controls
                                        src={asset.url}
                                        className="h-44 w-full rounded-xl border border-slate-200 object-cover shadow-sm"
                                      />
                                    ) : (
                                      <img
                                        key={`${review.id}-media-${index}`}
                                        src={asset.url}
                                        alt=""
                                        className="h-44 w-full rounded-xl border border-slate-200 object-cover shadow-sm"
                                      />
                                    )
                                  )}
                                </div>
                              )}
                            </div>
                          </article>
                        );
                      })}
                    </div>
                  ) : (
                    <div className="rounded-2xl border border-dashed border-slate-300 px-6 py-10 text-center text-sm text-slate-500">
                      No reviews have been submitted for this product yet.
                    </div>
                  )}
                </PageSection>
              </div>
            )}
          </div>
        </div>
        </div>
        <div className="flex flex-col items-stretch gap-3 rounded-2xl border border-slate-200 bg-white px-4 py-4 shadow-sm sm:flex-row sm:items-center sm:justify-between sm:px-6">
          <div className="space-y-1 text-sm text-slate-500">
            {isLoading && <div>We are loading catalog data to help with product configuration…</div>}
            {showValidation && validationMessages.length > 0 && (
              <div className="text-amber-600">Complete the highlighted fields before saving.</div>
            )}
            {!canSubmit && (
              <div className="text-rose-500">
                You do not have permission to {isCreateMode ? 'create' : 'update'} products. Contact an administrator to request
                access.
              </div>
            )}
          </div>
          <div className="flex flex-col gap-2 sm:flex-row">
            <button
              type="button"
              onClick={handleResetClick}
              className="inline-flex items-center justify-center rounded-full border border-slate-300 px-5 py-2 text-sm font-semibold text-slate-600 transition hover:border-slate-400 hover:text-slate-900"
            >
              Reset
            </button>
            <button
              type="button"
              onClick={handleCancel}
              className="inline-flex items-center justify-center rounded-full border border-slate-200 px-5 py-2 text-sm font-semibold text-slate-500 transition hover:border-slate-300 hover:text-slate-800"
            >
              Cancel
            </button>
            <button
              type="submit"
              disabled={!canSubmit || isSaving}
              className={`inline-flex items-center justify-center rounded-full px-6 py-2 text-sm font-semibold text-white shadow-sm transition focus:outline-none focus:ring-2 focus:ring-primary/30 ${
                !canSubmit || isSaving ? 'bg-slate-400' : 'bg-primary hover:bg-primary/90'
              }`}
            >
              {isSaving ? 'Saving…' : submitLabel}
            </button>
          </div>
        </div>
      </form>
    );
  };

  const headerActions =
    panelMode === 'list'
      ? canCreate
        ? (
            <button
              type="button"
              onClick={openCreateForm}
              className="inline-flex items-center justify-center rounded-full bg-primary px-4 py-2 text-sm font-semibold text-white shadow-sm transition hover:bg-primary/90"
            >
              Add product
            </button>
          )
        : null
      : (
          <button
            type="button"
            onClick={handleCancel}
            className="inline-flex items-center justify-center rounded-full border border-slate-300 px-4 py-2 text-sm font-semibold text-slate-600 transition hover:border-slate-400 hover:text-slate-900"
          >
            Back to products
          </button>
        );

  return (
    <div className="space-y-6">
      <PageHeader
        title="Products"
        description="Create and configure catalog products, manage media, and prepare rich merchandising data before publishing."
        actions={headerActions}
      />

      {panelMode === 'list' ? renderList() : renderForm()}

      <MediaLibraryDialog
        open={mediaContext !== null}
        onClose={closeMediaDialog}
        onSelect={handleMediaSelect}
<<<<<<< HEAD
        onUpload={mediaContext ? handleMediaUpload : undefined}
        onUploadComplete={handleMediaUploadComplete}
        moduleFilters={mediaContext ? MEDIA_MODULE_FILTERS[mediaContext.type] : undefined}
=======
        onUpload={handleMediaUpload}
>>>>>>> 052e05cd
      />
    </div>
  );
};

export default ProductsPage;<|MERGE_RESOLUTION|>--- conflicted
+++ resolved
@@ -1216,7 +1216,6 @@
           media: variant?.media ?? []
         };
       }),
-<<<<<<< HEAD
       infoSections: form.infoSections.map((section) => ({
         title: section.title.trim(),
         content: section.content,
@@ -1225,14 +1224,6 @@
           .map((line) => line.trim())
           .filter((line) => line.length > 0)
       }))
-=======
-      expandableSections: expandableSections
-        .map((section) => ({
-          title: section.title.trim(),
-          content: section.content.trim()
-        }))
-        .filter((section) => section.title || section.content)
->>>>>>> 052e05cd
     };
 
     if (isEditMode && editingId != null) {
@@ -1294,7 +1285,6 @@
   };
 
   const handleMediaUpload = async (files: File[]): Promise<MediaSelection[]> => {
-<<<<<<< HEAD
     if (!mediaContext) {
       return [];
     }
@@ -1338,41 +1328,6 @@
         mimeType: item.mimeType ?? null,
         sizeBytes: item.sizeBytes ?? null
       }));
-=======
-    const sanitized = files.filter(Boolean);
-    if (!sanitized.length) {
-      return [];
-    }
-    const formData = new FormData();
-    sanitized.forEach((file) => {
-      formData.append('files', file);
-    });
-    formData.append('module', 'PRODUCT_MEDIA');
-    try {
-      const { data } = await api.post<UploadedFileUploadResponse[]>('/uploaded-files/upload', formData, {
-        headers: { 'Content-Type': 'multipart/form-data' }
-      });
-      const selections = (data ?? [])
-        .filter((item): item is UploadedFileUploadResponse => Boolean(item && item.url))
-        .map((uploaded) => ({
-          url: uploaded.url,
-          storageKey: uploaded.storageKey ?? undefined,
-          originalFilename: uploaded.originalFilename ?? undefined,
-          mimeType: uploaded.mimeType ?? undefined,
-          sizeBytes: uploaded.sizeBytes ?? undefined
-        }));
-      if (!selections.length) {
-        throw new Error('Upload failed');
-      }
-      notify({
-        type: 'success',
-        message:
-          selections.length === 1
-            ? `Uploaded ${selections[0].originalFilename ?? 'file'} successfully.`
-            : `Uploaded ${selections.length} files successfully.`
-      });
-      return selections;
->>>>>>> 052e05cd
     } catch (error) {
       notify({
         type: 'error',
@@ -1382,7 +1337,6 @@
     }
   };
 
-<<<<<<< HEAD
   const handleMediaUploadComplete = (selections: MediaSelection[]) => {
     if (!mediaContext || selections.length === 0) {
       return;
@@ -1432,9 +1386,6 @@
   };
 
   const handleMediaSelect = (selection: MediaSelection) => {
-=======
-  const handleMediaSelect = (selection: MediaSelection | MediaSelection[]) => {
->>>>>>> 052e05cd
     if (!mediaContext) {
       return;
     }
@@ -2158,37 +2109,20 @@
 
                     <div className="lg:col-span-2 space-y-6">
                       <div className="space-y-2">
-<<<<<<< HEAD
                         <label htmlFor="product-short-description" className="text-sm font-medium text-slate-700">
                           Short description <span className="text-xs font-normal text-slate-400">(optional)</span>
                         </label>
                         <textarea
                           id="product-short-description"
-=======
-                        <label htmlFor="short-description" className="text-sm font-medium text-slate-700">
-                          Short description
-                        </label>
-                        <textarea
-                          id="short-description"
->>>>>>> 052e05cd
                           value={form.shortDescription}
                           onChange={(event) =>
                             setForm((previous) => ({ ...previous, shortDescription: event.target.value }))
                           }
-<<<<<<< HEAD
                           placeholder="Summarize the product in a couple of sentences for quick merchandising callouts."
                           className="min-h-[90px] w-full rounded-lg border border-slate-300 px-3 py-2 text-sm text-slate-900 shadow-sm focus:border-primary focus:outline-none focus:ring-2 focus:ring-primary/20"
                         />
                         <p className="text-xs text-slate-500">
                           Appears near the buy box and in marketing snippets. Aim for 1–2 punchy sentences.
-=======
-                          rows={3}
-                          placeholder="Summarize the product in a sentence or two for quick merchandising callouts."
-                          className="w-full rounded-lg border border-slate-300 px-3 py-2 text-sm text-slate-900 shadow-sm focus:border-primary focus:outline-none focus:ring-2 focus:ring-primary/20"
-                        />
-                        <p className="text-xs text-slate-500">
-                          This appears alongside quick views, featured cards, and marketing placements.
->>>>>>> 052e05cd
                         </p>
                       </div>
 
@@ -2204,37 +2138,22 @@
                         )}
                       </div>
 
-<<<<<<< HEAD
                       <div className="space-y-3">
                         <div className="flex items-center justify-between">
                           <div>
                             <span className="text-sm font-medium text-slate-700">Expandable info sections</span>
                             <p className="text-xs text-slate-500">
                               Create accordion-style content blocks for specifications, care instructions, or FAQs.
-=======
-                      <div className="rounded-xl border border-slate-200 p-4 shadow-sm">
-                        <div className="flex flex-wrap items-start justify-between gap-3">
-                          <div>
-                            <span className="text-sm font-medium text-slate-700">Expandable details</span>
-                            <p className="text-xs text-slate-500">
-                              Create accordion-style sections for specifications, materials, or FAQs.
->>>>>>> 052e05cd
                             </p>
                           </div>
                           <button
                             type="button"
-<<<<<<< HEAD
                             onClick={addInfoSection}
                             className="inline-flex items-center justify-center rounded-full border border-primary/60 px-4 py-1.5 text-sm font-semibold text-primary transition hover:border-primary hover:bg-primary/10"
-=======
-                            onClick={addExpandableSection}
-                            className="inline-flex items-center justify-center rounded-full border border-primary/40 px-4 py-2 text-xs font-semibold text-primary transition hover:border-primary hover:bg-primary/10"
->>>>>>> 052e05cd
                           >
                             Add section
                           </button>
                         </div>
-<<<<<<< HEAD
 
                         {form.infoSections.length ? (
                           <div className="space-y-3">
@@ -2323,77 +2242,12 @@
                                     </div>
                                   </div>
                                 )}
-=======
-                        {expandableSections.length ? (
-                          <div className="mt-4 space-y-4">
-                            {expandableSections.map((section, index) => (
-                              <div key={section.id} className="space-y-3 rounded-lg border border-slate-200 bg-white p-4 shadow-sm">
-                                <div className="flex flex-col gap-3 sm:flex-row sm:items-center sm:justify-between">
-                                  <label className="flex-1">
-                                    <span className="text-xs font-semibold uppercase tracking-wide text-slate-500">Title</span>
-                                    <input
-                                      type="text"
-                                      value={section.title}
-                                      onChange={(event) =>
-                                        updateExpandableSection(section.id, 'title', event.target.value)
-                                      }
-                                      placeholder="e.g. Materials & care"
-                                      className="mt-1 w-full rounded-lg border border-slate-300 px-3 py-2 text-sm text-slate-900 shadow-sm focus:border-primary focus:outline-none focus:ring-2 focus:ring-primary/20"
-                                    />
-                                  </label>
-                                  <div className="flex items-center gap-2 self-start sm:self-auto">
-                                    <button
-                                      type="button"
-                                      onClick={() => moveExpandableSection(section.id, 'up')}
-                                      disabled={index === 0}
-                                      className="inline-flex items-center justify-center rounded-full border border-slate-200 px-3 py-1 text-xs font-semibold text-slate-600 transition hover:border-slate-300 hover:text-slate-900 disabled:cursor-not-allowed disabled:opacity-60"
-                                      aria-label="Move section up"
-                                    >
-                                      ↑
-                                    </button>
-                                    <button
-                                      type="button"
-                                      onClick={() => moveExpandableSection(section.id, 'down')}
-                                      disabled={index === expandableSections.length - 1}
-                                      className="inline-flex items-center justify-center rounded-full border border-slate-200 px-3 py-1 text-xs font-semibold text-slate-600 transition hover:border-slate-300 hover:text-slate-900 disabled:cursor-not-allowed disabled:opacity-60"
-                                      aria-label="Move section down"
-                                    >
-                                      ↓
-                                    </button>
-                                    <button
-                                      type="button"
-                                      onClick={() => removeExpandableSection(section.id)}
-                                      className="inline-flex items-center justify-center rounded-full border border-rose-200 px-3 py-1 text-xs font-semibold text-rose-500 transition hover:border-rose-300 hover:text-rose-600"
-                                      aria-label="Remove section"
-                                    >
-                                      Remove
-                                    </button>
-                                  </div>
-                                </div>
-                                <label className="block">
-                                  <span className="text-xs font-semibold uppercase tracking-wide text-slate-500">Content</span>
-                                  <textarea
-                                    value={section.content}
-                                    onChange={(event) =>
-                                      updateExpandableSection(section.id, 'content', event.target.value)
-                                    }
-                                    rows={4}
-                                    placeholder="Provide supporting details shown when the section expands."
-                                    className="mt-1 w-full rounded-lg border border-slate-300 px-3 py-2 text-sm text-slate-900 shadow-sm focus:border-primary focus:outline-none focus:ring-2 focus:ring-primary/20"
-                                  />
-                                </label>
->>>>>>> 052e05cd
                               </div>
                             ))}
                           </div>
                         ) : (
-<<<<<<< HEAD
                           <div className="rounded-xl border border-dashed border-slate-300 px-4 py-6 text-sm text-slate-500">
                             No expandable sections yet. Use “Add section” to create feature highlights or FAQs.
-=======
-                          <div className="mt-4 rounded-lg border border-dashed border-slate-300 p-6 text-sm text-slate-500">
-                            No expandable sections yet. Use “Add section” to create product highlights or FAQs.
->>>>>>> 052e05cd
                           </div>
                         )}
                       </div>
@@ -3292,13 +3146,9 @@
         open={mediaContext !== null}
         onClose={closeMediaDialog}
         onSelect={handleMediaSelect}
-<<<<<<< HEAD
         onUpload={mediaContext ? handleMediaUpload : undefined}
         onUploadComplete={handleMediaUploadComplete}
         moduleFilters={mediaContext ? MEDIA_MODULE_FILTERS[mediaContext.type] : undefined}
-=======
-        onUpload={handleMediaUpload}
->>>>>>> 052e05cd
       />
     </div>
   );
