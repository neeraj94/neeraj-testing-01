import { useEffect, useMemo, useState, type FormEvent } from 'react';
import { useMutation, useQuery, useQueryClient } from '@tanstack/react-query';
import api from '../services/http';
import type { Wedge, WedgeIconUploadResponse, WedgePage } from '../types/wedge';
import type { CategoryOption } from '../types/category';
import { useAppSelector } from '../app/hooks';
import { hasAnyPermission } from '../utils/permissions';
import type { PermissionKey } from '../types/auth';
import { useToast } from '../components/ToastProvider';
import { useConfirm } from '../components/ConfirmDialogProvider';
import { extractErrorMessage } from '../utils/errors';
import PageHeader from '../components/PageHeader';
import PageSection from '../components/PageSection';
import PaginationControls from '../components/PaginationControls';
import MediaLibraryDialog from '../components/MediaLibraryDialog';
import type { MediaSelection } from '../types/uploaded-file';

interface WedgeFormState {
  name: string;
  iconUrl: string;
  shortDescription: string;
  longDescription: string;
  defaultWedge: boolean;
  categoryId: string;
}

const DEFAULT_PAGE_SIZE = 10;
const PAGE_SIZE_OPTIONS = [10, 25, 50];

const defaultFormState: WedgeFormState = {
  name: '',
  iconUrl: '',
  shortDescription: '',
  longDescription: '',
  defaultWedge: false,
  categoryId: ''
};

const WedgesPage = () => {
  const queryClient = useQueryClient();
  const { notify } = useToast();
  const permissions = useAppSelector((state) => state.auth.permissions);

  const [page, setPage] = useState(0);
  const [pageSize, setPageSize] = useState(DEFAULT_PAGE_SIZE);
  const [searchDraft, setSearchDraft] = useState('');
  const [search, setSearch] = useState('');
  const [panelMode, setPanelMode] = useState<'list' | 'create' | 'edit'>('list');
  const [form, setForm] = useState<WedgeFormState>({ ...defaultFormState });
  const [formError, setFormError] = useState<string | null>(null);
  const [editingId, setEditingId] = useState<number | null>(null);
  const [activeTab, setActiveTab] = useState<'general' | 'content'>('general');
  const [iconPreview, setIconPreview] = useState<string | null>(null);
  const [mediaLibraryOpen, setMediaLibraryOpen] = useState(false);
  const wedgeModuleFilter = ['WEDGE_ICON'];

  const canCreate = useMemo(
    () => hasAnyPermission(permissions as PermissionKey[], ['WEDGE_CREATE']),
    [permissions]
  );
  const canUpdate = useMemo(
    () => hasAnyPermission(permissions as PermissionKey[], ['WEDGE_UPDATE']),
    [permissions]
  );
  const canDelete = useMemo(
    () => hasAnyPermission(permissions as PermissionKey[], ['WEDGE_DELETE']),
    [permissions]
  );

  useEffect(() => {
    const timer = window.setTimeout(() => {
      setSearch(searchDraft.trim());
      setPage(0);
    }, 300);
    return () => window.clearTimeout(timer);
  }, [searchDraft]);

  const wedgesQuery = useQuery<WedgePage>({
    queryKey: ['wedges', { page, pageSize, search }],
    queryFn: async () => {
      const { data } = await api.get<WedgePage>('/wedges', {
        params: { page, size: pageSize, search }
      });
      return data;
    }
  });

  const categoryOptionsQuery = useQuery<CategoryOption[]>({
    queryKey: ['categories', 'options'],
    queryFn: async () => {
      const { data } = await api.get<CategoryOption[]>('/categories/options');
      return data;
    },
    enabled: panelMode !== 'list'
  });

  const wedges = wedgesQuery.data?.content ?? [];
  const totalElements = wedgesQuery.data?.totalElements ?? 0;

  const createMutation = useMutation({
    mutationFn: async (payload: WedgeFormState) => {
      const { data } = await api.post<Wedge>('/wedges', {
        name: payload.name,
        iconUrl: payload.iconUrl || null,
        shortDescription: payload.shortDescription || null,
        longDescription: payload.longDescription || null,
        defaultWedge: payload.defaultWedge,
        categoryId: payload.categoryId ? Number(payload.categoryId) : null
      });
      return data;
    },
    onSuccess: () => {
      notify({ type: 'success', message: 'Wedge created successfully.' });
      queryClient.invalidateQueries({ queryKey: ['wedges'] });
    },
    onError: (error: unknown) => {
      notify({ type: 'error', message: extractErrorMessage(error, 'Failed to create wedge.') });
    }
  });

  const updateMutation = useMutation({
    mutationFn: async ({ id, payload }: { id: number; payload: WedgeFormState }) => {
      const { data } = await api.put<Wedge>(`/wedges/${id}`, {
        name: payload.name,
        iconUrl: payload.iconUrl || null,
        shortDescription: payload.shortDescription || null,
        longDescription: payload.longDescription || null,
        defaultWedge: payload.defaultWedge,
        categoryId: payload.categoryId ? Number(payload.categoryId) : null
      });
      return data;
    },
    onSuccess: () => {
      notify({ type: 'success', message: 'Wedge updated successfully.' });
      queryClient.invalidateQueries({ queryKey: ['wedges'] });
    },
    onError: (error: unknown) => {
      notify({ type: 'error', message: extractErrorMessage(error, 'Failed to update wedge.') });
    }
  });

  const deleteMutation = useMutation({
    mutationFn: async (id: number) => {
      await api.delete(`/wedges/${id}`);
    },
    onSuccess: () => {
      notify({ type: 'success', message: 'Wedge deleted successfully.' });
      queryClient.invalidateQueries({ queryKey: ['wedges'] });
    },
    onError: (error: unknown) => {
      notify({ type: 'error', message: extractErrorMessage(error, 'Failed to delete wedge.') });
    }
  });

  const iconUploadMutation = useMutation({
    mutationFn: async (file: File) => {
      const formData = new FormData();
      formData.append('file', file);
      const { data } = await api.post<WedgeIconUploadResponse>('/wedges/assets', formData, {
        headers: { 'Content-Type': 'multipart/form-data' }
      });
      return data;
    }
  });

  const openCreateForm = () => {
    setForm({ ...defaultFormState });
    setFormError(null);
    setEditingId(null);
    setPanelMode('create');
    setActiveTab('general');
    setIconPreview(null);
    setMediaLibraryOpen(false);
  };

  const openEditForm = (wedge: Wedge) => {
    setForm({
      name: wedge.name,
      iconUrl: wedge.iconUrl ?? '',
      shortDescription: wedge.shortDescription ?? '',
      longDescription: wedge.longDescription ?? '',
      defaultWedge: wedge.defaultWedge,
      categoryId: wedge.category?.id ? String(wedge.category.id) : ''
    });
    setFormError(null);
    setEditingId(wedge.id);
    setPanelMode('edit');
    setActiveTab('general');
    setIconPreview(wedge.iconUrl ?? null);
    setMediaLibraryOpen(false);
  };

  const closeForm = () => {
    setPanelMode('list');
    setForm({ ...defaultFormState });
    setFormError(null);
    setActiveTab('general');
    setIconPreview(null);
    setEditingId(null);
    setMediaLibraryOpen(false);
  };

  const handleSubmit = async () => {
    if (!form.name.trim()) {
      setFormError('Wedge name is required.');
      setActiveTab('general');
      return;
    }

    const payload: WedgeFormState = {
      name: form.name.trim(),
      iconUrl: form.iconUrl.trim(),
      shortDescription: form.shortDescription.trim(),
      longDescription: form.longDescription.trim(),
      defaultWedge: form.defaultWedge,
      categoryId: form.categoryId
    };

    try {
      if (panelMode === 'create') {
        await createMutation.mutateAsync(payload);
      } else if (panelMode === 'edit' && editingId != null) {
        await updateMutation.mutateAsync({ id: editingId, payload });
      }
      closeForm();
    } catch (error) {
      setFormError(extractErrorMessage(error, 'Unable to save wedge.'));
    }
  };

  const openMediaLibraryDialog = () => {
    setMediaLibraryOpen(true);
  };

  const closeMediaLibraryDialog = () => {
    setMediaLibraryOpen(false);
  };

  const handleMediaSelect = (selection: MediaSelection | MediaSelection[]) => {
    const selected = Array.isArray(selection) ? selection[0] : selection;
    if (!selected) {
      return;
    }
    setForm((prev) => ({ ...prev, iconUrl: selected.url }));
    setIconPreview(selected.url);
    closeMediaLibraryDialog();
  };

  const handleMediaUpload = async (files: File[]): Promise<MediaSelection[]> => {
<<<<<<< HEAD
    const [file] = files;
    if (!file) {
      return [];
    }
    try {
      const data = await iconUploadMutation.mutateAsync(file);
      notify({ type: 'success', message: 'Icon uploaded successfully.' });
      return [
        {
=======
    const selections: MediaSelection[] = [];
    for (const file of files) {
      try {
        const data = await iconUploadMutation.mutateAsync(file);
        notify({ type: 'success', message: 'Icon uploaded successfully.' });
        selections.push({
>>>>>>> 052e05cd
          url: data.url,
          originalFilename: data.originalFilename ?? undefined,
          mimeType: data.mimeType ?? undefined,
          sizeBytes: data.sizeBytes ?? undefined
<<<<<<< HEAD
        }
      ];
    } catch (error) {
      notify({ type: 'error', message: extractErrorMessage(error, 'Failed to upload icon.') });
      throw error;
=======
        });
      } catch (error) {
        notify({ type: 'error', message: extractErrorMessage(error, 'Failed to upload icon.') });
      }
    }
    if (!selections.length) {
      throw new Error('No icon uploaded');
>>>>>>> 052e05cd
    }
    return selections;
  };

  const handleIconRemove = () => {
    setForm((prev) => ({ ...prev, iconUrl: '' }));
    setIconPreview(null);
  };

  const confirm = useConfirm();

  const handleDelete = async (wedge: Wedge) => {
    if (!canDelete) {
      return;
    }
    const confirmed = await confirm({
      title: 'Delete wedge?',
      description: `Delete wedge "${wedge.name}"? This action cannot be undone.`,
      confirmLabel: 'Delete',
      tone: 'danger'
    });
    if (!confirmed) {
      return;
    }
    await deleteMutation.mutateAsync(wedge.id);
  };

  const renderDirectory = () => (
    <PageSection>
      <div className="flex flex-col gap-4 sm:flex-row sm:items-center sm:justify-between">
        <div className="flex items-center gap-2">
          <label htmlFor="wedge-search" className="text-sm font-medium text-slate-600">
            Search
          </label>
          <input
            id="wedge-search"
            type="search"
            value={searchDraft}
            onChange={(event) => setSearchDraft(event.target.value)}
            placeholder="Search wedges"
            className="w-full rounded-lg border border-slate-200 px-3 py-2 text-sm focus:border-primary focus:outline-none focus:ring-2 focus:ring-primary/20 sm:w-64"
          />
        </div>
      </div>

      <div className="overflow-hidden rounded-xl border border-slate-200">
        <table className="min-w-full divide-y divide-slate-200">
          <thead className="bg-slate-50 text-left text-xs font-semibold uppercase tracking-wide text-slate-600">
            <tr>
              <th className="px-4 py-3">Name</th>
              <th className="px-4 py-3">Category</th>
              <th className="px-4 py-3">Default</th>
              <th className="px-4 py-3">Updated</th>
              {canUpdate || canDelete ? <th className="px-4 py-3 text-right">Actions</th> : null}
            </tr>
          </thead>
          <tbody className="divide-y divide-slate-100 bg-white text-sm text-slate-700">
            {wedges.length > 0 ? (
              wedges.map((wedge) => (
                <tr key={wedge.id} className="hover:bg-slate-50">
                  <td className="px-4 py-3">
                    <div className="flex items-center gap-3">
                      <div className="flex h-10 w-10 items-center justify-center overflow-hidden rounded-full border border-slate-200 bg-slate-100">
                        {wedge.iconUrl ? (
                          <img src={wedge.iconUrl} alt="Wedge icon" className="h-full w-full object-cover" />
                        ) : (
                          <span className="text-xs text-slate-400">No icon</span>
                        )}
                      </div>
                      <div className="flex flex-col">
                        <span className="font-semibold text-slate-900">{wedge.name}</span>
                        {wedge.shortDescription && (
                          <span className="text-xs text-slate-500">{wedge.shortDescription}</span>
                        )}
                      </div>
                    </div>
                  </td>
                  <td className="px-4 py-3 text-sm text-slate-600">
                    {wedge.category ? wedge.category.name : <span className="text-slate-400">—</span>}
                  </td>
                  <td className="px-4 py-3 text-sm">
                    {wedge.defaultWedge ? (
                      <span className="inline-flex items-center rounded-full bg-emerald-100 px-2 py-0.5 text-xs font-semibold text-emerald-700">
                        Default
                      </span>
                    ) : (
                      <span className="text-slate-400">—</span>
                    )}
                  </td>
                  <td className="px-4 py-3 text-sm text-slate-500">
                    {new Date(wedge.updatedAt).toLocaleString()}
                  </td>
                  {(canUpdate || canDelete) && (
                    <td className="px-4 py-3 text-right">
                      <div className="flex justify-end gap-2">
                        {canUpdate && (
                          <button
                            type="button"
                            onClick={() => openEditForm(wedge)}
                            className="rounded-lg border border-slate-200 px-3 py-1.5 text-xs font-medium text-slate-600 transition hover:bg-slate-100"
                          >
                            Edit
                          </button>
                        )}
                        {canDelete && (
                          <button
                            type="button"
                            onClick={() => handleDelete(wedge)}
                            className="rounded-lg border border-rose-200 px-3 py-1.5 text-xs font-medium text-rose-600 transition hover:bg-rose-50"
                          >
                            Delete
                          </button>
                        )}
                      </div>
                    </td>
                  )}
                </tr>
              ))
            ) : (
              <tr>
                <td
                  colSpan={canUpdate || canDelete ? 5 : 4}
                  className="px-4 py-6 text-center text-sm text-slate-500"
                >
                  No wedges found.
                </td>
              </tr>
            )}
          </tbody>
        </table>
      </div>
      <PaginationControls
        page={page}
        pageSize={pageSize}
        totalElements={totalElements}
        pageSizeOptions={PAGE_SIZE_OPTIONS}
        onPageChange={setPage}
        onPageSizeChange={(size) => {
          setPageSize(size);
          setPage(0);
        }}
        isLoading={wedgesQuery.isLoading}
      />
    </PageSection>
  );

  const renderForm = () => {
    const isCreate = panelMode === 'create';
    const isSaving = createMutation.isPending || updateMutation.isPending;
    const headerTitle = isCreate ? 'Create wedge' : form.name || 'Edit wedge';
    const headerSubtitle = isCreate ? 'Add a new wedge configuration for the catalog.' : editingId ? `#${editingId} wedge` : '';

    const handleFormSubmit = async (event: FormEvent<HTMLFormElement>) => {
      event.preventDefault();
      await handleSubmit();
    };

    return (
      <form
        onSubmit={handleFormSubmit}
        className="flex flex-col gap-6 rounded-2xl border border-slate-200 bg-white shadow-sm"
      >
        <header className="flex flex-col gap-4 border-b border-slate-200 bg-slate-50 px-6 py-5 lg:flex-row lg:items-center lg:justify-between">
          <div className="flex items-start gap-4">
            <button
              type="button"
              onClick={closeForm}
              className="rounded-full border border-slate-200 bg-white p-2 text-slate-600 transition hover:border-primary/40 hover:text-primary"
              aria-label="Back to wedge directory"
            >
              <svg xmlns="http://www.w3.org/2000/svg" viewBox="0 0 24 24" fill="none" stroke="currentColor" strokeWidth={1.6} className="h-5 w-5">
                <path strokeLinecap="round" strokeLinejoin="round" d="m15 19-7-7 7-7" />
              </svg>
            </button>
            <div>
              <p className="text-xs font-semibold uppercase tracking-wide text-primary">
                {isCreate ? 'New wedge' : 'Edit wedge'}
              </p>
              <h2 className="mt-1 text-2xl font-semibold text-slate-900">{headerTitle}</h2>
              {headerSubtitle && <p className="text-sm text-slate-500">{headerSubtitle}</p>}
            </div>
          </div>
        </header>
        <div className="grid border-b border-slate-200 lg:grid-cols-[240px,1fr]">
          <nav className="flex shrink-0 flex-row gap-2 border-b border-slate-200 bg-white px-6 py-3 text-sm font-semibold text-slate-600 lg:flex-col lg:border-b-0 lg:border-r">
            {[
              { key: 'general', label: 'General' },
              { key: 'content', label: 'Descriptions' }
            ].map((tab) => (
              <button
                key={tab.key}
                type="button"
                onClick={() => setActiveTab(tab.key as 'general' | 'content')}
                className={`rounded-lg px-3 py-2 text-left transition ${
                  activeTab === tab.key ? 'bg-primary/10 text-primary' : 'text-slate-600 hover:bg-slate-100'
                }`}
              >
                {tab.label}
              </button>
            ))}
          </nav>
          <div className="flex-1 px-6 py-6">
            {formError && (
              <div className="mb-4 rounded-lg border border-rose-200 bg-rose-50 px-3 py-2 text-sm text-rose-600">
                {formError}
              </div>
            )}
            {activeTab === 'general' ? (
              <div className="space-y-6">
                <div>
                  <label className="mb-1 block text-sm font-medium text-slate-700" htmlFor="wedge-name">
                    Name
                  </label>
                  <input
                    id="wedge-name"
                    type="text"
                    value={form.name}
                    onChange={(event) => setForm((prev) => ({ ...prev, name: event.target.value }))}
                    className="w-full rounded-lg border border-slate-200 px-3 py-2 text-sm focus:border-primary focus:outline-none focus:ring-2 focus:ring-primary/20"
                    placeholder="Seasonal picks"
                  />
                </div>
                <div>
                  <span className="mb-1 block text-sm font-medium text-slate-700">Icon</span>
                  <p className="mb-3 text-xs text-slate-500">Upload a square image in PNG, JPG, GIF, WEBP, or SVG format.</p>
                  <div className="flex flex-col gap-4 sm:flex-row sm:items-start">
                    <div className="flex h-32 w-32 items-center justify-center overflow-hidden rounded-xl border border-dashed border-slate-300 bg-slate-50">
                      {iconPreview ? (
                        <img src={iconPreview} alt="Wedge icon preview" className="h-full w-full object-cover" />
                      ) : (
                        <span className="text-sm text-slate-400">No icon</span>
                      )}
                    </div>
                    <div className="flex flex-1 flex-col gap-2">
                      <div className="flex flex-wrap gap-2">
                        <button
                          type="button"
                          onClick={openMediaLibraryDialog}
                          className="rounded-lg bg-primary px-3 py-1.5 text-sm font-medium text-white shadow hover:bg-blue-600"
                          disabled={iconUploadMutation.isPending}
                        >
                          {iconUploadMutation.isPending ? 'Uploading…' : 'Select icon'}
                        </button>
                        {iconPreview && (
                          <button
                            type="button"
                            onClick={handleIconRemove}
                            className="rounded-lg border border-slate-200 px-3 py-1.5 text-sm font-medium text-slate-600 transition hover:bg-slate-100"
                          >
                            Remove
                          </button>
                        )}
                      </div>
                      {form.iconUrl && !iconPreview && (
                        <p className="break-words text-xs text-slate-500">{form.iconUrl}</p>
                      )}
                    </div>
                  </div>
                </div>
                <div className="grid gap-4 md:grid-cols-2">
                  <div>
                    <span className="mb-1 block text-sm font-medium text-slate-700">Default wedge</span>
                    <div className="flex items-center gap-4 text-sm">
                      <label className="flex items-center gap-2">
                        <input
                          type="radio"
                          name="wedge-default"
                          value="true"
                          checked={form.defaultWedge}
                          onChange={() => setForm((prev) => ({ ...prev, defaultWedge: true }))}
                          className="h-4 w-4"
                        />
                        Yes
                      </label>
                      <label className="flex items-center gap-2">
                        <input
                          type="radio"
                          name="wedge-default"
                          value="false"
                          checked={!form.defaultWedge}
                          onChange={() => setForm((prev) => ({ ...prev, defaultWedge: false }))}
                          className="h-4 w-4"
                        />
                        No
                      </label>
                    </div>
                  </div>
                  <div>
                    <label className="mb-1 block text-sm font-medium text-slate-700" htmlFor="wedge-category">
                      Category <span className="text-xs font-normal text-slate-400">(optional)</span>
                    </label>
                    <select
                      id="wedge-category"
                      value={form.categoryId}
                      onChange={(event) => setForm((prev) => ({ ...prev, categoryId: event.target.value }))}
                      className="w-full rounded-lg border border-slate-200 px-3 py-2 text-sm focus:border-primary focus:outline-none focus:ring-2 focus:ring-primary/20"
                    >
                      <option value="">No category</option>
                      {(categoryOptionsQuery.data ?? []).map((option) => (
                        <option key={option.id} value={option.id}>
                          {option.name}
                        </option>
                      ))}
                    </select>
                    {categoryOptionsQuery.isError && (
                      <p className="mt-1 text-xs text-rose-600">Unable to load categories right now.</p>
                    )}
                  </div>
                </div>
              </div>
            ) : (
              <div className="space-y-6">
                <div>
                  <label className="mb-1 block text-sm font-medium text-slate-700" htmlFor="wedge-short-description">
                    Short description <span className="text-xs font-normal text-slate-400">(optional)</span>
                  </label>
                  <textarea
                    id="wedge-short-description"
                    value={form.shortDescription}
                    onChange={(event) => setForm((prev) => ({ ...prev, shortDescription: event.target.value }))}
                    rows={3}
                    className="w-full rounded-lg border border-slate-200 px-3 py-2 text-sm focus:border-primary focus:outline-none focus:ring-2 focus:ring-primary/20"
                    placeholder="Quick summary for cards and highlights."
                  />
                </div>
                <div>
                  <label className="mb-1 block text-sm font-medium text-slate-700" htmlFor="wedge-long-description">
                    Long description <span className="text-xs font-normal text-slate-400">(optional)</span>
                  </label>
                  <textarea
                    id="wedge-long-description"
                    value={form.longDescription}
                    onChange={(event) => setForm((prev) => ({ ...prev, longDescription: event.target.value }))}
                    rows={6}
                    className="w-full rounded-lg border border-slate-200 px-3 py-2 text-sm focus:border-primary focus:outline-none focus:ring-2 focus:ring-primary/20"
                    placeholder="Detailed description that appears on landing pages."
                  />
                </div>
              </div>
            )}
          </div>
        </div>
        <footer className="flex flex-col gap-3 bg-slate-50 px-6 py-5 sm:flex-row sm:items-center sm:justify-between">
          <span className="text-xs text-slate-500">Keep descriptions concise—only highlight what helps merchandising.</span>
          <div className="flex flex-wrap items-center gap-3">
            <button
              type="button"
              onClick={closeForm}
              className="rounded-lg border border-slate-200 px-4 py-2 text-sm font-medium text-slate-600 transition hover:bg-slate-100"
            >
              Cancel
            </button>
            <button
              type="submit"
              disabled={isSaving}
              className="rounded-lg bg-primary px-4 py-2 text-sm font-semibold text-white shadow-sm transition hover:bg-blue-600 disabled:cursor-not-allowed disabled:opacity-60"
            >
              {isSaving ? 'Saving…' : isCreate ? 'Create wedge' : 'Save changes'}
            </button>
          </div>
        </footer>
      </form>
    );
  };

  const isDirectoryView = panelMode === 'list';

  return (
    <div className="space-y-6 px-6 py-6">
      <PageHeader
        title="Wedges"
        description="Organize catalog wedges, control featured groupings, and align storefront defaults."
        actions={
          isDirectoryView && canCreate
            ? (
                <button
                  type="button"
                  onClick={openCreateForm}
                  className="rounded-lg bg-primary px-4 py-2 text-sm font-medium text-white shadow hover:bg-blue-600"
                >
                  New wedge
                </button>
              )
            : undefined
        }
      />

      <MediaLibraryDialog
        open={mediaLibraryOpen}
        onClose={closeMediaLibraryDialog}
        moduleFilters={wedgeModuleFilter}
        onSelect={handleMediaSelect}
        onUpload={handleMediaUpload}
      />

      {isDirectoryView ? renderDirectory() : renderForm()}
    </div>
  );
};

export default WedgesPage;<|MERGE_RESOLUTION|>--- conflicted
+++ resolved
@@ -247,7 +247,6 @@
   };
 
   const handleMediaUpload = async (files: File[]): Promise<MediaSelection[]> => {
-<<<<<<< HEAD
     const [file] = files;
     if (!file) {
       return [];
@@ -257,33 +256,15 @@
       notify({ type: 'success', message: 'Icon uploaded successfully.' });
       return [
         {
-=======
-    const selections: MediaSelection[] = [];
-    for (const file of files) {
-      try {
-        const data = await iconUploadMutation.mutateAsync(file);
-        notify({ type: 'success', message: 'Icon uploaded successfully.' });
-        selections.push({
->>>>>>> 052e05cd
           url: data.url,
           originalFilename: data.originalFilename ?? undefined,
           mimeType: data.mimeType ?? undefined,
           sizeBytes: data.sizeBytes ?? undefined
-<<<<<<< HEAD
         }
       ];
     } catch (error) {
       notify({ type: 'error', message: extractErrorMessage(error, 'Failed to upload icon.') });
       throw error;
-=======
-        });
-      } catch (error) {
-        notify({ type: 'error', message: extractErrorMessage(error, 'Failed to upload icon.') });
-      }
-    }
-    if (!selections.length) {
-      throw new Error('No icon uploaded');
->>>>>>> 052e05cd
     }
     return selections;
   };
