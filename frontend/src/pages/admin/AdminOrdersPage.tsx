import { useMemo, useState } from 'react';
<<<<<<< HEAD
import { useNavigate } from 'react-router-dom';
=======
>>>>>>> 0f5da654
import { useMutation, useQuery, useQueryClient } from '@tanstack/react-query';
import PageHeader from '../../components/PageHeader';
import PageSection from '../../components/PageSection';
import Spinner from '../../components/Spinner';
import Button from '../../components/Button';
import OrderDetailPanel from '../../components/orders/OrderDetailPanel';
<<<<<<< HEAD
=======
import OrderEditor from './components/OrderEditor';
>>>>>>> 0f5da654
import { adminApi } from '../../services/http';
import { useAppSelector } from '../../app/hooks';
import { selectBaseCurrency } from '../../features/settings/selectors';
import { useToast } from '../../components/ToastProvider';
import { useConfirm } from '../../components/ConfirmDialogProvider';
import { formatCurrency } from '../../utils/currency';
import { extractErrorMessage } from '../../utils/errors';
import { hasAnyPermission } from '../../utils/permissions';
import type { PermissionKey } from '../../types/auth';
import type { OrderDetail, OrderListItem } from '../../types/orders';

const isRecord = (value: unknown): value is Record<string, unknown> =>
  typeof value === 'object' && value !== null;

const normalizeOrdersResponse = (payload: unknown): OrderListItem[] => {
  if (Array.isArray(payload)) {
    return payload
      .filter((item): item is OrderListItem => isRecord(item) && typeof item.id === 'number')
      .map((item) => ({
        ...item,
        lines: Array.isArray(item.lines) ? item.lines : []
      }));
  }

  if (isRecord(payload)) {
    if (Array.isArray(payload.data)) {
      return normalizeOrdersResponse(payload.data);
    }
    if (Array.isArray(payload.content)) {
      return normalizeOrdersResponse(payload.content);
    }
  }

  return [];
};

const normalizeOrderDetailResponse = (payload: unknown): OrderDetail | null => {
  if (Array.isArray(payload)) {
    return payload.length ? normalizeOrderDetailResponse(payload[0]) : null;
  }

  if (isRecord(payload)) {
    if (payload.data) {
      return normalizeOrderDetailResponse(payload.data);
    }

    if (typeof payload.id === 'number') {
      const detailRecord = payload as Record<string, unknown>;
      const lines = Array.isArray(detailRecord.lines)
        ? (detailRecord.lines as unknown as OrderDetail['lines'])
        : [];
      const summary = isRecord(detailRecord.summary)
        ? (detailRecord.summary as unknown as OrderDetail['summary'])
        : null;
      const shippingAddress = isRecord(detailRecord.shippingAddress)
        ? (detailRecord.shippingAddress as unknown as OrderDetail['shippingAddress'])
        : null;
      const billingAddress = isRecord(detailRecord.billingAddress)
        ? (detailRecord.billingAddress as unknown as OrderDetail['billingAddress'])
        : null;
      const paymentMethod = isRecord(detailRecord.paymentMethod)
        ? (detailRecord.paymentMethod as unknown as OrderDetail['paymentMethod'])
        : null;

      return {
        ...(detailRecord as unknown as OrderDetail),
        lines,
        summary,
        shippingAddress,
        billingAddress,
        paymentMethod
      };
    }
  }

  return null;
};

const formatDateTime = (value: string | null | undefined) => {
  if (!value) {
    return 'Unknown date';
  }
  const date = new Date(value);
  if (Number.isNaN(date.getTime())) {
    return 'Unknown date';
  }
  return date.toLocaleString(undefined, { dateStyle: 'medium', timeStyle: 'short' });
};

const toTitleCase = (value: string) =>
  value
    .toLowerCase()
    .split(' ')
    .map((part) => part.charAt(0).toUpperCase() + part.slice(1))
    .join(' ');

const toTitleCase = (value: string) =>
  value
    .toLowerCase()
    .split(' ')
    .map((part) => part.charAt(0).toUpperCase() + part.slice(1))
    .join(' ');

const AdminOrdersPage = () => {
  const baseCurrency = useAppSelector(selectBaseCurrency);
  const permissions = (useAppSelector((state) => state.auth.permissions) ?? []) as PermissionKey[];
  const { notify } = useToast();
  const confirm = useConfirm();
  const queryClient = useQueryClient();
<<<<<<< HEAD
  const navigate = useNavigate();
=======
>>>>>>> 0f5da654

  const canViewOrders = useMemo(
    () =>
      hasAnyPermission(permissions, ['ORDER_VIEW_GLOBAL', 'ORDER_CREATE', 'ORDER_EDIT', 'ORDER_DELETE']),
    [permissions]
  );
  const canCreateOrders = useMemo(() => hasAnyPermission(permissions, ['ORDER_CREATE']), [permissions]);
  const canEditOrders = useMemo(() => hasAnyPermission(permissions, ['ORDER_EDIT']), [permissions]);
  const canDeleteOrders = useMemo(() => hasAnyPermission(permissions, ['ORDER_DELETE']), [permissions]);

  const [detailOrderId, setDetailOrderId] = useState<number | null>(null);
<<<<<<< HEAD
=======
  const [editorState, setEditorState] = useState<EditorState | null>(null);
>>>>>>> 0f5da654
  const [deletingOrderId, setDeletingOrderId] = useState<number | null>(null);

  const deleteOrderMutation = useMutation({
    mutationFn: async (orderId: number) => {
      await adminApi.delete(`/orders/${orderId}`);
    },
    onMutate: (orderId) => {
      setDeletingOrderId(orderId);
    },
    onSuccess: (_, orderId) => {
      notify({ title: 'Order deleted', message: 'The order was removed successfully.', type: 'success' });
      setDetailOrderId((current) => (current === orderId ? null : current));
<<<<<<< HEAD
=======
      setEditorState((current) =>
        current?.type === 'edit' && current.orderId === orderId ? null : current
      );
>>>>>>> 0f5da654
      queryClient.invalidateQueries({ queryKey: ['orders', 'admin'] });
      queryClient.invalidateQueries({ queryKey: ['orders', 'admin', 'detail', orderId] });
    },
    onError: (error) => {
      notify({
        title: 'Unable to delete order',
        message: extractErrorMessage(error, 'Try again later.'),
        type: 'error'
      });
    },
    onSettled: () => {
      setDeletingOrderId(null);
    }
  });

  const ordersQuery = useQuery<OrderListItem[]>({
    queryKey: ['orders', 'admin'],
    enabled: canViewOrders,
    queryFn: async () => {
      const { data } = await adminApi.get<unknown>('/orders');
      return normalizeOrdersResponse(data);
    }
  });

  const orders = ordersQuery.data ?? [];
  const hasOrders = orders.length > 0;

  const detailQuery = useQuery<OrderDetail | null>({
    queryKey: ['orders', 'admin', 'detail', detailOrderId],
    enabled: detailOrderId != null,
<<<<<<< HEAD
    queryFn: async () => {
      if (detailOrderId == null) {
        return null;
      }
      const { data } = await adminApi.get<unknown>(`/orders/${detailOrderId}`);
=======
    queryFn: async () => {
      if (detailOrderId == null) {
        return null;
      }
      const { data } = await adminApi.get<unknown>(`/orders/${detailOrderId}`);
      return normalizeOrderDetailResponse(data);
    }
  });

  const editOrderId = editorState?.type === 'edit' ? editorState.orderId : null;
  const editOrderQuery = useQuery<OrderDetail | null>({
    queryKey: ['orders', 'admin', 'detail', editOrderId],
    enabled: editOrderId != null,
    queryFn: async () => {
      if (editOrderId == null) {
        return null;
      }
      const { data } = await adminApi.get<unknown>(`/orders/${editOrderId}`);
>>>>>>> 0f5da654
      return normalizeOrderDetailResponse(data);
    }
  });

<<<<<<< HEAD
=======
  const editorInitialOrder = editorState?.type === 'edit' ? editOrderQuery.data ?? null : null;

>>>>>>> 0f5da654
  const handleDeleteOrder = async (orderId: number, orderNumber?: string | null) => {
    if (!canDeleteOrders || deleteOrderMutation.isPending) {
      return;
    }
    const confirmed = await confirm({
      title: 'Delete order?',
      description: `Delete order ${
        orderNumber && orderNumber.trim() ? orderNumber : `#${orderId}`
      }? This action cannot be undone.`,
      confirmLabel: 'Delete order',
      tone: 'danger'
    });
    if (!confirmed) {
      return;
    }
    await deleteOrderMutation.mutateAsync(orderId);
  };

  const openDetail = (orderId: number) => {
    setDetailOrderId(orderId);
  };
<<<<<<< HEAD

  const closeDetail = () => {
    setDetailOrderId(null);
  };

=======

  const closeDetail = () => {
    setDetailOrderId(null);
  };

  const handleEditorSaved = (order: OrderDetail) => {
    setEditorState(null);
    setDetailOrderId(order.id);
  };

>>>>>>> 0f5da654
  const formatPaymentStatus = (order: OrderListItem): string => {
    const raw = order.paymentStatus ?? (order.summary as Record<string, unknown> | null)?.paymentStatus;
    if (typeof raw === 'string' && raw.trim()) {
      return toTitleCase(raw.replace(/_/g, ' '));
    }
    return '—';
  };

  if (!canViewOrders) {
    return (
      <div className="space-y-4 px-6 py-6">
        <PageSection padded={false} bodyClassName="flex flex-col items-center justify-center gap-4 p-10 text-center">
          <h1 className="text-xl font-semibold text-amber-800">Orders access is restricted</h1>
          <p className="text-sm text-amber-700">
            You do not have permission to view orders. Contact an administrator if you believe this is a mistake.
          </p>
        </PageSection>
      </div>
    );
  }

  const renderOrdersTable = () => {
    if (ordersQuery.isLoading) {
      return (
        <PageSection
          title="Order list"
          description="Click on an order row to view customer, payment, and fulfillment details."
          padded={false}
          bodyClassName="flex min-h-[240px] items-center justify-center"
        >
          <Spinner />
        </PageSection>
      );
    }

    if (ordersQuery.isError) {
      const message = extractErrorMessage(ordersQuery.error, 'Unable to load orders.');
      return (
        <PageSection
          title="Unable to load orders"
          description={message}
          footer={
            <Button type="button" onClick={() => ordersQuery.refetch()}>
              Try again
            </Button>
          }
        >
          <p className="text-sm text-slate-600">
            Check your connection and try refreshing. If the problem persists, contact support.
          </p>
        </PageSection>
      );
    }

    return (
      <PageSection
        title="Order list"
        description="Click on an order row to view customer, payment, and fulfillment details."
        padded={false}
        bodyClassName="flex flex-col"
      >
        <div className="overflow-x-auto">
          <table className="min-w-full divide-y divide-slate-200 text-sm">
            <thead className="bg-slate-50">
              <tr>
                <th className="px-4 py-3 text-left text-xs font-semibold uppercase tracking-wide text-slate-500">
                  Order
                </th>
                <th className="px-4 py-3 text-left text-xs font-semibold uppercase tracking-wide text-slate-500">
                  Customer
                </th>
                <th className="px-4 py-3 text-left text-xs font-semibold uppercase tracking-wide text-slate-500">
                  Status
                </th>
                <th className="px-4 py-3 text-left text-xs font-semibold uppercase tracking-wide text-slate-500">
                  Payment status
                </th>
                <th className="px-4 py-3 text-left text-xs font-semibold uppercase tracking-wide text-slate-500">
                  Total
                </th>
                <th className="px-4 py-3 text-left text-xs font-semibold uppercase tracking-wide text-slate-500">
                  Created
                </th>
                {(canEditOrders || canDeleteOrders) && (
                  <th className="px-4 py-3 text-right text-xs font-semibold uppercase tracking-wide text-slate-500">
                    Actions
                  </th>
                )}
              </tr>
            </thead>
            <tbody className="divide-y divide-slate-100 bg-white">
              {hasOrders
                ? orders.map((order) => {
                    const statusTone =
                      order.status === 'PROCESSING'
                        ? 'bg-amber-50 text-amber-700'
                        : 'bg-emerald-50 text-emerald-700';
                    return (
                      <tr
                        key={order.id}
                        onClick={() => openDetail(order.id)}
                        className="cursor-pointer transition hover:bg-blue-50/40"
                      >
                        <td className="px-4 py-3">
                          <div className="flex flex-col">
                            <span className="font-semibold text-slate-900">{order.orderNumber}</span>
                            <span className="text-xs text-slate-500">#{order.id}</span>
                          </div>
                        </td>
                        <td className="px-4 py-3">
                          <div className="flex flex-col">
                            <span className="font-medium text-slate-900">
                              {order.customerName ?? 'Customer'}
                            </span>
                            {order.customerEmail && (
                              <span className="text-xs text-slate-500">{order.customerEmail}</span>
                            )}
                          </div>
                        </td>
                        <td className="px-4 py-3">
                          <span
                            className={`inline-flex items-center rounded-full px-2.5 py-0.5 text-xs font-semibold uppercase tracking-wide ${statusTone}`}
                          >
                            {order.status ?? 'Processing'}
                          </span>
                        </td>
                        <td className="px-4 py-3 text-slate-600">{formatPaymentStatus(order)}</td>
                        <td className="px-4 py-3 font-semibold text-slate-900">
                          {formatCurrency(order.summary?.grandTotal ?? 0, baseCurrency)}
                        </td>
                        <td className="px-4 py-3 text-slate-600">{formatDateTime(order.createdAt)}</td>
                        {(canEditOrders || canDeleteOrders) && (
                          <td className="px-4 py-3">
                            <div className="flex justify-end gap-2">
                              {canEditOrders && (
                                <button
                                  type="button"
                                  onClick={(event) => {
                                    event.stopPropagation();
                                    setDetailOrderId(null);
<<<<<<< HEAD
                                    navigate(`/admin/orders/${order.id}/edit`);
                                  }}
                                  className="rounded-full border border-slate-200 px-3 py-1 text-xs font-semibold text-slate-600 transition hover:border-slate-300 hover:text-slate-800 disabled:cursor-not-allowed disabled:opacity-60"
                                >
                                  Edit
=======
                                    setEditorState({ type: 'edit', orderId: order.id });
                                  }}
                                  disabled={
                                    editorState?.type === 'edit' && editorState.orderId === order.id
                                  }
                                  className="rounded-full border border-slate-200 px-3 py-1 text-xs font-semibold text-slate-600 transition hover:border-slate-300 hover:text-slate-800 disabled:cursor-not-allowed disabled:opacity-60"
                                >
                                  {editorState?.type === 'edit' && editorState.orderId === order.id
                                    ? 'Editing…'
                                    : 'Edit'}
>>>>>>> 0f5da654
                                </button>
                              )}
                              {canDeleteOrders && (
                                <button
                                  type="button"
                                  onClick={(event) => {
                                    event.stopPropagation();
                                    void handleDeleteOrder(order.id, order.orderNumber);
                                  }}
                                  disabled={
                                    deletingOrderId === order.id && deleteOrderMutation.isPending
                                  }
                                  className="rounded-full border border-rose-200 px-3 py-1 text-xs font-semibold text-rose-600 transition hover:border-rose-300 hover:text-rose-700 disabled:cursor-not-allowed disabled:opacity-60"
                                >
                                  {deletingOrderId === order.id && deleteOrderMutation.isPending
                                    ? 'Deleting…'
                                    : 'Delete'}
                                </button>
                              )}
                            </div>
                          </td>
                        )}
                      </tr>
                    );
                  })
                : (
                  <tr>
                    <td
                      colSpan={canEditOrders || canDeleteOrders ? 7 : 6}
                      className="px-4 py-6 text-center text-sm text-slate-500"
                    >
                      No orders found. Orders will appear automatically once customers complete checkout.
                    </td>
                  </tr>
                )}
            </tbody>
          </table>
        </div>
      </PageSection>
    );
  };

  return (
    <div className="space-y-6 px-6 py-6">
      <PageHeader
        title="Orders"
        description="Review purchases placed through checkout, manage manual orders, and monitor their fulfillment status."
        actions={
          canCreateOrders
            ? (
                <Button
                  type="button"
<<<<<<< HEAD
                  onClick={() => navigate('/admin/orders/new')}
                >
                  Create order
=======
                  onClick={() => setEditorState({ type: 'create' })}
                  disabled={editorState?.type === 'create'}
                >
                  {editorState?.type === 'create' ? 'Creating…' : 'Create order'}
>>>>>>> 0f5da654
                </Button>
              )
            : undefined
        }
      />

      {renderOrdersTable()}

      {detailOrderId != null ? (
        <div className="fixed inset-0 z-40 flex items-start justify-center overflow-y-auto bg-slate-900/50 px-4 py-10">
          <div className="w-full max-w-4xl">
            {detailQuery.isLoading ? (
              <section className="flex min-h-[260px] items-center justify-center rounded-2xl border border-slate-200 bg-white shadow-sm">
                <Spinner />
              </section>
            ) : detailQuery.isError ? (
              <section className="space-y-3 rounded-2xl border border-rose-200 bg-rose-50/80 p-6 text-sm text-rose-600 shadow-sm">
                <p>{extractErrorMessage(detailQuery.error, 'Unable to load order details.')}</p>
                <div className="flex justify-end gap-2">
                  <Button type="button" variant="ghost" onClick={() => detailQuery.refetch()}>
                    Retry
                  </Button>
                  <Button type="button" variant="ghost" onClick={closeDetail}>
                    Close
                  </Button>
                </div>
              </section>
            ) : detailQuery.data ? (
              <OrderDetailPanel order={detailQuery.data} baseCurrency={baseCurrency} onClose={closeDetail} />
<<<<<<< HEAD
=======
            ) : null}
          </div>
        </div>
      ) : null}

      {editorState ? (
        <div className="fixed inset-0 z-50 flex items-start justify-center overflow-y-auto bg-slate-900/60 px-4 py-10">
          <div className="w-full max-w-4xl">
            {editorState.type === 'create' ? (
              <OrderEditor
                mode="create"
                baseCurrency={baseCurrency}
                onCancel={() => setEditorState(null)}
                onSaved={handleEditorSaved}
              />
            ) : editorState.type === 'edit' ? (
              editOrderQuery.isLoading ? (
                <section className="flex min-h-[260px] items-center justify-center rounded-2xl border border-slate-200 bg-white shadow-sm">
                  <Spinner />
                </section>
              ) : editorInitialOrder ? (
                <OrderEditor
                  mode="edit"
                  baseCurrency={baseCurrency}
                  initialOrder={editorInitialOrder}
                  onCancel={() => setEditorState(null)}
                  onSaved={handleEditorSaved}
                />
              ) : (
                <section className="space-y-3 rounded-2xl border border-rose-200 bg-rose-50/80 p-6 text-sm text-rose-600 shadow-sm">
                  <p>Unable to load order details for editing.</p>
                  <div className="flex justify-end">
                    <Button type="button" variant="ghost" onClick={() => setEditorState(null)}>
                      Close
                    </Button>
                  </div>
                </section>
              )
>>>>>>> 0f5da654
            ) : null}
          </div>
        </div>
      ) : null}
    </div>
  );
};

export default AdminOrdersPage;<|MERGE_RESOLUTION|>--- conflicted
+++ resolved
@@ -1,18 +1,11 @@
 import { useMemo, useState } from 'react';
-<<<<<<< HEAD
 import { useNavigate } from 'react-router-dom';
-=======
->>>>>>> 0f5da654
 import { useMutation, useQuery, useQueryClient } from '@tanstack/react-query';
 import PageHeader from '../../components/PageHeader';
 import PageSection from '../../components/PageSection';
 import Spinner from '../../components/Spinner';
 import Button from '../../components/Button';
 import OrderDetailPanel from '../../components/orders/OrderDetailPanel';
-<<<<<<< HEAD
-=======
-import OrderEditor from './components/OrderEditor';
->>>>>>> 0f5da654
 import { adminApi } from '../../services/http';
 import { useAppSelector } from '../../app/hooks';
 import { selectBaseCurrency } from '../../features/settings/selectors';
@@ -122,10 +115,7 @@
   const { notify } = useToast();
   const confirm = useConfirm();
   const queryClient = useQueryClient();
-<<<<<<< HEAD
   const navigate = useNavigate();
-=======
->>>>>>> 0f5da654
 
   const canViewOrders = useMemo(
     () =>
@@ -137,10 +127,6 @@
   const canDeleteOrders = useMemo(() => hasAnyPermission(permissions, ['ORDER_DELETE']), [permissions]);
 
   const [detailOrderId, setDetailOrderId] = useState<number | null>(null);
-<<<<<<< HEAD
-=======
-  const [editorState, setEditorState] = useState<EditorState | null>(null);
->>>>>>> 0f5da654
   const [deletingOrderId, setDeletingOrderId] = useState<number | null>(null);
 
   const deleteOrderMutation = useMutation({
@@ -153,12 +139,6 @@
     onSuccess: (_, orderId) => {
       notify({ title: 'Order deleted', message: 'The order was removed successfully.', type: 'success' });
       setDetailOrderId((current) => (current === orderId ? null : current));
-<<<<<<< HEAD
-=======
-      setEditorState((current) =>
-        current?.type === 'edit' && current.orderId === orderId ? null : current
-      );
->>>>>>> 0f5da654
       queryClient.invalidateQueries({ queryKey: ['orders', 'admin'] });
       queryClient.invalidateQueries({ queryKey: ['orders', 'admin', 'detail', orderId] });
     },
@@ -189,13 +169,6 @@
   const detailQuery = useQuery<OrderDetail | null>({
     queryKey: ['orders', 'admin', 'detail', detailOrderId],
     enabled: detailOrderId != null,
-<<<<<<< HEAD
-    queryFn: async () => {
-      if (detailOrderId == null) {
-        return null;
-      }
-      const { data } = await adminApi.get<unknown>(`/orders/${detailOrderId}`);
-=======
     queryFn: async () => {
       if (detailOrderId == null) {
         return null;
@@ -205,25 +178,6 @@
     }
   });
 
-  const editOrderId = editorState?.type === 'edit' ? editorState.orderId : null;
-  const editOrderQuery = useQuery<OrderDetail | null>({
-    queryKey: ['orders', 'admin', 'detail', editOrderId],
-    enabled: editOrderId != null,
-    queryFn: async () => {
-      if (editOrderId == null) {
-        return null;
-      }
-      const { data } = await adminApi.get<unknown>(`/orders/${editOrderId}`);
->>>>>>> 0f5da654
-      return normalizeOrderDetailResponse(data);
-    }
-  });
-
-<<<<<<< HEAD
-=======
-  const editorInitialOrder = editorState?.type === 'edit' ? editOrderQuery.data ?? null : null;
-
->>>>>>> 0f5da654
   const handleDeleteOrder = async (orderId: number, orderNumber?: string | null) => {
     if (!canDeleteOrders || deleteOrderMutation.isPending) {
       return;
@@ -245,24 +199,11 @@
   const openDetail = (orderId: number) => {
     setDetailOrderId(orderId);
   };
-<<<<<<< HEAD
 
   const closeDetail = () => {
     setDetailOrderId(null);
   };
 
-=======
-
-  const closeDetail = () => {
-    setDetailOrderId(null);
-  };
-
-  const handleEditorSaved = (order: OrderDetail) => {
-    setEditorState(null);
-    setDetailOrderId(order.id);
-  };
-
->>>>>>> 0f5da654
   const formatPaymentStatus = (order: OrderListItem): string => {
     const raw = order.paymentStatus ?? (order.summary as Record<string, unknown> | null)?.paymentStatus;
     if (typeof raw === 'string' && raw.trim()) {
@@ -403,24 +344,11 @@
                                   onClick={(event) => {
                                     event.stopPropagation();
                                     setDetailOrderId(null);
-<<<<<<< HEAD
                                     navigate(`/admin/orders/${order.id}/edit`);
                                   }}
                                   className="rounded-full border border-slate-200 px-3 py-1 text-xs font-semibold text-slate-600 transition hover:border-slate-300 hover:text-slate-800 disabled:cursor-not-allowed disabled:opacity-60"
                                 >
                                   Edit
-=======
-                                    setEditorState({ type: 'edit', orderId: order.id });
-                                  }}
-                                  disabled={
-                                    editorState?.type === 'edit' && editorState.orderId === order.id
-                                  }
-                                  className="rounded-full border border-slate-200 px-3 py-1 text-xs font-semibold text-slate-600 transition hover:border-slate-300 hover:text-slate-800 disabled:cursor-not-allowed disabled:opacity-60"
-                                >
-                                  {editorState?.type === 'edit' && editorState.orderId === order.id
-                                    ? 'Editing…'
-                                    : 'Edit'}
->>>>>>> 0f5da654
                                 </button>
                               )}
                               {canDeleteOrders && (
@@ -473,16 +401,9 @@
             ? (
                 <Button
                   type="button"
-<<<<<<< HEAD
                   onClick={() => navigate('/admin/orders/new')}
                 >
                   Create order
-=======
-                  onClick={() => setEditorState({ type: 'create' })}
-                  disabled={editorState?.type === 'create'}
-                >
-                  {editorState?.type === 'create' ? 'Creating…' : 'Create order'}
->>>>>>> 0f5da654
                 </Button>
               )
             : undefined
@@ -512,47 +433,6 @@
               </section>
             ) : detailQuery.data ? (
               <OrderDetailPanel order={detailQuery.data} baseCurrency={baseCurrency} onClose={closeDetail} />
-<<<<<<< HEAD
-=======
-            ) : null}
-          </div>
-        </div>
-      ) : null}
-
-      {editorState ? (
-        <div className="fixed inset-0 z-50 flex items-start justify-center overflow-y-auto bg-slate-900/60 px-4 py-10">
-          <div className="w-full max-w-4xl">
-            {editorState.type === 'create' ? (
-              <OrderEditor
-                mode="create"
-                baseCurrency={baseCurrency}
-                onCancel={() => setEditorState(null)}
-                onSaved={handleEditorSaved}
-              />
-            ) : editorState.type === 'edit' ? (
-              editOrderQuery.isLoading ? (
-                <section className="flex min-h-[260px] items-center justify-center rounded-2xl border border-slate-200 bg-white shadow-sm">
-                  <Spinner />
-                </section>
-              ) : editorInitialOrder ? (
-                <OrderEditor
-                  mode="edit"
-                  baseCurrency={baseCurrency}
-                  initialOrder={editorInitialOrder}
-                  onCancel={() => setEditorState(null)}
-                  onSaved={handleEditorSaved}
-                />
-              ) : (
-                <section className="space-y-3 rounded-2xl border border-rose-200 bg-rose-50/80 p-6 text-sm text-rose-600 shadow-sm">
-                  <p>Unable to load order details for editing.</p>
-                  <div className="flex justify-end">
-                    <Button type="button" variant="ghost" onClick={() => setEditorState(null)}>
-                      Close
-                    </Button>
-                  </div>
-                </section>
-              )
->>>>>>> 0f5da654
             ) : null}
           </div>
         </div>
