import { useCallback, useEffect, useMemo, useState } from 'react';
import { useNavigate } from 'react-router-dom';
import { useMutation, useQuery, useQueryClient } from '@tanstack/react-query';
import PageHeader from '../../components/PageHeader';
import Spinner from '../../components/Spinner';
import Button from '../../components/Button';
import DataTable from '../../components/DataTable';
import PaginationControls from '../../components/PaginationControls';
import OrderDetailPanel from '../../components/orders/OrderDetailPanel';
import OrderEditor from './components/OrderEditor';
import { adminApi } from '../../services/http';
import { useAppSelector } from '../../app/hooks';
import { selectBaseCurrency } from '../../features/settings/selectors';
import { useToast } from '../../components/ToastProvider';
import { useConfirm } from '../../components/ConfirmDialogProvider';
import { formatCurrency } from '../../utils/currency';
import { extractErrorMessage } from '../../utils/errors';
import { hasAnyPermission } from '../../utils/permissions';
import type { PermissionKey } from '../../types/auth';
import type { OrderDetail, OrderListItem } from '../../types/orders';

const isRecord = (value: unknown): value is Record<string, unknown> =>
  typeof value === 'object' && value !== null;

const resolvePaymentMethodLabel = (value: unknown): string | null => {
  if (typeof value === 'string' && value.trim()) {
    return value.trim();
  }
  if (!isRecord(value)) {
    return null;
  }
  const displayName = value.displayName;
  if (typeof displayName === 'string' && displayName.trim()) {
    return displayName.trim();
  }
  const name = value.name;
  if (typeof name === 'string' && name.trim()) {
    return name.trim();
  }
  const method = value.method;
  if (typeof method === 'string' && method.trim()) {
    return method.trim();
  }
  return null;
};

const normalizeOrdersResponse = (payload: unknown): OrderListItem[] => {
  if (Array.isArray(payload)) {
    return payload
      .filter((item): item is Record<string, unknown> => isRecord(item) && typeof item.id === 'number')
      .map((item) => {
        const summary = isRecord(item.summary) ? (item.summary as unknown as OrderListItem['summary']) : null;
        const lines = Array.isArray(item.lines) ? (item.lines as unknown as OrderListItem['lines']) : [];
        const dueDate = typeof item.dueDate === 'string' ? item.dueDate : summary?.dueDate ?? null;
        const notes = typeof item.notes === 'string' ? item.notes : summary?.notes ?? null;
        const summaryPaymentStatus =
          typeof summary?.paymentStatus === 'string' && summary.paymentStatus.trim()
            ? summary.paymentStatus
            : null;
        const paymentStatus =
          typeof item.paymentStatus === 'string' && item.paymentStatus.trim()
            ? item.paymentStatus
            : summaryPaymentStatus;

        const paymentMethodLabel =
          resolvePaymentMethodLabel(item.paymentMethod) ??
          resolvePaymentMethodLabel(summary?.paymentMethod);

        return {
          id: item.id as number,
          orderNumber: typeof item.orderNumber === 'string' ? item.orderNumber : `#${item.id}`,
          status: typeof item.status === 'string' ? item.status : 'PROCESSING',
          customerId: typeof item.customerId === 'number' ? item.customerId : null,
          customerName: typeof item.customerName === 'string' ? item.customerName : null,
          customerEmail: typeof item.customerEmail === 'string' ? item.customerEmail : null,
          paymentStatus,
          paymentMethodLabel,
          summary,
          createdAt: typeof item.createdAt === 'string' ? item.createdAt : new Date().toISOString(),
          lines,
          dueDate,
          notes
        } satisfies OrderListItem;
      });
  }

  if (isRecord(payload)) {
    if (Array.isArray(payload.data)) {
      return normalizeOrdersResponse(payload.data);
    }
    if (Array.isArray(payload.content)) {
      return normalizeOrdersResponse(payload.content);
    }
  }

  return [];
};

const normalizeOrderDetailResponse = (payload: unknown): OrderDetail | null => {
  if (Array.isArray(payload)) {
    return payload.length ? normalizeOrderDetailResponse(payload[0]) : null;
  }

  if (isRecord(payload)) {
    if (payload.data) {
      return normalizeOrderDetailResponse(payload.data);
    }

    if (typeof payload.id === 'number') {
      const detailRecord = payload as Record<string, unknown>;
      const summary = isRecord(detailRecord.summary)
        ? (detailRecord.summary as unknown as OrderDetail['summary'])
        : null;
      const lines = Array.isArray(detailRecord.lines)
        ? (detailRecord.lines as unknown as OrderDetail['lines'])
        : [];
      const shippingAddress = isRecord(detailRecord.shippingAddress)
        ? (detailRecord.shippingAddress as unknown as OrderDetail['shippingAddress'])
        : null;
      const billingAddress = isRecord(detailRecord.billingAddress)
        ? (detailRecord.billingAddress as unknown as OrderDetail['billingAddress'])
        : null;
      const paymentMethod = isRecord(detailRecord.paymentMethod)
        ? (detailRecord.paymentMethod as unknown as OrderDetail['paymentMethod'])
        : null;
      const paymentMethodLabel =
        resolvePaymentMethodLabel(detailRecord.paymentMethod) ??
        resolvePaymentMethodLabel(summary?.paymentMethod);
      const dueDate = typeof detailRecord.dueDate === 'string' ? detailRecord.dueDate : summary?.dueDate ?? null;
      const notes = typeof detailRecord.notes === 'string' ? detailRecord.notes : summary?.notes ?? null;
      const summaryPaymentStatus =
        typeof summary?.paymentStatus === 'string' && summary.paymentStatus.trim()
          ? summary.paymentStatus
          : null;
      const paymentStatus =
        typeof detailRecord.paymentStatus === 'string' && detailRecord.paymentStatus.trim()
          ? (detailRecord.paymentStatus as string)
          : summaryPaymentStatus;

      return {
        ...(detailRecord as unknown as OrderDetail),
        lines,
        summary,
        shippingAddress,
        billingAddress,
        paymentMethod,
        dueDate,
        notes,
        paymentStatus,
        paymentMethodLabel
      };
    }
  }

  return null;
};

const formatDateTime = (value: string | null | undefined) => {
  if (!value) {
    return 'Unknown date';
  }
  const date = new Date(value);
  if (Number.isNaN(date.getTime())) {
    return 'Unknown date';
  }
  return date.toLocaleString(undefined, { dateStyle: 'medium', timeStyle: 'short' });
};

const formatDate = (value: string | null | undefined) => {
  if (!value) {
    return 'No due date';
  }
  const date = new Date(value);
  if (Number.isNaN(date.getTime())) {
    return 'No due date';
  }
  return date.toLocaleDateString();
};

const STATUS_FILTERS = [
  { key: 'all', label: 'All' },
  { key: 'paid', label: 'Paid' },
  { key: 'partially-paid', label: 'Partially Paid' },
  { key: 'unpaid', label: 'Unpaid' },
  { key: 'processing', label: 'Processing' },
  { key: 'cancelled', label: 'Cancelled' }
] as const;

type StatusFilterKey = (typeof STATUS_FILTERS)[number]['key'];
<<<<<<< HEAD
type PanelMode = 'view' | 'payment';
=======
type PanelMode = 'view' | 'edit' | 'payment';
>>>>>>> deb44a27

const AdminOrdersPage = () => {
  const baseCurrency = useAppSelector(selectBaseCurrency);
  const permissions = (useAppSelector((state) => state.auth.permissions) ?? []) as PermissionKey[];
  const { notify } = useToast();
  const confirm = useConfirm();
  const queryClient = useQueryClient();
  const navigate = useNavigate();

  const canViewOrders = useMemo(
    () =>
      hasAnyPermission(permissions, ['ORDER_VIEW_GLOBAL', 'ORDER_CREATE', 'ORDER_EDIT', 'ORDER_DELETE']),
    [permissions]
  );
  const canCreateOrders = useMemo(() => hasAnyPermission(permissions, ['ORDER_CREATE']), [permissions]);
  const canEditOrders = useMemo(() => hasAnyPermission(permissions, ['ORDER_EDIT']), [permissions]);
  const canDeleteOrders = useMemo(() => hasAnyPermission(permissions, ['ORDER_DELETE']), [permissions]);

  const [detailOrderId, setDetailOrderId] = useState<number | null>(null);
  const [deletingOrderId, setDeletingOrderId] = useState<number | null>(null);
  const [statusFilter, setStatusFilter] = useState<StatusFilterKey>('all');
  const [searchTerm, setSearchTerm] = useState('');
  const [page, setPage] = useState(0);
  const [pageSize, setPageSize] = useState(10);
  const [panelMode, setPanelMode] = useState<PanelMode>('view');
<<<<<<< HEAD
  const [isInlineEditing, setIsInlineEditing] = useState(false);
=======
>>>>>>> deb44a27

  const deleteOrderMutation = useMutation({
    mutationFn: async (orderId: number) => {
      await adminApi.delete(`/orders/${orderId}`);
    },
    onMutate: (orderId) => {
      setDeletingOrderId(orderId);
    },
    onSuccess: (_, orderId) => {
      notify({ title: 'Order deleted', message: 'The order was removed successfully.', type: 'success' });
      setDetailOrderId((current) => (current === orderId ? null : current));
      setPanelMode('view');
<<<<<<< HEAD
      setIsInlineEditing(false);
=======
>>>>>>> deb44a27
      queryClient.invalidateQueries({ queryKey: ['orders', 'admin'] });
      queryClient.invalidateQueries({ queryKey: ['orders', 'admin', 'detail', orderId] });
    },
    onError: (error) => {
      notify({
        title: 'Unable to delete order',
        message: extractErrorMessage(error, 'Try again later.'),
        type: 'error'
      });
    },
    onSettled: () => {
      setDeletingOrderId(null);
    }
  });

  const ordersQuery = useQuery<OrderListItem[]>({
    queryKey: ['orders', 'admin'],
    enabled: canViewOrders,
    queryFn: async () => {
      const { data } = await adminApi.get<unknown>('/orders');
      return normalizeOrdersResponse(data);
    }
  });

  const orders = ordersQuery.data ?? [];

  const getPaymentStatus = useCallback((order: OrderListItem): string | null => {
    const summaryStatus = order.summary?.paymentStatus;
    if (typeof order.paymentStatus === 'string' && order.paymentStatus.trim()) {
      return order.paymentStatus;
    }
    if (typeof summaryStatus === 'string' && summaryStatus.trim()) {
      return summaryStatus;
    }
    return null;
  }, []);

  const statusCounts = useMemo(() => {
    const counts: Record<StatusFilterKey, number> = {
      all: orders.length,
      paid: 0,
      'partially-paid': 0,
      unpaid: 0,
      processing: 0,
      cancelled: 0
    };

    orders.forEach((order) => {
      const tokens = new Set<string>();
      const orderStatus = order.status?.toLowerCase().replace(/\s+/g, '-');
      const paymentStatus = getPaymentStatus(order)?.toLowerCase().replace(/\s+/g, '-');
      if (orderStatus) {
        tokens.add(orderStatus);
      }
      if (paymentStatus) {
        tokens.add(paymentStatus);
      }
      if (tokens.has('paid')) {
        counts.paid += 1;
      }
      if (tokens.has('partially-paid')) {
        counts['partially-paid'] += 1;
      }
      if (tokens.has('unpaid')) {
        counts.unpaid += 1;
      }
      if (tokens.has('processing')) {
        counts.processing += 1;
      }
      if (tokens.has('cancelled')) {
        counts.cancelled += 1;
      }
    });

    return counts;
  }, [orders, getPaymentStatus]);

  const normalizedSearchTerm = searchTerm.trim().toLowerCase();

  const filteredOrders = useMemo(() => {
    return orders.filter((order) => {
      const tokens = new Set<string>();
      const orderStatus = order.status?.toLowerCase().replace(/\s+/g, '-');
      const paymentStatus = getPaymentStatus(order)?.toLowerCase().replace(/\s+/g, '-');
      if (orderStatus) {
        tokens.add(orderStatus);
      }
      if (paymentStatus) {
        tokens.add(paymentStatus);
      }

      const matchesStatus = statusFilter === 'all' ? true : tokens.has(statusFilter);
      if (!matchesStatus) {
        return false;
      }

      if (!normalizedSearchTerm) {
        return true;
      }

      const searchCandidates = [
        order.orderNumber,
        `#${order.id}`,
        order.customerName ?? undefined,
        order.customerEmail ?? undefined,
        getPaymentStatus(order) ?? undefined,
        order.status ?? undefined,
        order.paymentMethodLabel ?? undefined,
        order.dueDate ?? undefined,
        order.summary?.dueDate ?? undefined,
        order.summary?.grandTotal?.toString() ?? undefined
      ];

      return searchCandidates.some((candidate) =>
        candidate ? candidate.toLowerCase().includes(normalizedSearchTerm) : false
      );
    });
  }, [orders, statusFilter, normalizedSearchTerm, getPaymentStatus]);

  useEffect(() => {
    setPage(0);
  }, [statusFilter, normalizedSearchTerm]);

  useEffect(() => {
    const totalPages = Math.max(Math.ceil(filteredOrders.length / pageSize), 1);
    if (page > totalPages - 1) {
      setPage(totalPages - 1);
    }
  }, [filteredOrders.length, page, pageSize]);

  useEffect(() => {
    if (detailOrderId == null) {
      return;
    }
    const existsInFiltered = filteredOrders.some((order) => order.id === detailOrderId);
    if (!existsInFiltered) {
      setDetailOrderId(null);
      setPanelMode('view');
<<<<<<< HEAD
      setIsInlineEditing(false);
    }
  }, [detailOrderId, filteredOrders]);

  const updateOrderMutation = useMutation({
    mutationFn: async ({
      orderId,
      payload
    }: {
      orderId: number;
      payload: Record<string, unknown>;
    }) => {
      const { data } = await adminApi.patch<unknown>(`/orders/${orderId}`, payload);
      return normalizeOrderDetailResponse(data);
    },
    onSuccess: (updatedOrder, variables) => {
      notify({ title: 'Order updated', message: 'Changes saved successfully.', type: 'success' });
      queryClient.invalidateQueries({ queryKey: ['orders', 'admin'] });
      if (updatedOrder) {
        queryClient.setQueryData<OrderDetail | null>(
          ['orders', 'admin', 'detail', variables.orderId],
          () => updatedOrder
        );
      } else {
        queryClient.invalidateQueries({ queryKey: ['orders', 'admin', 'detail', variables.orderId] });
      }
    },
    onError: (error) => {
      notify({
        title: 'Unable to update order',
        message: extractErrorMessage(error, 'Try again later.'),
        type: 'error'
      });
    }
  });
=======
    }
  }, [detailOrderId, filteredOrders]);
>>>>>>> deb44a27

  const detailQuery = useQuery<OrderDetail | null>({
    queryKey: ['orders', 'admin', 'detail', detailOrderId],
    enabled: detailOrderId != null,
    queryFn: async () => {
      if (detailOrderId == null) {
        return null;
      }
      const { data } = await adminApi.get<unknown>(`/orders/${detailOrderId}`);
      return normalizeOrderDetailResponse(data);
    }
  });

  const handleDeleteOrder = async (orderId: number, orderNumber?: string | null) => {
    if (!canDeleteOrders || deleteOrderMutation.isPending) {
      return;
    }
    const confirmed = await confirm({
      title: 'Delete order?',
      description: `Delete order ${
        orderNumber && orderNumber.trim() ? orderNumber : `#${orderId}`
      }? This action cannot be undone.`,
      confirmLabel: 'Delete order',
      tone: 'danger'
    });
    if (!confirmed) {
      return;
    }
    await deleteOrderMutation.mutateAsync(orderId);
  };

  const openDetail = (orderId: number) => {
    setDetailOrderId(orderId);
    setPanelMode('view');
<<<<<<< HEAD
    setIsInlineEditing(false);
=======
>>>>>>> deb44a27
  };

  const closeDetail = () => {
    setDetailOrderId(null);
    setPanelMode('view');
<<<<<<< HEAD
    setIsInlineEditing(false);
=======
>>>>>>> deb44a27
  };

  const formatPaymentStatus = (order: OrderListItem): string => {
    const status = getPaymentStatus(order);
    if (typeof status === 'string' && status.trim()) {
      return status
        .toLowerCase()
        .split(' ')
        .map((part) => part.charAt(0).toUpperCase() + part.slice(1))
        .join(' ')
        .replace(/_/g, ' ');
    }
    return '—';
  };

  const paginatedOrders = useMemo(() => {
    const start = page * pageSize;
    const end = start + pageSize;
    return filteredOrders.slice(start, end);
  }, [filteredOrders, page, pageSize]);

  const showSplitView = detailOrderId != null;
  const detailOrder = detailQuery.data;

  const dataTableToolbar = (
    <div className="flex flex-wrap items-center gap-2">
      {STATUS_FILTERS.map((filter) => {
        const count = filter.key === 'all' ? statusCounts.all : statusCounts[filter.key];
        const isActive = statusFilter === filter.key;
        return (
          <button
            type="button"
            key={filter.key}
            onClick={() => setStatusFilter(filter.key)}
            className={`inline-flex items-center gap-1 rounded-full px-3 py-1 text-xs font-semibold uppercase tracking-wide transition ${
              isActive
                ? 'bg-primary text-white shadow-sm shadow-primary/20'
                : 'bg-slate-100 text-slate-600 hover:bg-slate-200'
            }`}
          >
            <span>{filter.label}</span>
            <span className="text-[10px] font-bold opacity-80">{count}</span>
          </button>
        );
      })}
    </div>
  );

  const dataTableActions = (
    <div className="flex flex-wrap items-center gap-3">
      <label className="relative">
        <span className="sr-only">Search orders</span>
        <input
          type="search"
          value={searchTerm}
          onChange={(event) => setSearchTerm(event.target.value)}
          placeholder="Search orders…"
          className="w-48 rounded-lg border border-slate-300 bg-white px-3 py-1.5 text-sm text-slate-700 shadow-inner focus:border-primary focus:outline-none focus:ring-2 focus:ring-primary/20 md:w-64"
        />
      </label>
      <select
        className="rounded-lg border border-slate-300 px-3 py-1.5 text-sm font-medium text-slate-700 focus:border-primary focus:outline-none focus:ring-2 focus:ring-primary/20"
        defaultValue=""
        aria-label="Batch actions"
      >
        <option value="" disabled>
          Batch actions
        </option>
        <option value="export-selected">Export selected</option>
        <option value="mark-paid">Mark as paid</option>
        <option value="cancel-orders">Cancel orders</option>
      </select>
      <button
        type="button"
        className="inline-flex items-center rounded-lg border border-slate-300 px-3 py-1.5 text-sm font-medium text-slate-700 shadow-sm transition hover:bg-slate-100"
      >
        Export CSV
      </button>
    </div>
  );

  const dataTableFooter = (
    <PaginationControls
      page={page}
      pageSize={pageSize}
      totalElements={filteredOrders.length}
      onPageChange={setPage}
      onPageSizeChange={setPageSize}
      isLoading={ordersQuery.isLoading}
    />
  );

  if (!canViewOrders) {
    return (
      <div className="space-y-4 px-6 py-6">
        <div className="flex flex-col items-center justify-center gap-4 rounded-2xl bg-white p-10 text-center shadow-sm">
          <h1 className="text-xl font-semibold text-amber-800">Orders access is restricted</h1>
          <p className="text-sm text-amber-700">
            You do not have permission to view orders. Contact an administrator if you believe this is a mistake.
          </p>
        </div>
      </div>
    );
  }

  const renderOrdersTable = () => {
    if (ordersQuery.isLoading) {
      return (
        <div className="flex min-h-[280px] items-center justify-center rounded-2xl bg-white shadow-sm">
          <Spinner />
        </div>
      );
    }

    if (ordersQuery.isError) {
      const message = extractErrorMessage(ordersQuery.error, 'Unable to load orders.');
      return (
        <div className="space-y-4 rounded-2xl bg-white p-6 text-sm text-slate-600 shadow-sm">
          <div>
            <h2 className="text-lg font-semibold text-slate-900">Unable to load orders</h2>
            <p className="mt-1 text-slate-500">{message}</p>
          </div>
          <div className="flex justify-end gap-2">
            <Button type="button" variant="ghost" onClick={() => ordersQuery.refetch()}>
              Try again
            </Button>
          </div>
        </div>
      );
    }

    return (
      <DataTable
        title="Order list"
        actions={dataTableActions}
        toolbar={dataTableToolbar}
        footer={dataTableFooter}
      >
        <thead className="bg-slate-50 text-xs uppercase tracking-wide text-slate-500">
          <tr>
            <th scope="col" className="px-4 py-3 text-left">Order ID</th>
            <th scope="col" className="px-4 py-3 text-left">Customer</th>
            <th scope="col" className="px-4 py-3 text-left">Order date</th>
            <th scope="col" className="px-4 py-3 text-left">Total amount</th>
            <th scope="col" className="px-4 py-3 text-left">Status</th>
            <th scope="col" className="px-4 py-3 text-left">Payment method</th>
            <th scope="col" className="px-4 py-3 text-right">Actions</th>
          </tr>
        </thead>
        <tbody className="divide-y divide-slate-100 bg-white text-sm text-slate-700">
          {paginatedOrders.length ? (
            paginatedOrders.map((order) => {
              const isSelected = detailOrderId === order.id;
              const statusTone = order.status === 'CANCELLED'
                ? 'bg-rose-100 text-rose-700'
                : order.status === 'PROCESSING'
                  ? 'bg-amber-100 text-amber-700'
                  : 'bg-emerald-100 text-emerald-700';
              return (
                <tr
                  key={order.id}
                  tabIndex={0}
                  onClick={() => openDetail(order.id)}
                  onKeyDown={(event) => {
                    if (event.key === 'Enter' || event.key === ' ') {
                      event.preventDefault();
                      openDetail(order.id);
                    }
                  }}
                  aria-current={isSelected ? 'true' : undefined}
                  className={`cursor-pointer align-middle transition-colors duration-150 ${
                    isSelected ? 'bg-primary/5 ring-1 ring-inset ring-primary/40' : 'hover:bg-primary/5'
                  }`}
                >
                  <td className="px-4 py-3">
                    <div className="flex flex-col">
                      <span className="text-sm font-semibold text-slate-900">{order.orderNumber}</span>
                      <span className="text-xs text-slate-500">#{order.id}</span>
                    </div>
                  </td>
                  <td className="px-4 py-3">
                    <div className="flex flex-col">
                      <span className="text-sm font-medium text-slate-900">{order.customerName ?? 'Customer'}</span>
                      {order.customerEmail ? (
                        <span className="text-xs text-slate-500">{order.customerEmail}</span>
                      ) : null}
                    </div>
                  </td>
                  <td className="px-4 py-3 text-sm text-slate-600">{formatDateTime(order.createdAt)}</td>
                  <td className="px-4 py-3 font-semibold text-slate-900">
                    {formatCurrency(order.summary?.grandTotal ?? 0, baseCurrency ?? undefined)}
                  </td>
                  <td className="px-4 py-3 text-sm">
                    <div className="flex flex-col gap-1">
                      <span
                        className={`inline-flex w-fit items-center rounded-full px-2.5 py-1 text-xs font-semibold uppercase tracking-wide ${statusTone}`}
<<<<<<< HEAD
                      >
                        {order.status?.replace(/_/g, ' ') ?? 'Processing'}
                      </span>
                      {order.dueDate || order.summary?.dueDate ? (
                        <span className="text-xs font-medium text-slate-500">
                          Due {formatDate(order.dueDate ?? order.summary?.dueDate)}
                        </span>
                      ) : null}
                    </div>
                  </td>
                  <td className="px-4 py-3">
                    <div className="flex flex-col">
                      <span className="text-sm font-medium text-slate-900">
                        {order.paymentMethodLabel ?? '—'}
                      </span>
                      <span className="text-xs text-slate-500">{formatPaymentStatus(order)}</span>
                    </div>
                  </td>
                  <td className="px-4 py-3">
                    <div className="flex justify-end gap-2">
                      <button
                        type="button"
                        onClick={(event) => {
                          event.stopPropagation();
                          openDetail(order.id);
                          setPanelMode('view');
                        }}
                        className={`rounded-full border px-3 py-1 text-xs font-semibold transition ${
                          detailOrderId === order.id && panelMode === 'view'
                            ? 'border-primary text-primary'
                            : 'border-slate-200 text-slate-600 hover:border-slate-300 hover:text-slate-800'
                        }`}
                      >
=======
                      >
                        {order.status?.replace(/_/g, ' ') ?? 'Processing'}
                      </span>
                      {order.dueDate || order.summary?.dueDate ? (
                        <span className="text-xs font-medium text-slate-500">
                          Due {formatDate(order.dueDate ?? order.summary?.dueDate)}
                        </span>
                      ) : null}
                    </div>
                  </td>
                  <td className="px-4 py-3">
                    <div className="flex flex-col">
                      <span className="text-sm font-medium text-slate-900">
                        {order.paymentMethodLabel ?? '—'}
                      </span>
                      <span className="text-xs text-slate-500">{formatPaymentStatus(order)}</span>
                    </div>
                  </td>
                  <td className="px-4 py-3">
                    <div className="flex justify-end gap-2">
                      <button
                        type="button"
                        onClick={(event) => {
                          event.stopPropagation();
                          openDetail(order.id);
                          setPanelMode('view');
                        }}
                        className={`rounded-full border px-3 py-1 text-xs font-semibold transition ${
                          detailOrderId === order.id && panelMode === 'view'
                            ? 'border-primary text-primary'
                            : 'border-slate-200 text-slate-600 hover:border-slate-300 hover:text-slate-800'
                        }`}
                      >
>>>>>>> deb44a27
                        View
                      </button>
                      {canEditOrders && (
                        <button
                          type="button"
                          onClick={(event) => {
                            event.stopPropagation();
                            setDetailOrderId(order.id);
<<<<<<< HEAD
                          setPanelMode('view');
                          setIsInlineEditing(true);
                        }}
                        className={`rounded-full border px-3 py-1 text-xs font-semibold transition ${
                          isInlineEditing && detailOrderId === order.id
                            ? 'border-primary text-primary'
                            : 'border-slate-200 text-slate-600 hover:border-slate-300 hover:text-slate-800'
                        }`}
                      >
                        Edit
=======
                            setPanelMode('edit');
                          }}
                          className={`rounded-full border px-3 py-1 text-xs font-semibold transition ${
                            panelMode === 'edit' && detailOrderId === order.id
                              ? 'border-primary text-primary'
                              : 'border-slate-200 text-slate-600 hover:border-slate-300 hover:text-slate-800'
                          }`}
                        >
                          Edit
>>>>>>> deb44a27
                        </button>
                      )}
                      {canDeleteOrders && (
                        <button
                          type="button"
                          onClick={(event) => {
                            event.stopPropagation();
                            void handleDeleteOrder(order.id, order.orderNumber);
                          }}
                          disabled={
                            deletingOrderId === order.id && deleteOrderMutation.isPending
                          }
                          className="rounded-full border border-rose-200 px-3 py-1 text-xs font-semibold text-rose-600 transition hover:border-rose-300 hover:text-rose-700 disabled:cursor-not-allowed disabled:opacity-60"
                        >
                          {deletingOrderId === order.id && deleteOrderMutation.isPending
                            ? 'Deleting…'
                            : 'Delete'}
                        </button>
                      )}
                    </div>
                  </td>
                </tr>
              );
            })
          ) : (
            <tr>
              <td colSpan={7} className="px-6 py-10 text-center text-sm text-slate-500">
                No orders match your filters yet. Try adjusting the search or status filters above.
              </td>
            </tr>
          )}
        </tbody>
      </DataTable>
    );
  };

  const renderDetailPane = () => {
    if (detailOrderId == null) {
      return (
        <div className="flex min-h-[320px] items-center justify-center rounded-2xl bg-white p-12 text-center text-sm text-slate-500 shadow-sm">
          Choose an order from the list to inspect customer, payment, and fulfillment information.
        </div>
      );
    }

    if (detailQuery.isLoading) {
      return (
        <div className="flex min-h-[320px] items-center justify-center rounded-2xl bg-white p-12 shadow-sm">
          <Spinner />
<<<<<<< HEAD
=======
        </div>
      );
    }

    if (detailQuery.isError) {
      return (
        <div className="space-y-3 rounded-2xl bg-white p-6 text-sm text-rose-600 shadow-sm">
          <p>{extractErrorMessage(detailQuery.error, 'Unable to load order details.')}</p>
          <div className="flex justify-end gap-2">
            <Button type="button" variant="ghost" onClick={() => detailQuery.refetch()}>
              Retry
            </Button>
            <Button type="button" variant="ghost" onClick={closeDetail}>
              Dismiss
            </Button>
          </div>
>>>>>>> deb44a27
        </div>
      );
    }

<<<<<<< HEAD
    if (detailQuery.isError) {
      return (
        <div className="space-y-3 rounded-2xl bg-white p-6 text-sm text-rose-600 shadow-sm">
          <p>{extractErrorMessage(detailQuery.error, 'Unable to load order details.')}</p>
          <div className="flex justify-end gap-2">
            <Button type="button" variant="ghost" onClick={() => detailQuery.refetch()}>
              Retry
            </Button>
            <Button type="button" variant="ghost" onClick={closeDetail}>
              Dismiss
            </Button>
          </div>
=======
    if (!detailOrder) {
      return (
        <div className="flex min-h-[320px] items-center justify-center rounded-2xl bg-white p-12 text-center text-sm text-slate-500 shadow-sm">
          This order is no longer available.
>>>>>>> deb44a27
        </div>
      );
    }

<<<<<<< HEAD
    if (!detailOrder) {
      return (
        <div className="flex min-h-[320px] items-center justify-center rounded-2xl bg-white p-12 text-center text-sm text-slate-500 shadow-sm">
          This order is no longer available.
        </div>
=======
    if (panelMode === 'edit') {
      return (
        <OrderEditor
          mode="edit"
          baseCurrency={baseCurrency}
          initialOrder={detailOrder}
          onCancel={() => setPanelMode('view')}
          onSaved={(order) => {
            setPanelMode('view');
            setDetailOrderId(order.id);
          }}
        />
>>>>>>> deb44a27
      );
    }

    const isDeleting = deletingOrderId === detailOrder.id && deleteOrderMutation.isPending;

<<<<<<< HEAD
    const handleOrderUpdates = async (updates: Record<string, unknown>) => {
      if (!detailOrderId || updateOrderMutation.isPending) {
        return;
      }
      await updateOrderMutation.mutateAsync({ orderId: detailOrderId, payload: updates });
    };

=======
>>>>>>> deb44a27
    return (
      <OrderDetailPanel
        order={detailOrder}
        baseCurrency={baseCurrency}
        onClose={closeDetail}
        mode={panelMode}
<<<<<<< HEAD
        editingEnabled={isInlineEditing && canEditOrders}
        canEdit={canEditOrders}
        isUpdating={updateOrderMutation.isPending}
        onUpdateField={handleOrderUpdates}
=======
>>>>>>> deb44a27
        actions={
          <div className="flex flex-wrap justify-end gap-2">
            {canEditOrders ? (
              <button
                type="button"
<<<<<<< HEAD
                onClick={() => setIsInlineEditing((current) => !current)}
                className={`rounded-lg border px-3 py-1 text-xs font-semibold transition ${
                  isInlineEditing
=======
                onClick={() => setPanelMode('edit')}
                className={`rounded-lg border px-3 py-1 text-xs font-semibold transition ${
                  panelMode === 'edit'
>>>>>>> deb44a27
                    ? 'border-primary bg-primary/10 text-primary'
                    : 'border-slate-200 bg-white text-slate-700 hover:border-slate-300 hover:text-slate-900'
                }`}
              >
<<<<<<< HEAD
                {isInlineEditing ? 'Editing' : 'Edit'}
=======
                Edit
>>>>>>> deb44a27
              </button>
            ) : null}
            <button
              type="button"
              onClick={() => setPanelMode((current) => (current === 'payment' ? 'view' : 'payment'))}
              className={`rounded-lg border px-3 py-1 text-xs font-semibold transition ${
                panelMode === 'payment'
                  ? 'border-primary bg-primary/10 text-primary'
                  : 'border-slate-200 bg-white text-slate-700 hover:border-slate-300 hover:text-slate-900'
              }`}
            >
              Payment
            </button>
            {canDeleteOrders ? (
              <button
                type="button"
                onClick={() => {
                  void handleDeleteOrder(detailOrder.id, detailOrder.orderNumber);
                }}
                disabled={isDeleting}
                className="rounded-lg border border-rose-200 px-3 py-1 text-xs font-semibold text-rose-600 transition hover:border-rose-300 hover:text-rose-700 disabled:cursor-not-allowed disabled:opacity-60"
              >
                {isDeleting ? 'Deleting…' : 'Delete'}
              </button>
            ) : null}
          </div>
        }
      />
    );
  };

  return (
    <div className="space-y-6 px-6 py-6">
      <PageHeader
        title="Orders"
        description="Review purchases placed through checkout, manage manual orders, and monitor their fulfillment status."
        actions={
          canCreateOrders ? (
            <Button type="button" onClick={() => navigate('/admin/orders/new')}>
              Create new order
            </Button>
          ) : undefined
        }
      />

      {showSplitView ? (
        <div className="grid gap-6 transition-[grid-template-columns] lg:grid-cols-[minmax(0,0.38fr)_minmax(0,0.62fr)] xl:grid-cols-[minmax(0,0.35fr)_minmax(0,0.65fr)]">
          <div className="space-y-4">{renderOrdersTable()}</div>
          <div className="space-y-4 transition-opacity duration-200">{renderDetailPane()}</div>
        </div>
      ) : (
        <div className="space-y-4">{renderOrdersTable()}</div>
      )}
    </div>
  );
};

export default AdminOrdersPage;<|MERGE_RESOLUTION|>--- conflicted
+++ resolved
@@ -187,11 +187,7 @@
 ] as const;
 
 type StatusFilterKey = (typeof STATUS_FILTERS)[number]['key'];
-<<<<<<< HEAD
 type PanelMode = 'view' | 'payment';
-=======
-type PanelMode = 'view' | 'edit' | 'payment';
->>>>>>> deb44a27
 
 const AdminOrdersPage = () => {
   const baseCurrency = useAppSelector(selectBaseCurrency);
@@ -217,10 +213,7 @@
   const [page, setPage] = useState(0);
   const [pageSize, setPageSize] = useState(10);
   const [panelMode, setPanelMode] = useState<PanelMode>('view');
-<<<<<<< HEAD
   const [isInlineEditing, setIsInlineEditing] = useState(false);
-=======
->>>>>>> deb44a27
 
   const deleteOrderMutation = useMutation({
     mutationFn: async (orderId: number) => {
@@ -233,10 +226,7 @@
       notify({ title: 'Order deleted', message: 'The order was removed successfully.', type: 'success' });
       setDetailOrderId((current) => (current === orderId ? null : current));
       setPanelMode('view');
-<<<<<<< HEAD
       setIsInlineEditing(false);
-=======
->>>>>>> deb44a27
       queryClient.invalidateQueries({ queryKey: ['orders', 'admin'] });
       queryClient.invalidateQueries({ queryKey: ['orders', 'admin', 'detail', orderId] });
     },
@@ -375,7 +365,6 @@
     if (!existsInFiltered) {
       setDetailOrderId(null);
       setPanelMode('view');
-<<<<<<< HEAD
       setIsInlineEditing(false);
     }
   }, [detailOrderId, filteredOrders]);
@@ -411,10 +400,6 @@
       });
     }
   });
-=======
-    }
-  }, [detailOrderId, filteredOrders]);
->>>>>>> deb44a27
 
   const detailQuery = useQuery<OrderDetail | null>({
     queryKey: ['orders', 'admin', 'detail', detailOrderId],
@@ -449,19 +434,13 @@
   const openDetail = (orderId: number) => {
     setDetailOrderId(orderId);
     setPanelMode('view');
-<<<<<<< HEAD
     setIsInlineEditing(false);
-=======
->>>>>>> deb44a27
   };
 
   const closeDetail = () => {
     setDetailOrderId(null);
     setPanelMode('view');
-<<<<<<< HEAD
     setIsInlineEditing(false);
-=======
->>>>>>> deb44a27
   };
 
   const formatPaymentStatus = (order: OrderListItem): string => {
@@ -658,7 +637,6 @@
                     <div className="flex flex-col gap-1">
                       <span
                         className={`inline-flex w-fit items-center rounded-full px-2.5 py-1 text-xs font-semibold uppercase tracking-wide ${statusTone}`}
-<<<<<<< HEAD
                       >
                         {order.status?.replace(/_/g, ' ') ?? 'Processing'}
                       </span>
@@ -692,41 +670,6 @@
                             : 'border-slate-200 text-slate-600 hover:border-slate-300 hover:text-slate-800'
                         }`}
                       >
-=======
-                      >
-                        {order.status?.replace(/_/g, ' ') ?? 'Processing'}
-                      </span>
-                      {order.dueDate || order.summary?.dueDate ? (
-                        <span className="text-xs font-medium text-slate-500">
-                          Due {formatDate(order.dueDate ?? order.summary?.dueDate)}
-                        </span>
-                      ) : null}
-                    </div>
-                  </td>
-                  <td className="px-4 py-3">
-                    <div className="flex flex-col">
-                      <span className="text-sm font-medium text-slate-900">
-                        {order.paymentMethodLabel ?? '—'}
-                      </span>
-                      <span className="text-xs text-slate-500">{formatPaymentStatus(order)}</span>
-                    </div>
-                  </td>
-                  <td className="px-4 py-3">
-                    <div className="flex justify-end gap-2">
-                      <button
-                        type="button"
-                        onClick={(event) => {
-                          event.stopPropagation();
-                          openDetail(order.id);
-                          setPanelMode('view');
-                        }}
-                        className={`rounded-full border px-3 py-1 text-xs font-semibold transition ${
-                          detailOrderId === order.id && panelMode === 'view'
-                            ? 'border-primary text-primary'
-                            : 'border-slate-200 text-slate-600 hover:border-slate-300 hover:text-slate-800'
-                        }`}
-                      >
->>>>>>> deb44a27
                         View
                       </button>
                       {canEditOrders && (
@@ -735,7 +678,6 @@
                           onClick={(event) => {
                             event.stopPropagation();
                             setDetailOrderId(order.id);
-<<<<<<< HEAD
                           setPanelMode('view');
                           setIsInlineEditing(true);
                         }}
@@ -746,17 +688,6 @@
                         }`}
                       >
                         Edit
-=======
-                            setPanelMode('edit');
-                          }}
-                          className={`rounded-full border px-3 py-1 text-xs font-semibold transition ${
-                            panelMode === 'edit' && detailOrderId === order.id
-                              ? 'border-primary text-primary'
-                              : 'border-slate-200 text-slate-600 hover:border-slate-300 hover:text-slate-800'
-                          }`}
-                        >
-                          Edit
->>>>>>> deb44a27
                         </button>
                       )}
                       {canDeleteOrders && (
@@ -806,8 +737,6 @@
       return (
         <div className="flex min-h-[320px] items-center justify-center rounded-2xl bg-white p-12 shadow-sm">
           <Spinner />
-<<<<<<< HEAD
-=======
         </div>
       );
     }
@@ -824,60 +753,20 @@
               Dismiss
             </Button>
           </div>
->>>>>>> deb44a27
         </div>
       );
     }
 
-<<<<<<< HEAD
-    if (detailQuery.isError) {
-      return (
-        <div className="space-y-3 rounded-2xl bg-white p-6 text-sm text-rose-600 shadow-sm">
-          <p>{extractErrorMessage(detailQuery.error, 'Unable to load order details.')}</p>
-          <div className="flex justify-end gap-2">
-            <Button type="button" variant="ghost" onClick={() => detailQuery.refetch()}>
-              Retry
-            </Button>
-            <Button type="button" variant="ghost" onClick={closeDetail}>
-              Dismiss
-            </Button>
-          </div>
-=======
-    if (!detailOrder) {
-      return (
-        <div className="flex min-h-[320px] items-center justify-center rounded-2xl bg-white p-12 text-center text-sm text-slate-500 shadow-sm">
-          This order is no longer available.
->>>>>>> deb44a27
-        </div>
-      );
-    }
-
-<<<<<<< HEAD
     if (!detailOrder) {
       return (
         <div className="flex min-h-[320px] items-center justify-center rounded-2xl bg-white p-12 text-center text-sm text-slate-500 shadow-sm">
           This order is no longer available.
         </div>
-=======
-    if (panelMode === 'edit') {
-      return (
-        <OrderEditor
-          mode="edit"
-          baseCurrency={baseCurrency}
-          initialOrder={detailOrder}
-          onCancel={() => setPanelMode('view')}
-          onSaved={(order) => {
-            setPanelMode('view');
-            setDetailOrderId(order.id);
-          }}
-        />
->>>>>>> deb44a27
       );
     }
 
     const isDeleting = deletingOrderId === detailOrder.id && deleteOrderMutation.isPending;
 
-<<<<<<< HEAD
     const handleOrderUpdates = async (updates: Record<string, unknown>) => {
       if (!detailOrderId || updateOrderMutation.isPending) {
         return;
@@ -885,44 +774,29 @@
       await updateOrderMutation.mutateAsync({ orderId: detailOrderId, payload: updates });
     };
 
-=======
->>>>>>> deb44a27
     return (
       <OrderDetailPanel
         order={detailOrder}
         baseCurrency={baseCurrency}
         onClose={closeDetail}
         mode={panelMode}
-<<<<<<< HEAD
         editingEnabled={isInlineEditing && canEditOrders}
         canEdit={canEditOrders}
         isUpdating={updateOrderMutation.isPending}
         onUpdateField={handleOrderUpdates}
-=======
->>>>>>> deb44a27
         actions={
           <div className="flex flex-wrap justify-end gap-2">
             {canEditOrders ? (
               <button
                 type="button"
-<<<<<<< HEAD
                 onClick={() => setIsInlineEditing((current) => !current)}
                 className={`rounded-lg border px-3 py-1 text-xs font-semibold transition ${
                   isInlineEditing
-=======
-                onClick={() => setPanelMode('edit')}
-                className={`rounded-lg border px-3 py-1 text-xs font-semibold transition ${
-                  panelMode === 'edit'
->>>>>>> deb44a27
                     ? 'border-primary bg-primary/10 text-primary'
                     : 'border-slate-200 bg-white text-slate-700 hover:border-slate-300 hover:text-slate-900'
                 }`}
               >
-<<<<<<< HEAD
                 {isInlineEditing ? 'Editing' : 'Edit'}
-=======
-                Edit
->>>>>>> deb44a27
               </button>
             ) : null}
             <button
