--- conflicted
+++ resolved
@@ -42,7 +42,6 @@
   return [];
 };
 
-<<<<<<< HEAD
 const isOrdersPageRecord = (value: unknown): value is Record<string, unknown> =>
   typeof value === 'object' && value !== null;
 
@@ -50,43 +49,24 @@
   if (Array.isArray(payload)) {
     return payload
       .filter((item): item is OrderListItem => isOrdersPageRecord(item) && typeof item.id === 'number')
-=======
-const isPlainRecord = (value: unknown): value is Record<string, unknown> =>
-  typeof value === 'object' && value !== null;
-
-const normalizeOrdersResponse = (payload: unknown): OrderListItem[] => {
-  if (Array.isArray(payload)) {
-    return payload
-      .filter((item): item is OrderListItem => isPlainRecord(item) && typeof item.id === 'number')
->>>>>>> b7232bb1
       .map((item) => ({
         ...item,
         lines: Array.isArray(item.lines) ? item.lines : []
       }));
   }
 
-<<<<<<< HEAD
   if (isOrdersPageRecord(payload)) {
     if (Array.isArray(payload.data)) {
       return mapOrdersPayload(payload.data);
     }
     if (Array.isArray(payload.content)) {
       return mapOrdersPayload(payload.content);
-=======
-  if (isPlainRecord(payload)) {
-    if (Array.isArray(payload.data)) {
-      return normalizeOrdersResponse(payload.data);
-    }
-    if (Array.isArray(payload.content)) {
-      return normalizeOrdersResponse(payload.content);
->>>>>>> b7232bb1
     }
   }
 
   return [];
 };
 
-<<<<<<< HEAD
 const mapOrderDetailPayload = (payload: unknown): OrderDetail | null => {
   if (Array.isArray(payload)) {
     return payload.length ? mapOrderDetailPayload(payload[0]) : null;
@@ -95,16 +75,6 @@
   if (isOrdersPageRecord(payload)) {
     if (payload.data) {
       return mapOrderDetailPayload(payload.data);
-=======
-const normalizeOrderDetailResponse = (payload: unknown): OrderDetail | null => {
-  if (Array.isArray(payload)) {
-    return payload.length ? normalizeOrderDetailResponse(payload[0]) : null;
-  }
-
-  if (isPlainRecord(payload)) {
-    if (payload.data) {
-      return normalizeOrderDetailResponse(payload.data);
->>>>>>> b7232bb1
     }
 
     if (typeof payload.id === 'number') {
@@ -112,7 +82,6 @@
       const lines = Array.isArray(detailRecord.lines)
         ? (detailRecord.lines as unknown as OrderDetail['lines'])
         : [];
-<<<<<<< HEAD
       const summary = isOrdersPageRecord(detailRecord.summary)
         ? (detailRecord.summary as unknown as OrderDetail['summary'])
         : null;
@@ -123,18 +92,6 @@
         ? (detailRecord.billingAddress as unknown as OrderDetail['billingAddress'])
         : null;
       const paymentMethod = isOrdersPageRecord(detailRecord.paymentMethod)
-=======
-      const summary = isPlainRecord(detailRecord.summary)
-        ? (detailRecord.summary as unknown as OrderDetail['summary'])
-        : null;
-      const shippingAddress = isPlainRecord(detailRecord.shippingAddress)
-        ? (detailRecord.shippingAddress as unknown as OrderDetail['shippingAddress'])
-        : null;
-      const billingAddress = isPlainRecord(detailRecord.billingAddress)
-        ? (detailRecord.billingAddress as unknown as OrderDetail['billingAddress'])
-        : null;
-      const paymentMethod = isPlainRecord(detailRecord.paymentMethod)
->>>>>>> b7232bb1
         ? (detailRecord.paymentMethod as unknown as OrderDetail['paymentMethod'])
         : null;
 
@@ -152,11 +109,7 @@
   return null;
 };
 
-<<<<<<< HEAD
 const formatOrdersDateTime = (value: string | null | undefined) => {
-=======
-const formatDateTime = (value: string | null | undefined) => {
->>>>>>> b7232bb1
   if (!value) {
     return 'Unknown date';
   }
@@ -498,11 +451,7 @@
                   <td className="px-4 py-3 text-right text-sm font-semibold text-slate-900">
                     {formatCurrency(rowTotal, baseCurrency)}
                   </td>
-<<<<<<< HEAD
                   <td className="px-4 py-3 text-sm text-slate-600">{formatOrdersDateTime(order.createdAt)}</td>
-=======
-                  <td className="px-4 py-3 text-sm text-slate-600">{formatDateTime(order.createdAt)}</td>
->>>>>>> b7232bb1
                   <td className="px-4 py-3 text-right text-sm text-slate-600">
                     <div className="flex justify-end gap-2">
                       {canEditOrders && (
