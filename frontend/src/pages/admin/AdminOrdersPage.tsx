--- conflicted
+++ resolved
@@ -95,11 +95,7 @@
   return date.toLocaleString(undefined, { dateStyle: 'medium', timeStyle: 'short' });
 };
 
-<<<<<<< HEAD
 type EditorState = { type: 'create' } | { type: 'edit'; order: OrderDetail };
-=======
-type EditorState = { type: 'create' } | { type: 'edit'; orderId: number };
->>>>>>> c0b8fe52
 
 const AdminOrdersPage = () => {
   const baseCurrency = useAppSelector(selectBaseCurrency);
@@ -107,10 +103,7 @@
   const { notify } = useToast();
   const confirm = useConfirm();
   const queryClient = useQueryClient();
-<<<<<<< HEAD
-
-=======
->>>>>>> c0b8fe52
+
   const canViewOrders = useMemo(
     () =>
       hasAnyPermission(permissions, ['ORDER_VIEW_GLOBAL', 'ORDER_CREATE', 'ORDER_EDIT', 'ORDER_DELETE']),
@@ -159,17 +152,10 @@
     },
     onSuccess: (_, orderId) => {
       notify({ title: 'Order deleted', message: 'The order was removed successfully.', type: 'success' });
-<<<<<<< HEAD
       if (detailOrderId === orderId) {
         setDetailOrderId(null);
       }
       setEditorState((current) => (current?.type === 'edit' && current.order.id === orderId ? null : current));
-=======
-      setSelectedOrderId((current) => (current === orderId ? null : current));
-      setEditorState((current) =>
-        current?.type === 'edit' && current.orderId === orderId ? null : current
-      );
->>>>>>> c0b8fe52
       queryClient.invalidateQueries({ queryKey: ['orders', 'admin'] });
       queryClient.invalidateQueries({ queryKey: ['orders', 'admin', 'detail', orderId] });
     },
@@ -204,7 +190,6 @@
     [canDeleteOrders, confirm, deleteOrderMutation]
   );
 
-<<<<<<< HEAD
   const openDetail = useCallback((orderId: number) => {
     setDetailOrderId(orderId);
   }, []);
@@ -243,38 +228,6 @@
     },
     [fetchOrderDetail, notify, queryClient]
   );
-=======
-  const ordersQuery = useQuery<OrderListItem[]>({
-    queryKey: ['orders', 'admin'],
-    enabled: canViewOrders,
-    queryFn: async () => {
-      const { data } = await adminApi.get<unknown>('/orders');
-      return normalizeOrdersResponse(data);
-    }
-  });
-
-  const orders = ordersQuery.data ?? [];
-
-  useEffect(() => {
-    if (!orders.length) {
-      setSelectedOrderId(null);
-      setEditorState((current) => (current?.type === 'edit' ? null : current));
-      return;
-    }
-    if (!orders.some((order) => order.id === selectedOrderId)) {
-      setSelectedOrderId(orders[0].id);
-    }
-  }, [orders, selectedOrderId]);
-
-  const orderDetailQuery = useQuery<OrderDetail | null>({
-    queryKey: ['orders', 'admin', 'detail', selectedOrderId],
-    enabled: selectedOrderId != null,
-    queryFn: async () => {
-      const { data } = await adminApi.get<unknown>(`/orders/${selectedOrderId}`);
-      return normalizeOrderDetailResponse(data);
-    }
-  });
->>>>>>> c0b8fe52
 
   if (!canViewOrders) {
     return (
@@ -328,7 +281,6 @@
   const orders = ordersQuery.data ?? [];
 
   return (
-<<<<<<< HEAD
     <div className="space-y-6">
       <div className="flex flex-wrap items-center justify-between gap-4">
         <div>
@@ -366,44 +318,6 @@
           {orders.length ? (
             orders.map((order) => {
               const rowTotal = order.summary?.grandTotal ?? 0;
-=======
-    <div className="space-y-8">
-      <header className="flex flex-col gap-4 md:flex-row md:items-center md:justify-between">
-        <div>
-          <h1 className="text-2xl font-semibold text-slate-900">Orders</h1>
-          <p className="text-sm text-slate-500">
-            Review recent purchases placed through the checkout experience and drill into the full order details.
-          </p>
-        </div>
-        {canCreateOrders && (
-          <Button
-            type="button"
-            onClick={() => setEditorState({ type: 'create' })}
-            disabled={editorState?.type === 'create'}
-          >
-            {editorState?.type === 'create' ? 'Creating…' : 'Create order'}
-          </Button>
-        )}
-      </header>
-
-      {editorState?.type === 'create' ? (
-        <OrderEditor
-          mode="create"
-          baseCurrency={baseCurrency}
-          onCancel={() => setEditorState(null)}
-          onSaved={(order) => {
-            setEditorState(null);
-            setSelectedOrderId(order.id);
-          }}
-        />
-      ) : null}
-
-      {hasOrders ? (
-        <div className="grid gap-6 lg:grid-cols-[320px,1fr]">
-          <div className="space-y-3">
-            {orders.map((order) => {
-              const isSelected = selectedOrderId === order.id;
->>>>>>> c0b8fe52
               return (
                 <tr
                   key={order.id}
@@ -492,7 +406,6 @@
                 <div className="flex min-h-[240px] items-center justify-center">
                   <Spinner />
                 </div>
-<<<<<<< HEAD
               ) : orderDetailQuery.isError ? (
                 <div className="space-y-3 rounded-2xl border border-rose-200 bg-rose-50/80 p-6 text-sm text-rose-600">
                   <p>{extractErrorMessage(orderDetailQuery.error, 'Unable to load order details.')}</p>
@@ -503,22 +416,6 @@
                   </div>
                 </div>
               ) : orderDetailQuery.data ? (
-=======
-              </section>
-            ) : selectedOrderDetail ? (
-              editorState?.type === 'edit' && editorState.orderId === selectedOrderDetail.id ? (
-                <OrderEditor
-                  mode="edit"
-                  baseCurrency={baseCurrency}
-                  initialOrder={selectedOrderDetail}
-                  onCancel={() => setEditorState(null)}
-                  onSaved={(order) => {
-                    setEditorState(null);
-                    setSelectedOrderId(order.id);
-                  }}
-                />
-              ) : (
->>>>>>> c0b8fe52
                 <div className="space-y-4">
                   {(canEditOrders || canDeleteOrders) && (
                     <div className="flex flex-wrap justify-end gap-2">
@@ -526,17 +423,10 @@
                         <Button
                           type="button"
                           variant="ghost"
-<<<<<<< HEAD
                           onClick={() => setEditorState({ type: 'edit', order: orderDetailQuery.data! })}
                           disabled={editorState?.type === 'edit' && editorState.order.id === orderDetailQuery.data!.id}
                         >
                           {editorState?.type === 'edit' && editorState.order.id === orderDetailQuery.data!.id
-=======
-                          onClick={() => setEditorState({ type: 'edit', orderId: selectedOrderDetail.id })}
-                          disabled={editorState?.type === 'edit' && editorState.orderId === selectedOrderDetail.id}
-                        >
-                          {editorState?.type === 'edit' && editorState.orderId === selectedOrderDetail.id
->>>>>>> c0b8fe52
                             ? 'Editing order'
                             : 'Edit order'}
                         </Button>
@@ -545,7 +435,6 @@
                         <Button
                           type="button"
                           variant="ghost"
-<<<<<<< HEAD
                           className="border border-rose-200 text-rose-600 hover:bg-rose-50"
                           onClick={() =>
                             void handleDeleteOrder(orderDetailQuery.data!.id, orderDetailQuery.data!.orderNumber)
@@ -555,18 +444,6 @@
                           }
                         >
                           {deletingOrderId === orderDetailQuery.data!.id && deleteOrderMutation.isPending
-=======
-                          onClick={() =>
-                            void handleDeleteOrder(selectedOrderDetail.id, selectedOrderDetail.orderNumber)
-                          }
-                          disabled={
-                            (deletingOrderId === selectedOrderDetail.id && deleteOrderMutation.isPending) ||
-                            (editorState?.type === 'edit' && editorState.orderId === selectedOrderDetail.id)
-                          }
-                          className="border border-rose-200 text-rose-600 hover:bg-rose-50"
-                        >
-                          {deletingOrderId === selectedOrderDetail.id && deleteOrderMutation.isPending
->>>>>>> c0b8fe52
                             ? 'Deleting…'
                             : 'Delete order'}
                         </Button>
@@ -574,7 +451,6 @@
                     </div>
                   )}
                   <OrderDetailPanel
-<<<<<<< HEAD
                     order={orderDetailQuery.data}
                     baseCurrency={baseCurrency}
                     onClose={closeDetail}
@@ -601,35 +477,6 @@
             />
           </div>
         </div>
-=======
-                    order={selectedOrderDetail}
-                    baseCurrency={baseCurrency}
-                    onClose={() => setSelectedOrderId(null)}
-                  />
-                </div>
-              )
-            ) : null}
-          </div>
-        </div>
-      ) : (
-        <section className="rounded-2xl border border-slate-200 bg-white p-10 text-center shadow-sm">
-          <h2 className="text-lg font-semibold text-slate-900">No orders yet</h2>
-          <p className="mt-2 text-sm text-slate-500">
-            Orders will appear here automatically once customers complete checkout.
-          </p>
-          {canCreateOrders ? (
-            <div className="mt-6 flex justify-center">
-              <Button
-                type="button"
-                onClick={() => setEditorState({ type: 'create' })}
-                disabled={editorState?.type === 'create'}
-              >
-                {editorState?.type === 'create' ? 'Creating…' : 'Create an order'}
-              </Button>
-            </div>
-          ) : null}
-        </section>
->>>>>>> c0b8fe52
       )}
     </div>
   );
