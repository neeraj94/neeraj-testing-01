--- conflicted
+++ resolved
@@ -98,11 +98,7 @@
     }
   });
 
-<<<<<<< HEAD
   const selectedOrderDetail = orderDetailQuery.data ?? null;
-=======
-  const selectedOrder = orderDetailQuery.data ?? null;
->>>>>>> a09852d6
 
   if (ordersQuery.isLoading) {
     return (
@@ -200,17 +196,12 @@
                   </Button>
                 </div>
               </section>
-<<<<<<< HEAD
             ) : selectedOrderDetail ? (
-=======
-            ) : selectedOrder ? (
->>>>>>> a09852d6
               <div className="space-y-4">
                 {canDeleteOrders && (
                   <div className="flex justify-end">
                     <Button
                       type="button"
-<<<<<<< HEAD
                       onClick={() =>
                         void handleDeleteOrder(selectedOrderDetail.id, selectedOrderDetail.orderNumber)
                       }
@@ -220,24 +211,13 @@
                       className="inline-flex items-center justify-center rounded-lg border border-rose-200 px-3 py-2 text-xs font-semibold text-rose-600 transition hover:bg-rose-50 disabled:cursor-not-allowed disabled:opacity-60"
                     >
                       {deletingOrderId === selectedOrderDetail.id && deleteOrderMutation.isPending
-=======
-                      onClick={() => void handleDeleteOrder(selectedOrder.id, selectedOrder.orderNumber)}
-                      disabled={deletingOrderId === selectedOrder.id && deleteOrderMutation.isPending}
-                      className="inline-flex items-center justify-center rounded-lg border border-rose-200 px-3 py-2 text-xs font-semibold text-rose-600 transition hover:bg-rose-50 disabled:cursor-not-allowed disabled:opacity-60"
-                    >
-                      {deletingOrderId === selectedOrder.id && deleteOrderMutation.isPending
->>>>>>> a09852d6
                         ? 'Deleting…'
                         : 'Delete order'}
                     </Button>
                   </div>
                 )}
                 <OrderDetailPanel
-<<<<<<< HEAD
                   order={selectedOrderDetail}
-=======
-                  order={selectedOrder}
->>>>>>> a09852d6
                   baseCurrency={baseCurrency}
                   onClose={() => setSelectedOrderId(null)}
                 />
