--- conflicted
+++ resolved
@@ -4,11 +4,7 @@
 import Spinner from '../../components/Spinner';
 import Button from '../../components/Button';
 import OrderDetailPanel from '../../components/orders/OrderDetailPanel';
-<<<<<<< HEAD
 import OrderEditorModal from './components/OrderEditor';
-=======
-import OrderEditor from './components/OrderEditor';
->>>>>>> 574119be
 import { adminApi } from '../../services/http';
 import type { OrderDetail, OrderListItem } from '../../types/orders';
 import type { PermissionKey } from '../../types/auth';
@@ -99,7 +95,6 @@
   return date.toLocaleString(undefined, { dateStyle: 'medium', timeStyle: 'short' });
 };
 
-<<<<<<< HEAD
 const isRecord = (value: unknown): value is Record<string, unknown> =>
   typeof value === 'object' && value !== null;
 
@@ -178,8 +173,6 @@
   return date.toLocaleString(undefined, { dateStyle: 'medium', timeStyle: 'short' });
 };
 
-=======
->>>>>>> 574119be
 type EditorState = { type: 'create' } | { type: 'edit'; order: OrderDetail };
 
 const AdminOrdersPage = () => {
@@ -338,26 +331,6 @@
     },
     [fetchOrderDetail, notify, queryClient]
   );
-<<<<<<< HEAD
-=======
-
-  if (!canViewOrders) {
-    return (
-      <div className="space-y-4 rounded-3xl border border-amber-200 bg-amber-50/80 p-10 text-center shadow">
-        <h1 className="text-xl font-semibold text-amber-800">Orders access is restricted</h1>
-        <p className="text-sm text-amber-700">
-          You do not have permission to view orders. Contact an administrator if you believe this is a mistake.
-        </p>
-      </div>
-    );
-  }
-
-  useEffect(() => {
-    if (editorState?.type === 'edit' && editorState.orderId !== selectedOrderId) {
-      setEditorState(null);
-    }
-  }, [editorState, selectedOrderId]);
->>>>>>> 574119be
 
   if (!canViewOrders) {
     return (
@@ -578,11 +551,7 @@
       {editorState && (
         <div className="fixed inset-0 z-50 flex items-start justify-center overflow-y-auto bg-slate-900/60 px-4 py-10">
           <div className="w-full max-w-5xl">
-<<<<<<< HEAD
             <OrderEditorModal
-=======
-            <OrderEditor
->>>>>>> 574119be
               mode={editorState.type === 'create' ? 'create' : 'edit'}
               baseCurrency={baseCurrency}
               initialOrder={editorState.type === 'edit' ? editorState.order : undefined}
