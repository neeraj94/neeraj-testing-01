--- conflicted
+++ resolved
@@ -264,7 +264,6 @@
     if (!mediaLibraryTarget) {
       throw new Error('No media target selected.');
     }
-<<<<<<< HEAD
     const [file] = files;
     if (!file) {
       return [];
@@ -280,40 +279,16 @@
       notify({ type: 'success', message: 'Media uploaded successfully.' });
       return [
         {
-=======
-    const selections: MediaSelection[] = [];
-    for (const file of files) {
-      try {
-        const formData = new FormData();
-        formData.append('file', file);
-        const usage = mediaLibraryTarget === 'bannerImage' ? 'BANNER' : 'META';
-        const { data } = await api.post<BlogMediaUploadResponse>('/blog/media', formData, {
-          headers: { 'Content-Type': 'multipart/form-data' },
-          params: { usage }
-        });
-        notify({ type: 'success', message: 'Media uploaded successfully.' });
-        selections.push({
->>>>>>> 052e05cd
           url: data.url,
           storageKey: data.key,
           originalFilename: data.originalFilename ?? undefined,
           mimeType: data.mimeType ?? undefined,
           sizeBytes: data.sizeBytes ?? undefined
-<<<<<<< HEAD
         }
       ];
     } catch (error) {
       notify({ type: 'error', message: extractErrorMessage(error, 'Failed to upload media.') });
       throw error;
-=======
-        });
-      } catch (error) {
-        notify({ type: 'error', message: extractErrorMessage(error, 'Failed to upload media.') });
-      }
-    }
-    if (!selections.length) {
-      throw new Error('No media uploaded');
->>>>>>> 052e05cd
     }
     return selections;
   };
