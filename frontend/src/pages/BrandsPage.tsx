--- conflicted
+++ resolved
@@ -258,7 +258,6 @@
   };
 
   const handleMediaUpload = async (files: File[]): Promise<MediaSelection[]> => {
-<<<<<<< HEAD
     const [file] = files;
     if (!file) {
       return [];
@@ -272,26 +271,6 @@
         sizeBytes: response.sizeBytes
       }
     ];
-=======
-    const selections: MediaSelection[] = [];
-    for (const file of files) {
-      try {
-        const response = await logoUploadMutation.mutateAsync(file);
-        selections.push({
-          url: response.url,
-          originalFilename: response.originalFilename,
-          mimeType: response.mimeType,
-          sizeBytes: response.sizeBytes
-        });
-      } catch (error) {
-        // errors handled by mutation onError handler
-      }
-    }
-    if (!selections.length) {
-      throw new Error('No logo uploaded');
-    }
-    return selections;
->>>>>>> 052e05cd
   };
 
   const handleMediaSelect = (selection: MediaSelection | MediaSelection[]) => {
