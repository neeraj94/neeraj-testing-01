--- conflicted
+++ resolved
@@ -82,10 +82,7 @@
 );
 
 const DashboardPage = () => {
-<<<<<<< HEAD
   const baseCurrency = useAppSelector(selectBaseCurrency);
-=======
->>>>>>> 651e09cb
   const { data: usersPage } = useQuery<Pagination<User>>({
     queryKey: ['users', 'recent'],
     queryFn: async () => {
@@ -175,13 +172,9 @@
           <div className="flex items-start justify-between">
             <div>
               <p className="text-xs font-semibold uppercase tracking-wide text-slate-500">Invoices paid</p>
-<<<<<<< HEAD
               <p className="mt-2 text-3xl font-semibold text-slate-900">
                 {formatCurrencyCompact(paidTotal, baseCurrency)}
               </p>
-=======
-              <p className="mt-2 text-3xl font-semibold text-slate-900">${paidTotal.toFixed(2)}</p>
->>>>>>> 651e09cb
               <p className="mt-1 text-xs text-emerald-600">Up to date</p>
             </div>
             <ClipboardIcon />
@@ -191,13 +184,9 @@
           <div className="flex items-start justify-between">
             <div>
               <p className="text-xs font-semibold uppercase tracking-wide text-slate-500">Outstanding</p>
-<<<<<<< HEAD
               <p className="mt-2 text-3xl font-semibold text-slate-900">
                 {formatCurrencyCompact(outstandingTotal, baseCurrency)}
               </p>
-=======
-              <p className="mt-2 text-3xl font-semibold text-slate-900">${outstandingTotal.toFixed(2)}</p>
->>>>>>> 651e09cb
               <p className="mt-1 text-xs text-amber-600">{sentCount} sent • {draftCount} drafts</p>
             </div>
             <span className="inline-flex h-8 w-8 items-center justify-center rounded-full bg-amber-100 text-amber-500">!</span>
@@ -234,13 +223,9 @@
                       {invoice.status}
                     </span>
                   </td>
-<<<<<<< HEAD
                   <td className="px-3 py-2 text-right font-semibold text-slate-700">
                     {formatCurrency(invoice.total, baseCurrency)}
                   </td>
-=======
-                  <td className="px-3 py-2 text-right font-semibold text-slate-700">${invoice.total.toFixed(2)}</td>
->>>>>>> 651e09cb
                 </tr>
               ))}
             </tbody>
